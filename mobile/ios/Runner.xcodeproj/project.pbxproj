--- conflicted
+++ resolved
@@ -112,33 +112,21 @@
 /* End PBXFileReference section */
 
 /* Begin PBXFileSystemSynchronizedBuildFileExceptionSet section */
-<<<<<<< HEAD
-		CEE166342DD5E7830012CF61 /* Exceptions for "EnteAlbumWidget" folder in "EnteAlbumWidgetExtension" target */ = {
-=======
 		CEE166342DD5E7830012CF61 /* PBXFileSystemSynchronizedBuildFileExceptionSet */ = {
->>>>>>> 29d95593
 			isa = PBXFileSystemSynchronizedBuildFileExceptionSet;
 			membershipExceptions = (
 				Info.plist,
 			);
 			target = CEE166222DD5E7820012CF61 /* EnteAlbumWidgetExtension */;
 		};
-<<<<<<< HEAD
-		CEE1668C2DD5F6F30012CF61 /* Exceptions for "EntePeopleWidget" folder in "EntePeopleWidgetExtension" target */ = {
-=======
 		CEE1668C2DD5F6F30012CF61 /* PBXFileSystemSynchronizedBuildFileExceptionSet */ = {
->>>>>>> 29d95593
 			isa = PBXFileSystemSynchronizedBuildFileExceptionSet;
 			membershipExceptions = (
 				Info.plist,
 			);
 			target = CEE1667A2DD5F6F20012CF61 /* EntePeopleWidgetExtension */;
 		};
-<<<<<<< HEAD
-		CEE6BE802D7AE7FE00E4048B /* Exceptions for "EnteMemoryWidget" folder in "EnteMemoryWidgetExtension" target */ = {
-=======
 		CEE6BE802D7AE7FE00E4048B /* PBXFileSystemSynchronizedBuildFileExceptionSet */ = {
->>>>>>> 29d95593
 			isa = PBXFileSystemSynchronizedBuildFileExceptionSet;
 			membershipExceptions = (
 				Info.plist,
@@ -148,48 +136,9 @@
 /* End PBXFileSystemSynchronizedBuildFileExceptionSet section */
 
 /* Begin PBXFileSystemSynchronizedRootGroup section */
-<<<<<<< HEAD
-		CEE166262DD5E7820012CF61 /* EnteAlbumWidget */ = {
-			isa = PBXFileSystemSynchronizedRootGroup;
-			exceptions = (
-				CEE166342DD5E7830012CF61 /* Exceptions for "EnteAlbumWidget" folder in "EnteAlbumWidgetExtension" target */,
-			);
-			explicitFileTypes = {
-			};
-			explicitFolders = (
-			);
-			path = EnteAlbumWidget;
-			sourceTree = "<group>";
-		};
-		CEE1667E2DD5F6F20012CF61 /* EntePeopleWidget */ = {
-			isa = PBXFileSystemSynchronizedRootGroup;
-			exceptions = (
-				CEE1668C2DD5F6F30012CF61 /* Exceptions for "EntePeopleWidget" folder in "EntePeopleWidgetExtension" target */,
-			);
-			explicitFileTypes = {
-			};
-			explicitFolders = (
-			);
-			path = EntePeopleWidget;
-			sourceTree = "<group>";
-		};
-		CEE6BE722D7AE7FD00E4048B /* EnteMemoryWidget */ = {
-			isa = PBXFileSystemSynchronizedRootGroup;
-			exceptions = (
-				CEE6BE802D7AE7FE00E4048B /* Exceptions for "EnteMemoryWidget" folder in "EnteMemoryWidgetExtension" target */,
-			);
-			explicitFileTypes = {
-			};
-			explicitFolders = (
-			);
-			path = EnteMemoryWidget;
-			sourceTree = "<group>";
-		};
-=======
 		CEE166262DD5E7820012CF61 /* EnteAlbumWidget */ = {isa = PBXFileSystemSynchronizedRootGroup; exceptions = (CEE166342DD5E7830012CF61 /* PBXFileSystemSynchronizedBuildFileExceptionSet */, ); explicitFileTypes = {}; explicitFolders = (); path = EnteAlbumWidget; sourceTree = "<group>"; };
 		CEE1667E2DD5F6F20012CF61 /* EntePeopleWidget */ = {isa = PBXFileSystemSynchronizedRootGroup; exceptions = (CEE1668C2DD5F6F30012CF61 /* PBXFileSystemSynchronizedBuildFileExceptionSet */, ); explicitFileTypes = {}; explicitFolders = (); path = EntePeopleWidget; sourceTree = "<group>"; };
 		CEE6BE722D7AE7FD00E4048B /* EnteMemoryWidget */ = {isa = PBXFileSystemSynchronizedRootGroup; exceptions = (CEE6BE802D7AE7FE00E4048B /* PBXFileSystemSynchronizedBuildFileExceptionSet */, ); explicitFileTypes = {}; explicitFolders = (); path = EnteMemoryWidget; sourceTree = "<group>"; };
->>>>>>> 29d95593
 /* End PBXFileSystemSynchronizedRootGroup section */
 
 /* Begin PBXFrameworksBuildPhase section */
