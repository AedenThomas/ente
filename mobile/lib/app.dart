--- conflicted
+++ resolved
@@ -55,10 +55,7 @@
   late Locale? locale;
   late StreamSubscription<MemoriesChangedEvent> _memoriesChangedSubscription;
   late StreamSubscription<PeopleChangedEvent> _peopleChangedSubscription;
-<<<<<<< HEAD
-=======
   late Debouncer _changeCallbackDebouncer;
->>>>>>> e0b62ded
 
   @override
   void initState() {
@@ -77,11 +74,6 @@
         await MemoryHomeWidgetService.instance.memoryChanged();
       },
     );
-<<<<<<< HEAD
-    _peopleChangedSubscription = Bus.instance.on<PeopleChangedEvent>().listen(
-      (event) async {
-        await PeopleHomeWidgetService.instance.peopleChanged();
-=======
     _changeCallbackDebouncer = Debouncer(const Duration(milliseconds: 1500));
     _peopleChangedSubscription = Bus.instance.on<PeopleChangedEvent>().listen(
       (event) async {
@@ -89,7 +81,6 @@
           () async =>
               unawaited(PeopleHomeWidgetService.instance.peopleChanged()),
         );
->>>>>>> e0b62ded
       },
     );
   }
