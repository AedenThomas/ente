{
  "@@locale ": "en",
  "enterYourEmailAddress": "Insira seu endereço de e-mail",
  "accountWelcomeBack": "Bem-vindo(a) de volta!",
  "email": "E-mail",
  "cancel": "Cancelar",
  "verify": "Verificar",
  "invalidEmailAddress": "Endereço de e-mail inválido",
  "enterValidEmail": "Insira um endereço de e-mail válido.",
  "deleteAccount": "Excluir conta",
  "askDeleteReason": "Por que você quer excluir sua conta?",
  "deleteAccountFeedbackPrompt": "Lamentamos você ir. Compartilhe seu feedback para nos ajudar a melhorar.",
  "feedback": "Feedback",
  "kindlyHelpUsWithThisInformation": "Ajude-nos com esta informação",
  "confirmDeletePrompt": "Sim, eu quero permanentemente excluir esta conta e os dados em todos os aplicativos.",
  "confirmAccountDeletion": "Confirmar exclusão da conta",
  "deleteAccountPermanentlyButton": "Excluir conta permanentemente",
  "yourAccountHasBeenDeleted": "Sua conta foi excluída",
  "selectReason": "Diga o motivo",
  "deleteReason1": "Está faltando um recurso-chave que eu preciso",
  "deleteReason2": "O aplicativo ou um certo recurso não funciona da maneira que eu acredito que deveria funcionar",
  "deleteReason3": "Encontrei outro serviço que considero melhor",
  "deleteReason4": "Meu motivo não está listado",
  "sendEmail": "Enviar e-mail",
  "deleteRequestSLAText": "Sua solicitação será revisada em até 72 horas.",
  "deleteEmailRequest": "Por favor, envie um e-mail à <warning>account-deletion@ente.io</warning> do seu endereço de e-mail registrado.",
  "entePhotosPerm": "Ente <i>precisa de sua permissão para</i> preservar suas fotos",
  "ok": "OK",
  "createAccount": "Criar conta",
  "createNewAccount": "Criar nova conta",
  "password": "Senha",
  "confirmPassword": "Confirmar senha",
  "activeSessions": "Sessões ativas",
  "oops": "Ops",
  "somethingWentWrongPleaseTryAgain": "Algo deu errado. Tente outra vez",
  "thisWillLogYouOutOfThisDevice": "Isso fará você sair deste dispositivo!",
  "thisWillLogYouOutOfTheFollowingDevice": "Isso fará você sair do dispositivo a seguir:",
  "terminateSession": "Sair?",
  "terminate": "Encerrar",
  "thisDevice": "Este dispositivo",
  "recoverButton": "Recuperar",
  "recoverySuccessful": "Recuperação com sucesso!",
  "decrypting": "Descriptografando...",
  "incorrectRecoveryKeyTitle": "Chave de recuperação incorreta",
  "incorrectRecoveryKeyBody": "A chave de recuperação inserida está incorreta",
  "forgotPassword": "Esqueci a senha",
  "enterYourRecoveryKey": "Insira sua chave de recuperação",
  "noRecoveryKey": "Sem chave de recuperação?",
  "sorry": "Desculpe",
  "noRecoveryKeyNoDecryption": "Devido à natureza do nosso protocolo de criptografia de ponta a ponta, seus dados não podem ser descriptografados sem sua senha ou chave de recuperação",
  "verifyEmail": "Verificar e-mail",
  "toResetVerifyEmail": "Para redefinir sua senha, verifique seu e-mail primeiramente.",
  "checkInboxAndSpamFolder": "Verifique sua caixa de entrada (e spam) para concluir a verificação",
  "tapToEnterCode": "Toque para inserir código",
  "resendEmail": "Reenviar e-mail",
  "weHaveSendEmailTo": "Nós enviamos um e-mail à <green>{email}</green>",
  "@weHaveSendEmailTo": {
    "description": "Text to indicate that we have sent a mail to the user",
    "placeholders": {
      "email": {
        "description": "The email address of the user",
        "type": "String",
        "example": "example@ente.io"
      }
    }
  },
  "setPasswordTitle": "Definir senha",
  "changePasswordTitle": "Alterar senha",
  "resetPasswordTitle": "Redefinir senha",
  "encryptionKeys": "Chaves de criptografia",
  "passwordWarning": "Nós não armazenamos esta senha, se você esquecer, <underline>nós não poderemos descriptografar seus dados</underline>",
  "enterPasswordToEncrypt": "Insira uma senha que podemos usar para criptografar seus dados",
  "enterNewPasswordToEncrypt": "Insira uma senha nova para criptografar seus dados",
  "weakStrength": "Fraca",
  "strongStrength": "Forte",
  "moderateStrength": "Moderado",
  "passwordStrength": "Força da senha: {passwordStrengthValue}",
  "@passwordStrength": {
    "description": "Text to indicate the password strength",
    "placeholders": {
      "passwordStrengthValue": {
        "description": "The strength of the password as a string",
        "type": "String",
        "example": "Weak or Moderate or Strong"
      }
    },
    "message": "Password Strength: {passwordStrengthText}"
  },
  "passwordChangedSuccessfully": "Senha alterada com sucesso",
  "generatingEncryptionKeys": "Gerando chaves de criptografia...",
  "pleaseWait": "Aguarde...",
  "continueLabel": "Continuar",
  "insecureDevice": "Dispositivo inseguro",
  "sorryWeCouldNotGenerateSecureKeysOnThisDevicennplease": "Desculpe, não foi possível gerar chaves seguras neste dispositivo.\n\ninicie sessão com um dispositivo diferente.",
  "howItWorks": "Como funciona",
  "encryption": "Criptografia",
  "ackPasswordLostWarning": "Eu entendo que se eu perder minha senha, posso perder meus dados, já que meus dados são <underline>criptografados de ponta a ponta</underline>.",
  "privacyPolicyTitle": "Política de Privacidade",
  "termsOfServicesTitle": "Termos",
  "signUpTerms": "Eu concordo com os <u-terms>termos de serviço</u-terms> e a <u-policy>política de privacidade</u-policy>",
  "logInLabel": "Entrar",
  "loginTerms": "Ao clicar em entrar, eu concordo com os <u-terms>termos de serviço</u-terms> e a <u-policy>política de privacidade</u-policy>",
  "changeEmail": "Alterar e-mail",
  "enterYourPassword": "Insira sua senha",
  "welcomeBack": "Bem-vindo(a) de volta!",
  "contactSupport": "Contatar suporte",
  "incorrectPasswordTitle": "Senha incorreta",
  "pleaseTryAgain": "Tente novamente",
  "recreatePasswordTitle": "Redefinir senha",
  "useRecoveryKey": "Usar chave de recuperação",
  "recreatePasswordBody": "O dispositivo atual não é poderoso o suficiente para verificar sua senha, no entanto, nós podemos regenerar numa maneira que funciona em todos os dispositivos.\n\nEntre usando a chave de recuperação e regenere sua senha (você pode usar a mesma novamente se desejar).",
  "verifyPassword": "Verificar senha",
  "recoveryKey": "Chave de recuperação",
  "recoveryKeyOnForgotPassword": "Caso você esqueça sua senha, a única maneira de recuperar seus dados é com esta chave.",
  "recoveryKeySaveDescription": "Não armazenamos esta chave, salve esta chave de 24 palavras em um lugar seguro.",
  "doThisLater": "Fazer isso depois",
  "saveKey": "Salvar chave",
  "recoveryKeyCopiedToClipboard": "Chave de recuperação copiada para a área de transferência",
  "recoverAccount": "Recuperar conta",
  "recover": "Recuperar",
  "dropSupportEmail": "Envie um e-mail para {supportEmail} a partir do seu endereço de e-mail registrado",
  "@dropSupportEmail": {
    "placeholders": {
      "supportEmail": {
        "description": "The support email address",
        "type": "String",
        "example": "support@ente.io"
      }
    }
  },
  "twofactorSetup": "Configuração de dois fatores",
  "enterCode": "Insira o código",
  "scanCode": "Escanear código",
  "codeCopiedToClipboard": "Código copiado para a área de transferência",
  "copypasteThisCodentoYourAuthenticatorApp": "Copie e cole este código\npara o aplicativo autenticador",
  "tapToCopy": "toque para copiar",
  "scanThisBarcodeWithnyourAuthenticatorApp": "Escaneie este código de barras com\no aplicativo autenticador",
  "enterThe6digitCodeFromnyourAuthenticatorApp": "Digite o código de 6 dígitos do\naplicativo de autenticador",
  "confirm": "Confirmar",
  "setupComplete": "Configuração concluída",
  "saveYourRecoveryKeyIfYouHaventAlready": "Salve sua chave de recuperação, se você ainda não fez",
  "thisCanBeUsedToRecoverYourAccountIfYou": "Isso pode ser usado para recuperar sua conta se você perder seu segundo fator",
  "twofactorAuthenticationPageTitle": "Autenticação de dois fatores",
  "lostDevice": "Perdeu o dispositivo?",
  "verifyingRecoveryKey": "Verificando chave de recuperação...",
  "recoveryKeyVerified": "Chave de recuperação verificada",
  "recoveryKeySuccessBody": "Ótimo! Sua chave de recuperação é válida. Obrigada por verificar.\n\nLembre-se de manter sua chave de recuperação copiada com segurança.",
  "invalidRecoveryKey": "A chave de recuperação que você inseriu não é válida. Certifique-se de conter 24 caracteres, e verifique a ortografia de cada um deles.\n\nSe você inseriu um código de recuperação mais antigo, verifique se ele tem 64 caracteres e verifique cada um deles.",
  "invalidKey": "Chave inválida",
  "tryAgain": "Tente novamente",
  "viewRecoveryKey": "Ver chave de recuperação",
  "confirmRecoveryKey": "Confirmar chave de recuperação",
  "recoveryKeyVerifyReason": "Sua chave de recuperação é a única maneira de recuperar suas fotos se você esqueceu sua senha. Você pode encontrar sua chave de recuperação em Opções > Conta.\n\nInsira sua chave de recuperação aqui para verificar se você a salvou corretamente.",
  "confirmYourRecoveryKey": "Confirme sua chave de recuperação",
  "addViewer": "Adicionar visualizador",
  "addCollaborator": "Adicionar colaborador",
  "addANewEmail": "Adicionar um novo e-mail",
  "orPickAnExistingOne": "Ou escolha um existente",
  "collaboratorsCanAddPhotosAndVideosToTheSharedAlbum": "Os colaboradores podem adicionar fotos e vídeos ao álbum compartilhado.",
  "enterEmail": "Inserir e-mail",
  "albumOwner": "Proprietário",
  "@albumOwner": {
    "description": "Role of the album owner"
  },
  "you": "Você",
  "collaborator": "Colaborador",
  "addMore": "Adicionar mais",
  "@addMore": {
    "description": "Button text to add more collaborators/viewers"
  },
  "viewer": "Visualizador",
  "remove": "Remover",
  "removeParticipant": "Remover participante",
  "@removeParticipant": {
    "description": "menuSectionTitle for removing a participant"
  },
  "manage": "Gerenciar",
  "addedAs": "Adicionado como",
  "changePermissions": "Alterar permissões?",
  "yesConvertToViewer": "Sim, converter para visualizador",
  "cannotAddMorePhotosAfterBecomingViewer": "{user} Não poderá adicionar mais fotos a este álbum\n\nEles ainda conseguirão remover fotos existentes adicionadas por eles",
  "allowAddingPhotos": "Permitir adicionar fotos",
  "@allowAddingPhotos": {
    "description": "Switch button to enable uploading photos to a public link"
  },
  "allowAddPhotosDescription": "Permitir que as pessoas com link também adicionem fotos ao álbum compartilhado.",
  "passwordLock": "Bloqueio por senha",
  "disableDownloadWarningTitle": "Por favor, saiba que",
  "disableDownloadWarningBody": "Os visualizadores podem fazer capturas de tela ou salvar uma cópia de suas fotos usando ferramentas externas",
  "allowDownloads": "Permitir downloads",
  "linkDeviceLimit": "Limite do dispositivo",
  "noDeviceLimit": "Nenhum",
  "@noDeviceLimit": {
    "description": "Text to indicate that there is limit on number of devices"
  },
  "linkExpiry": "Expiração do link",
  "linkExpired": "Expirado",
  "linkEnabled": "Ativado",
  "linkNeverExpires": "Nunca",
  "expiredLinkInfo": "O link expirou. Selecione um novo tempo de expiração ou desative a expiração do link.",
  "setAPassword": "Definir senha",
  "lockButtonLabel": "Bloquear",
  "enterPassword": "Inserir senha",
  "removeLink": "Remover link",
  "manageLink": "Gerenciar link",
  "linkExpiresOn": "O link expirará em {expiryTime}",
  "albumUpdated": "Álbum atualizado",
  "never": "Nunca",
  "custom": "Personalizado",
  "@custom": {
    "description": "Label for setting custom value for link expiry"
  },
  "after1Hour": "Após 1 hora",
  "after1Day": "Após 1 dia",
  "after1Week": "Após 1 semana",
  "after1Month": "Após 1 mês",
  "after1Year": "Após 1 ano",
  "manageParticipants": "Gerenciar",
  "albumParticipantsCount": "{count, plural, =0 {Nenhum participante} =1 {1 participante} other {{count} participantes}}",
  "@albumParticipantsCount": {
    "placeholders": {
      "count": {
        "type": "int",
        "example": "5"
      }
    },
    "description": "Number of participants in an album, including the album owner."
  },
  "collabLinkSectionDescription": "Crie um link para permitir que as pessoas adicionem e vejam fotos no seu álbum compartilhado sem a necessidade do aplicativo ou uma conta Ente. Ótimo para colecionar fotos de eventos.",
  "collectPhotos": "Coletar fotos",
  "collaborativeLink": "Link colaborativo",
  "shareWithNonenteUsers": "Compartilhar com usuários não ente",
  "createPublicLink": "Criar link público",
  "sendLink": "Enviar link",
  "copyLink": "Copiar link",
  "linkHasExpired": "O link expirou",
  "publicLinkEnabled": "Link público ativo",
  "shareALink": "Compartilhar link",
  "sharedAlbumSectionDescription": "Criar álbuns compartilhados e colaborativos com outros usuários Ente, incluindo usuários em planos gratuitos.",
  "shareWithPeopleSectionTitle": "{numberOfPeople, plural, =0 {Compartilhe com pessoas específicas} =1 {Compartilhado com 1 pessoa} other {Compartilhado com {numberOfPeople} pessoas}}",
  "@shareWithPeopleSectionTitle": {
    "placeholders": {
      "numberOfPeople": {
        "type": "int",
        "example": "2"
      }
    }
  },
  "thisIsYourVerificationId": "Este é o seu ID de verificação",
  "someoneSharingAlbumsWithYouShouldSeeTheSameId": "Alguém compartilhando álbuns com você deve ver o mesmo ID no dispositivo.",
  "howToViewShareeVerificationID": "Peça-os para manterem pressionado no endereço de e-mail na tela de opções, e verifique-se os IDs de ambos os dispositivos correspondem.",
  "thisIsPersonVerificationId": "Este é o ID de verificação de {email}",
  "@thisIsPersonVerificationId": {
    "placeholders": {
      "email": {
        "type": "String",
        "example": "someone@ente.io"
      }
    }
  },
  "verificationId": "ID de verificação",
  "verifyEmailID": "Verificar {email}",
  "emailNoEnteAccount": "{email} não tem uma conta Ente.\n\nEnvie-os um convite para compartilhar fotos.",
  "shareMyVerificationID": "Aqui está meu ID de verificação para o ente.io: {verificationID}",
  "shareTextConfirmOthersVerificationID": "Ei, você pode confirmar se este ID de verificação do ente.io é seu?: {verificationID}",
  "somethingWentWrong": "Algo deu errado",
  "sendInvite": "Enviar convite",
  "shareTextRecommendUsingEnte": "Baixe o Ente para que nós possamos compartilhar com facilidade fotos e vídeos de qualidade original\n\nhttps://ente.io",
  "done": "Concluído",
  "applyCodeTitle": "Aplicar código",
  "enterCodeDescription": "Insira o código fornecido pelo seu amigo para reivindicar o armazenamento grátis para os dois",
  "apply": "Aplicar",
  "failedToApplyCode": "Falhou ao aplicar código",
  "enterReferralCode": "Inserir código de referência",
  "codeAppliedPageTitle": "Código aplicado",
  "changeYourReferralCode": "Alterar código de referência",
  "change": "Alterar",
  "unavailableReferralCode": "Desculpe, este código está indisponível.",
  "codeChangeLimitReached": "Desculpe, você atingiu o limite de mudanças de código.",
  "onlyFamilyAdminCanChangeCode": "Entre em contato com {familyAdminEmail} para alterar o seu código.",
  "storageInGB": "{storageAmountInGB} GB",
  "claimed": "Reivindicado",
  "@claimed": {
    "description": "Used to indicate storage claimed, like 10GB Claimed"
  },
  "details": "Detalhes",
  "claimMore": "Reivindique mais!",
  "theyAlsoGetXGb": "Eles também recebem {storageAmountInGB} GB",
  "freeStorageOnReferralSuccess": "{storageAmountInGB} GB cada vez que alguém se inscrever a um plano pago e aplicar seu código",
  "shareTextReferralCode": "Código de referência do Ente: {referralCode} \n\nAplique-o em Configurações → Geral → Referências para obter {referralStorageInGB} GB grátis após a sua inscrição num plano pago\n\nhttps://ente.io",
  "claimFreeStorage": "Reivindicar armazenamento grátis",
  "inviteYourFriends": "Convide seus amigos",
  "failedToFetchReferralDetails": "Não foi possível buscar os detalhes de referência. Tente novamente mais tarde.",
  "referralStep1": "1. Envie este código aos seus amigos",
  "referralStep2": "2. Eles então se inscrevem num plano pago",
  "referralStep3": "3. Ambos os dois ganham {storageInGB} GB* grátis",
  "referralsAreCurrentlyPaused": "As referências estão atualmente pausadas",
  "youCanAtMaxDoubleYourStorage": "* Você pode duplicar seu armazenamento ao máximo",
  "claimedStorageSoFar": "{isFamilyMember, select,true {Sua família reinvidicou {storageAmountInGb} GB até então}false {Você reinvindicou {storageAmountInGb} GB até então}other {Você reinvindicou {storageAmountInGb} GB até então!}}",
  "@claimedStorageSoFar": {
    "placeholders": {
      "isFamilyMember": {
        "type": "String",
        "example": "true"
      },
      "storageAmountInGb": {
        "type": "int",
        "example": "10"
      }
    }
  },
  "faq": "Perguntas frequentes",
  "help": "Ajuda",
  "oopsSomethingWentWrong": "Ops, algo deu errado",
  "peopleUsingYourCode": "Pessoas que usam seu código",
  "eligible": "elegível",
  "total": "total",
  "codeUsedByYou": "Código usado por você",
  "freeStorageClaimed": "Armazenamento grátis reivindicado",
  "freeStorageUsable": "Armazenamento disponível",
  "usableReferralStorageInfo": "O armazenamento disponível é limitado pelo seu plano atual. O excesso de armazenamento reivindicado tornará automaticamente útil quando você atualizar seu plano.",
  "removeFromAlbumTitle": "Remover do álbum?",
  "removeFromAlbum": "Remover do álbum",
  "itemsWillBeRemovedFromAlbum": "Os itens selecionados serão removidos deste álbum",
  "removeShareItemsWarning": "Alguns dos itens que você está removendo foram adicionados por outras pessoas, e você perderá o acesso a eles",
  "addingToFavorites": "Adicionando aos favoritos...",
  "removingFromFavorites": "Removendo dos favoritos...",
  "sorryCouldNotAddToFavorites": "Desculpe, não foi possível adicionar aos favoritos!",
  "sorryCouldNotRemoveFromFavorites": "Desculpe, não foi possível remover dos favoritos!",
  "subscribeToEnableSharing": "Você precisa de uma inscrição paga ativa para ativar o compartilhamento.",
  "subscribe": "Inscrever-se",
  "canOnlyRemoveFilesOwnedByYou": "Só pode remover arquivos de sua propriedade",
  "deleteSharedAlbum": "Excluir álbum compartilhado?",
  "deleteAlbum": "Excluir álbum",
  "deleteAlbumDialog": "Também excluir as fotos (e vídeos) presentes neste álbum de <bold>todos</bold> os outros álbuns que eles fazem parte?",
  "deleteSharedAlbumDialogBody": "O álbum será apagado para todos\n\nVocê perderá o acesso a fotos compartilhadas neste álbum que pertencem aos outros",
  "yesRemove": "Sim, excluir",
  "creatingLink": "Criando link...",
  "removeWithQuestionMark": "Remover?",
  "removeParticipantBody": "{userEmail} será removido deste álbum compartilhado\n\nQuaisquer fotos adicionadas por eles também serão removidas do álbum",
  "keepPhotos": "Manter fotos",
  "deletePhotos": "Excluir fotos",
  "inviteToEnte": "Convidar ao Ente",
  "removePublicLink": "Remover link público",
  "disableLinkMessage": "Isso removerá o link público para acessar \"{albumName}\".",
  "sharing": "Compartilhando...",
  "youCannotShareWithYourself": "Você não pode compartilhar consigo mesmo",
  "archive": "Arquivo",
  "createAlbumActionHint": "Pressione para selecionar fotos e clique em + para criar um álbum",
  "importing": "Importando....",
  "failedToLoadAlbums": "Falhou ao carregar álbuns",
  "hidden": "Oculto",
  "authToViewYourHiddenFiles": "Autentique-se para visualizar seus arquivos ocultos",
  "trash": "Lixeira",
  "uncategorized": "Sem categoria",
  "videoSmallCase": "vídeo",
  "photoSmallCase": "foto",
  "singleFileDeleteHighlight": "Ele será excluído de todos os álbuns.",
  "singleFileInBothLocalAndRemote": "Este {fileType} está no Ente e em seu dispositivo.",
  "singleFileInRemoteOnly": "Este {fileType} será excluído do Ente.",
  "singleFileDeleteFromDevice": "Este {fileType} será excluído do dispositivo.",
  "deleteFromEnte": "Excluir do Ente",
  "yesDelete": "Sim, excluir",
  "movedToTrash": "Movido para a lixeira",
  "deleteFromDevice": "Excluir do dispositivo",
  "deleteFromBoth": "Excluir de ambos",
  "newAlbum": "Novo álbum",
  "albums": "Álbuns",
  "memoryCount": "{count, plural, zero{sem memórias}\none{{formattedCount} memória}\nother{{formattedCount} memórias}}",
  "@memoryCount": {
    "description": "The text to display the number of memories",
    "type": "text",
    "placeholders": {
      "count": {
        "example": "1",
        "type": "int"
      },
      "formattedCount": {
        "type": "String",
        "example": "11.513, 11,511"
      }
    }
  },
  "selectedPhotos": "{count} selecionado(s)",
  "@selectedPhotos": {
    "description": "Display the number of selected photos",
    "type": "text",
    "placeholders": {
      "count": {
        "example": "5",
        "type": "int"
      }
    }
  },
  "selectedPhotosWithYours": "{count} selecionado(s) ({yourCount} seus)",
  "@selectedPhotosWithYours": {
    "description": "Display the number of selected photos, including the number of selected photos owned by the user",
    "type": "text",
    "placeholders": {
      "count": {
        "example": "12",
        "type": "int"
      },
      "yourCount": {
        "example": "2",
        "type": "int"
      }
    }
  },
  "advancedSettings": "Avançado",
  "@advancedSettings": {
    "description": "The text to display in the advanced settings section"
  },
  "photoGridSize": "Tamanho da grade de fotos",
  "manageDeviceStorage": "Gerenciar armazenamento do dispositivo",
  "machineLearning": "Aprendizagem automática",
  "mlConsent": "Ativar aprendizagem automática",
  "mlConsentTitle": "Ativar aprendizagem automática?",
  "mlConsentDescription": "Se você ativar a aprendizagem automática, o Ente irá extrair informações como geometria de rosto dos arquivos, incluindo os compartilhados com você.\n\nIsso acontecerá no seu dispositivo, qualquer informação biométrica gerada será criptografada ponta a ponta.",
  "mlConsentPrivacy": "Clique aqui para mais detalhes sobre este recurso na política de privacidade",
  "mlConsentConfirmation": "Eu entendo, e desejo ativar a aprendizagem automática",
  "magicSearch": "Busca mágica",
  "discover": "Explorar",
  "@discover": {
    "description": "The text to display for the discover section under which we show receipts, screenshots, sunsets, greenery, etc."
  },
  "discover_identity": "Identidade",
  "discover_screenshots": "Capturas de tela",
  "discover_receipts": "Recibos",
  "discover_notes": "Notas",
  "discover_memes": "Memes",
  "discover_visiting_cards": "Cartões de visita",
  "discover_babies": "Bebês",
  "discover_pets": "Animais de estimação",
  "discover_selfies": "Selfies",
  "discover_wallpapers": "Papéis de parede",
  "discover_food": "Comida",
  "discover_celebrations": "Comemorações",
  "discover_sunset": "Pôr do sol",
  "discover_hills": "Colinas",
  "discover_greenery": "Vegetação",
  "mlIndexingDescription": "Note que a aprendizagem automática resultará em uso de bateria e largura de banda maior até que todos os itens forem indexados. Considere-se usar o aplicativo para notebook para uma indexação mais rápida, todos os resultados serão sincronizados automaticamente.",
  "loadingModel": "Baixando modelos...",
  "waitingForWifi": "Aguardando Wi-Fi...",
  "status": "Estado",
  "indexedItems": "Itens indexados",
  "pendingItems": "Itens pendentes",
  "clearIndexes": "Limpar índices",
  "selectFoldersForBackup": "Selecionar pastas para copiar com segurança",
  "selectedFoldersWillBeEncryptedAndBackedUp": "As pastas selecionadas serão criptografadas e armazenadas em copiadas com segurança",
  "unselectAll": "Desmarcar tudo",
  "selectAll": "Selecionar tudo",
  "skip": "Pular",
  "updatingFolderSelection": "Atualizando seleção de pasta...",
  "itemCount": "{count, plural, one{{count} item} other{{count} itens}}",
  "deleteItemCount": "{count, plural, =1 {Excluir {count} item} other {Excluir {count} itens}}",
  "duplicateItemsGroup": "{count} arquivos, {formattedSize} cada",
  "@duplicateItemsGroup": {
    "description": "Display the number of duplicate files and their size",
    "type": "text",
    "placeholders": {
      "count": {
        "example": "12",
        "type": "int"
      },
      "formattedSize": {
        "example": "2.3 MB",
        "type": "String"
      }
    }
  },
  "showMemories": "Mostrar memórias",
  "yearsAgo": "{count, plural, one{{count} ano atrás} other{{count} anos atrás}}",
  "backupSettings": "Opções de cópia de segurança",
  "backupStatus": "Status da cópia de segurança",
  "backupStatusDescription": "Os itens que foram salvos com segurança aparecerão aqui",
  "backupOverMobileData": "Salvamento com segurança usando dados móveis",
  "backupVideos": "Cópia de segurança de vídeos",
  "disableAutoLock": "Desativar bloqueio automático",
  "deviceLockExplanation": "Desativa o bloqueio de tela quando o Ente está de fundo e têm uma cópia de segurança sendo feita. Isso normalmente não é necessário, no entanto, ajuda a envios grandes e importações iniciais de bibliotecas maiores concluírem mais rápido.",
  "about": "Sobre",
  "weAreOpenSource": "Nós somos de código aberto!",
  "privacy": "Privacidade",
  "terms": "Termos",
  "checkForUpdates": "Buscar atualizações",
  "checkStatus": "Verificar estado",
  "checking": "Verificando...",
  "youAreOnTheLatestVersion": "Você está na versão mais recente",
  "account": "Conta",
  "manageSubscription": "Gerenciar assinatura",
  "authToChangeYourEmail": "Por favor, autentique-se para alterar o seu e-mail",
  "changePassword": "Alterar senha",
  "authToChangeYourPassword": "Autentique para alterar sua senha",
  "emailVerificationToggle": "Verificação por e-mail",
  "authToChangeEmailVerificationSetting": "Autentique-se para alterar o e-mail de verificação",
  "exportYourData": "Exportar dados",
  "logout": "Encerrar sessão",
  "authToInitiateAccountDeletion": "Autentique para iniciar a exclusão de conta",
  "areYouSureYouWantToLogout": "Você tem certeza que quer encerrar sessão?",
  "yesLogout": "Sim, encerrar sessão",
  "aNewVersionOfEnteIsAvailable": "Uma nova versão do Ente está disponível.",
  "update": "Atualizar",
  "installManually": "Instalar manualmente",
  "criticalUpdateAvailable": "Atualização crítica disponível",
  "updateAvailable": "Atualização disponível",
  "ignoreUpdate": "Ignorar",
  "downloading": "Baixando...",
  "cannotDeleteSharedFiles": "Não é possível excluir arquivos compartilhados",
  "theDownloadCouldNotBeCompleted": "A instalação não pôde ser concluída",
  "retry": "Tentar novamente",
  "backedUpFolders": "Pastas copiadas com segurança",
  "backup": "Cópia de segurança",
  "freeUpDeviceSpace": "Liberar espaço no dispositivo",
  "freeUpDeviceSpaceDesc": "Economize espaço em seu dispositivo por limpar arquivos já salvos com segurança.",
  "allClear": "✨ Tudo limpo",
  "noDeviceThatCanBeDeleted": "Você não tem arquivos neste dispositivo que possam ser excluídos",
  "removeDuplicates": "Excluir duplicatas",
  "removeDuplicatesDesc": "Revise e remova arquivos que são duplicatas exatas.",
  "viewLargeFiles": "Arquivos grandes",
  "viewLargeFilesDesc": "Ver arquivos que consumem a maior parte do armazenamento.",
  "noDuplicates": "✨ Sem duplicatas",
  "youveNoDuplicateFilesThatCanBeCleared": "Você não tem arquivos duplicados que possam ser limpos",
  "success": "Sucesso",
  "rateUs": "Avaliar",
  "remindToEmptyDeviceTrash": "Também vazio \"Excluído recentemente\" de \"Opções\" -> \"Armazenamento\" para reivindicar espaço liberado",
  "youHaveSuccessfullyFreedUp": "Você liberou {storageSaved} com sucesso!",
  "@youHaveSuccessfullyFreedUp": {
    "description": "The text to display when the user has successfully freed up storage",
    "type": "text",
    "placeholders": {
      "storageSaved": {
        "example": "1.2 GB",
        "type": "String"
      }
    }
  },
  "remindToEmptyEnteTrash": "Também esvazie sua \"Lixeira\" para reivindicar o espaço liberado",
  "sparkleSuccess": "✨ Sucesso",
  "duplicateFileCountWithStorageSaved": "Você limpou {count, plural, one{{count} arquivo duplicado} other{{count} arquivos duplicados}}, salvando ({storageSaved}!)",
  "@duplicateFileCountWithStorageSaved": {
    "description": "The text to display when the user has successfully cleaned up duplicate files",
    "type": "text",
    "placeholders": {
      "count": {
        "example": "1",
        "type": "int"
      },
      "storageSaved": {
        "example": "1.2 GB",
        "type": "String"
      }
    }
  },
  "familyPlans": "Planos familiares",
  "referrals": "Referências",
  "notifications": "Notificações",
  "sharedPhotoNotifications": "Novas fotos compartilhadas",
  "sharedPhotoNotificationsExplanation": "Receber notificações quando alguém adicionar uma foto a um álbum compartilhado que você faz parte",
  "advanced": "Avançado",
  "general": "Geral",
  "security": "Segurança",
  "authToViewYourRecoveryKey": "Autentique para ver sua chave de recuperação",
  "twofactor": "Dois fatores",
  "authToConfigureTwofactorAuthentication": "Autentique para configurar a autenticação de dois fatores",
  "lockscreen": "Tela de bloqueio",
  "authToChangeLockscreenSetting": "Autentique para alterar a configuração da tela de bloqueio",
  "viewActiveSessions": "Ver sessões ativas",
  "authToViewYourActiveSessions": "Autentique para ver as sessões ativas",
  "disableTwofactor": "Desativar autenticação de dois fatores",
  "confirm2FADisable": "Você tem certeza que queira desativar a autenticação de dois fatores?",
  "no": "Não",
  "yes": "Sim",
  "social": "Redes sociais",
  "rateUsOnStore": "Avalie-nos em {storeName}",
  "blog": "Blog",
  "merchandise": "Produtos",
  "twitter": "Twitter/X",
  "mastodon": "Mastodon",
  "matrix": "Matrix",
  "discord": "Discord",
  "reddit": "Reddit",
  "yourStorageDetailsCouldNotBeFetched": "Seus detalhes de armazenamento não puderam ser obtidos",
  "reportABug": "Informar um erro",
  "reportBug": "Informar erro",
  "suggestFeatures": "Sugerir recurso",
  "support": "Suporte",
  "theme": "Tema",
  "lightTheme": "Claro",
  "darkTheme": "Escuro",
  "systemTheme": "Sistema",
  "freeTrial": "Avaliação grátis",
  "selectYourPlan": "Selecione seu plano",
  "enteSubscriptionPitch": "O Ente preserva suas memórias, então eles sempre estão disponíveis para você, mesmo se você perder o dispositivo.",
  "enteSubscriptionShareWithFamily": "Sua família também pode ser adicionada ao seu plano.",
  "currentUsageIs": "O uso atual é ",
  "@currentUsageIs": {
    "description": "This text is followed by storage usage",
    "examples": {
      "0": "Current usage is 1.2 GB"
    },
    "type": "text"
  },
  "faqs": "Perguntas frequentes",
  "renewsOn": "Renovação de assinatura em {endDate}",
  "freeTrialValidTill": "A avaliação grátis acaba em {endDate}",
  "validTill": "Válido até {endDate}",
  "addOnValidTill": "Seu complemento {storageAmount} é válido até {endDate}",
  "playStoreFreeTrialValidTill": "Avaliação grátis válida até {endDate}.\nVocê pode alterar para um plano pago depois.",
  "subWillBeCancelledOn": "Sua assinatura será cancelada em {endDate}",
  "subscription": "Assinatura",
  "paymentDetails": "Detalhes de pagamento",
  "manageFamily": "Gerenciar família",
  "contactToManageSubscription": "Entre em contato conosco em support@ente.io para gerenciar sua assinatura {provider}.",
  "renewSubscription": "Renovar assinatura",
  "cancelSubscription": "Cancelar assinatura",
  "areYouSureYouWantToRenew": "Deseja renovar?",
  "yesRenew": "Sim",
  "areYouSureYouWantToCancel": "Deseja cancelar?",
  "yesCancel": "Sim",
  "failedToRenew": "Falhou ao renovar",
  "failedToCancel": "Falhou ao cancelar",
  "twoMonthsFreeOnYearlyPlans": "2 meses grátis em planos anuais",
  "monthly": "Mensal",
  "@monthly": {
    "description": "The text to display for monthly plans",
    "type": "text"
  },
  "yearly": "Anual",
  "@yearly": {
    "description": "The text to display for yearly plans",
    "type": "text"
  },
  "confirmPlanChange": "Confirmar mudança de plano",
  "areYouSureYouWantToChangeYourPlan": "Deseja trocar de plano?",
  "youCannotDowngradeToThisPlan": "Você não pode rebaixar para este plano",
  "cancelOtherSubscription": "Primeiramente cancele sua assinatura existente do {paymentProvider}",
  "@cancelOtherSubscription": {
    "description": "The text to display when the user has an existing subscription from a different payment provider",
    "type": "text",
    "placeholders": {
      "paymentProvider": {
        "example": "Apple",
        "type": "String"
      }
    }
  },
  "optionalAsShortAsYouLike": "Opcional, tão curto como quiser...",
  "send": "Enviar",
  "askCancelReason": "Sua assinatura foi cancelada. Deseja compartilhar o motivo?",
  "thankYouForSubscribing": "Obrigado por assinar!",
  "yourPurchaseWasSuccessful": "Sua compra foi efetuada com sucesso",
  "yourPlanWasSuccessfullyUpgraded": "Seu plano foi atualizado com sucesso",
  "yourPlanWasSuccessfullyDowngraded": "Seu plano foi rebaixado com sucesso",
  "yourSubscriptionWasUpdatedSuccessfully": "Sua assinatura foi atualizada com sucesso",
  "googlePlayId": "ID do Google Play",
  "appleId": "ID da Apple",
  "playstoreSubscription": "Assinatura da PlayStore",
  "appstoreSubscription": "Assinatura da AppStore",
  "subAlreadyLinkedErrMessage": "Seu {id} já está vinculado a outra conta Ente. Se você gostaria de usar seu {id} com esta conta, entre em contato conosco\"",
  "visitWebToManage": "Visite o web.ente.io para gerenciar sua assinatura",
  "couldNotUpdateSubscription": "Não foi possível atualizar a assinatura",
  "pleaseContactSupportAndWeWillBeHappyToHelp": "Entre em contato com support@ente.io e nós ficaremos felizes em ajudar!",
  "paymentFailed": "O pagamento falhou",
  "paymentFailedTalkToProvider": "Fale com o suporte {providerName} se você foi cobrado",
  "@paymentFailedTalkToProvider": {
    "description": "The text to display when the payment failed",
    "type": "text",
    "placeholders": {
      "providerName": {
        "example": "AppStore|PlayStore",
        "type": "String"
      }
    }
  },
  "continueOnFreeTrial": "Continuar com a avaliação grátis",
  "areYouSureYouWantToExit": "Tem certeza de que queira sair?",
  "thankYou": "Obrigado",
  "failedToVerifyPaymentStatus": "Falhou ao verificar estado do pagamento",
  "pleaseWaitForSometimeBeforeRetrying": "Por favor, aguarde mais algum tempo antes de tentar novamente",
  "paymentFailedMessage": "Infelizmente o pagamento falhou. Entre em contato com o suporte e nós ajudaremos você!",
  "youAreOnAFamilyPlan": "Você está em um plano familiar!",
  "contactFamilyAdmin": "Entre em contato com <green>{familyAdminEmail}</green> para gerenciar sua assinatura",
  "leaveFamily": "Sair do plano familiar",
  "areYouSureThatYouWantToLeaveTheFamily": "Você tem certeza que queira sair do plano familiar?",
  "leave": "Sair",
  "rateTheApp": "Avalie o aplicativo",
  "startBackup": "Iniciar cópia de segurança",
  "noPhotosAreBeingBackedUpRightNow": "No momento não há fotos sendo copiadas com segurança",
  "preserveMore": "Preservar mais",
  "grantFullAccessPrompt": "Permita o acesso a todas as fotos nas opções do aplicativo",
  "openSettings": "Abrir opções",
  "selectMorePhotos": "Selecionar mais fotos",
  "existingUser": "Usuário existente",
  "privateBackups": "Cópias privadas",
  "forYourMemories": "para suas memórias",
  "endtoendEncryptedByDefault": "Criptografado de ponta a ponta por padrão",
  "safelyStored": "Armazenado com segurança",
  "atAFalloutShelter": "em um abrigo avançado",
  "designedToOutlive": "Feito para ter longevidade",
  "available": "Disponível",
  "everywhere": "em todas as partes",
  "androidIosWebDesktop": "Android, iOS, Web, Computador",
  "mobileWebDesktop": "Celular, Web, Computador",
  "newToEnte": "Novo no Ente",
  "pleaseLoginAgain": "Registre-se novamente",
  "autoLogoutMessage": "Devido ao ocorrido de erros técnicos, você foi desconectado. Pedimos desculpas pela inconveniência.",
  "yourSubscriptionHasExpired": "A sua assinatura expirou",
  "storageLimitExceeded": "Limite de armazenamento excedido",
  "upgrade": "Atualizar",
  "raiseTicket": "Abrir ticket",
  "@raiseTicket": {
    "description": "Button text for raising a support tickets in case of unhandled errors during backup",
    "type": "text"
  },
  "backupFailed": "Falhou ao copiar com segurança",
  "couldNotBackUpTryLater": "Nós não podemos copiar com segurança seus dados.\nNós tentaremos novamente mais tarde.",
  "enteCanEncryptAndPreserveFilesOnlyIfYouGrant": "Ente pode criptografar e preservar arquivos apenas se você conceder acesso a eles",
  "pleaseGrantPermissions": "Por favor, conceda as permissões",
  "grantPermission": "Conceder permissões",
  "privateSharing": "Compartilhamento privado",
  "shareOnlyWithThePeopleYouWant": "Compartilhar apenas com as pessoas que você quiser",
  "usePublicLinksForPeopleNotOnEnte": "Usar links públicos para pessoas que não estão no Ente",
  "allowPeopleToAddPhotos": "Permitir que pessoas adicionem fotos",
  "shareAnAlbumNow": "Compartilhar um álbum agora",
  "collectEventPhotos": "Coletar fotos de evento",
  "sessionExpired": "Sessão expirada",
  "loggingOut": "Desconectando...",
  "@onDevice": {
    "description": "The text displayed above folders/albums stored on device",
    "type": "text"
  },
  "onDevice": "No dispositivo",
  "@onEnte": {
    "description": "The text displayed above albums backed up to Ente",
    "type": "text"
  },
  "onEnte": "No <branding>ente</branding>",
  "name": "Nome",
  "newest": "Mais recente",
  "lastUpdated": "Última atualização",
  "deleteEmptyAlbums": "Excluir álbuns vazios",
  "deleteEmptyAlbumsWithQuestionMark": "Excluir álbuns vazios?",
  "deleteAlbumsDialogBody": "Isso excluirá todos os álbuns vazios. Isso é útil quando você quiser reduzir a desordem no seu álbum.",
  "deleteProgress": "Excluindo {currentlyDeleting} / {totalCount}",
  "genericProgress": "Processando {currentlyProcessing} / {totalCount}",
  "@genericProgress": {
    "description": "Generic progress text to display when processing multiple items",
    "type": "text",
    "placeholders": {
      "currentlyProcessing": {
        "example": "1",
        "type": "int"
      },
      "totalCount": {
        "example": "10",
        "type": "int"
      }
    }
  },
  "permanentlyDelete": "Excluir permanentemente",
  "canOnlyCreateLinkForFilesOwnedByYou": "Só é possível criar um link para arquivos pertencentes a você",
  "publicLinkCreated": "Link público criado",
  "youCanManageYourLinksInTheShareTab": "Você pode gerenciar seus links na aba de compartilhamento.",
  "linkCopiedToClipboard": "Link copiado para a área de transferência",
  "restore": "Restaurar",
  "@restore": {
    "description": "Display text for an action which triggers a restore of item from trash",
    "type": "text"
  },
  "moveToAlbum": "Mover para o álbum",
  "unhide": "Desocultar",
  "unarchive": "Desarquivar",
  "favorite": "Favorito",
  "removeFromFavorite": "Desfavoritar",
  "shareLink": "Compartilhar link",
  "createCollage": "Criar colagem",
  "saveCollage": "Salvar colagem",
  "collageSaved": "Colagem salva na galeria",
  "collageLayout": "Layout",
  "addToEnte": "Adicionar ao Ente",
  "addToAlbum": "Adicionar ao álbum",
  "delete": "Excluir",
  "hide": "Ocultar",
  "share": "Compartilhar",
  "unhideToAlbum": "Desocultar para o álbum",
  "restoreToAlbum": "Restaurar para álbum",
  "moveItem": "{count, plural, one {Mover item} other {Mover itens}}",
  "@moveItem": {
    "description": "Page title while moving one or more items to an album"
  },
  "addItem": "{count, plural, one {Adicionar item} other {Adicionar itens}}",
  "@addItem": {
    "description": "Page title while adding one or more items to album"
  },
  "createOrSelectAlbum": "Criar ou selecionar álbum",
  "selectAlbum": "Selecionar álbum",
  "searchByAlbumNameHint": "Nome do álbum",
  "albumTitle": "Título do álbum",
  "enterAlbumName": "Inserir nome do álbum",
  "restoringFiles": "Restaurando arquivos...",
  "movingFilesToAlbum": "Movendo arquivos para o álbum...",
  "unhidingFilesToAlbum": "Desocultando arquivos para o álbum",
  "canNotUploadToAlbumsOwnedByOthers": "Não é possível enviar para álbuns pertencentes a outros",
  "uploadingFilesToAlbum": "Enviando arquivos para o álbum...",
  "addedSuccessfullyTo": "Adicionado com sucesso a  {albumName}",
  "movedSuccessfullyTo": "Movido com sucesso para {albumName}",
  "thisAlbumAlreadyHDACollaborativeLink": "Este álbum já tem um link colaborativo",
  "collaborativeLinkCreatedFor": "Link colaborativo criado para {albumName}",
  "askYourLovedOnesToShare": "Peça que seus entes queridos compartilhem",
  "invite": "Convidar",
  "shareYourFirstAlbum": "Compartilhar seu primeiro álbum",
  "sharedWith": "Compartilhado com {emailIDs}",
  "sharedWithMe": "Compartilhado comigo",
  "sharedByMe": "Compartilhada por mim",
  "doubleYourStorage": "Duplique seu armazenamento",
  "referFriendsAnd2xYourPlan": "Recomende seus amigos e duplique seu plano",
  "shareAlbumHint": "Abra um álbum e toque no botão compartilhar no canto superior direito para compartilhar.",
  "itemsShowTheNumberOfDaysRemainingBeforePermanentDeletion": "Os itens exibem o número de dias restantes antes da exclusão permanente",
  "trashDaysLeft": "{count, plural, =0 {} =1 {1 dia} other {{count} dias}}",
  "@trashDaysLeft": {
    "description": "Text to indicate number of days remaining before permanent deletion",
    "placeholders": {
      "count": {
        "example": "1|2|3",
        "type": "int"
      }
    }
  },
  "deleteAll": "Excluir tudo",
  "renameAlbum": "Renomear álbum",
  "convertToAlbum": "Converter para álbum",
  "setCover": "Definir capa",
  "@setCover": {
    "description": "Text to set cover photo for an album"
  },
  "sortAlbumsBy": "Ordenar por",
  "sortNewestFirst": "Recentes primeiro",
  "sortOldestFirst": "Antigos primeiro",
  "rename": "Renomear",
  "leaveSharedAlbum": "Sair do álbum compartilhado?",
  "leaveAlbum": "Sair do álbum",
  "photosAddedByYouWillBeRemovedFromTheAlbum": "Suas fotos adicionadas serão removidas do álbum",
  "youveNoFilesInThisAlbumThatCanBeDeleted": "Você não tem arquivos neste álbum que possam ser excluídos",
  "youDontHaveAnyArchivedItems": "Você não tem nenhum item arquivado.",
  "ignoredFolderUploadReason": "Alguns arquivos neste álbum são ignorados do envio porque eles foram anteriormente excluídos do Ente.",
  "resetIgnoredFiles": "Redefinir arquivos ignorados",
  "deviceFilesAutoUploading": "Arquivos adicionados ao álbum do dispositivo serão automaticamente enviados para o Ente.",
  "turnOnBackupForAutoUpload": "Ative a cópia de segurança para automaticamente enviar arquivos adicionados à pasta do dispositivo para o Ente.",
  "noHiddenPhotosOrVideos": "Sem fotos ou vídeos ocultos",
  "toHideAPhotoOrVideo": "Para ocultar uma foto ou vídeo",
  "openTheItem": "• Abra a foto ou vídeo",
  "clickOnTheOverflowMenu": "• Clique no menu adicional",
  "click": "• Clique",
  "nothingToSeeHere": "Nada para ver aqui! 👀",
  "unarchiveAlbum": "Desarquivar álbum",
  "archiveAlbum": "Arquivar álbum",
  "calculating": "Calculando...",
  "pleaseWaitDeletingAlbum": "Aguarde, excluindo álbum",
  "searchByExamples": "• Nomes de álbuns (ex: \"Câmera\")\n• Tipos de arquivos (ex.: \"Vídeos\", \".gif\")\n• Anos e meses (ex.: \"2022\", \"Janeiro\")\n• Temporadas (ex.: \"Natal\")\n• Tags (ex.: \"#divertido\")",
  "youCanTrySearchingForADifferentQuery": "Você pode tentar buscar por outra consulta.",
  "noResultsFound": "Nenhum resultado encontrado",
  "addedBy": "Adicionado por {emailOrName}",
  "loadingExifData": "Carregando dados EXIF...",
  "viewAllExifData": "Ver todos os dados EXIF",
  "noExifData": "Sem dados EXIF",
  "thisImageHasNoExifData": "Esta imagem não possui dados EXIF",
  "exif": "EXIF",
  "noResults": "Nenhum resultado",
  "weDontSupportEditingPhotosAndAlbumsThatYouDont": "Não suportamos a edição de fotos e álbuns que você ainda não possui",
  "failedToFetchOriginalForEdit": "Falhou ao obter original para edição",
  "close": "Fechar",
  "setAs": "Definir como",
  "fileSavedToGallery": "Arquivo salvo na galeria",
  "filesSavedToGallery": "Arquivos salvos na galeria",
  "fileFailedToSaveToGallery": "Falhou ao salvar arquivo na galeria",
  "download": "Baixar",
  "pressAndHoldToPlayVideo": "Pressione e segure para reproduzir o vídeo",
  "pressAndHoldToPlayVideoDetailed": "Pressione e segure na imagem para reproduzir o vídeo",
  "downloadFailed": "Falhou ao baixar",
  "deduplicateFiles": "Arquivos duplicados",
  "deselectAll": "Deselecionar tudo",
  "reviewDeduplicateItems": "Reveja e exclua os itens que você acredita serem duplicados.",
  "clubByCaptureTime": "Agrupar por tempo de captura",
  "clubByFileName": "Agrupar por nome do arquivo",
  "count": "Contagem",
  "totalSize": "Tamanho total",
  "longpressOnAnItemToViewInFullscreen": "Mantenha pressionado em um item para visualizá-lo em tela cheia",
  "decryptingVideo": "Descriptografando vídeo...",
  "authToViewYourMemories": "Autentique-se para ver suas memórias",
  "unlock": "Desbloquear",
  "freeUpSpace": "Liberar espaço",
  "freeUpSpaceSaving": "{count, plural, one {Ele pode ser excluído do dispositivo para liberar {formattedSize}} other {Eles podem ser excluídos do dispositivo para liberar {formattedSize}}}",
  "filesBackedUpInAlbum": "{count, plural, one {1 arquivo} other {{formattedNumber} arquivos}} deste álbum foi copiado com segurança",
  "@filesBackedUpInAlbum": {
    "description": "Text to tell user how many files have been backed up in the album",
    "placeholders": {
      "count": {
        "example": "1",
        "type": "int"
      },
      "formattedNumber": {
        "content": "{formattedNumber}",
        "example": "1,000",
        "type": "String"
      }
    }
  },
  "filesBackedUpFromDevice": "{count, plural, one {1 arquivo} other {{formattedNumber} arquivos}} deste dispositivo foi copiado com segurança",
  "@filesBackedUpFromDevice": {
    "description": "Text to tell user how many files have been backed up from this device",
    "placeholders": {
      "count": {
        "example": "1",
        "type": "int"
      },
      "formattedNumber": {
        "content": "{formattedNumber}",
        "example": "1,000",
        "type": "String"
      }
    }
  },
  "@freeUpSpaceSaving": {
    "description": "Text to tell user how much space they can free up by deleting items from the device"
  },
  "freeUpAccessPostDelete": "Você ainda pode acessá-{count, plural, one {lo} other {los}} no Ente, contanto que você tenha uma assinatura ativa",
  "@freeUpAccessPostDelete": {
    "placeholders": {
      "count": {
        "example": "1",
        "type": "int"
      }
    }
  },
  "freeUpAmount": "Liberar {sizeInMBorGB}",
  "thisEmailIsAlreadyInUse": "Este e-mail já está sendo usado",
  "incorrectCode": "Código incorreto",
  "authenticationFailedPleaseTryAgain": "Falha na autenticação. Tente novamente",
  "verificationFailedPleaseTryAgain": "Falha na verificação. Tente novamente",
  "authenticating": "Autenticando...",
  "authenticationSuccessful": "Autenticado com sucesso!",
  "incorrectRecoveryKey": "Chave de recuperação incorreta",
  "theRecoveryKeyYouEnteredIsIncorrect": "A chave de recuperação inserida está incorreta",
  "twofactorAuthenticationSuccessfullyReset": "Autenticação de dois fatores redefinida com sucesso",
  "pleaseVerifyTheCodeYouHaveEntered": "Verifique o código inserido",
  "pleaseContactSupportIfTheProblemPersists": "Por favor, contate o suporte se o problema persistir",
  "twofactorAuthenticationHasBeenDisabled": "A autenticação de dois fatores foi desativada",
  "sorryTheCodeYouveEnteredIsIncorrect": "O código inserido está incorreto",
  "yourVerificationCodeHasExpired": "O código de verificação expirou",
  "emailChangedTo": "E-mail alterado para {newEmail}",
  "verifying": "Verificando...",
  "disablingTwofactorAuthentication": "Desativando a autenticação de dois fatores...",
  "allMemoriesPreserved": "Todas as memórias preservadas",
  "loadingGallery": "Carregando galeria...",
  "syncing": "Sincronizando...",
  "encryptingBackup": "Criptografando cópia de segurança...",
  "syncStopped": "Sincronização interrompida",
  "syncProgress": "{completed}/{total} memórias preservadas",
  "uploadingMultipleMemories": "Preservando {count} memórias...",
  "uploadingSingleMemory": "Preservando 1 memória...",
  "@syncProgress": {
    "description": "Text to tell user how many memories have been preserved",
    "placeholders": {
      "completed": {
        "type": "String"
      },
      "total": {
        "type": "String"
      }
    }
  },
  "archiving": "Arquivando...",
  "unarchiving": "Desarquivando...",
  "successfullyArchived": "Arquivado com sucesso",
  "successfullyUnarchived": "Desarquivado com sucesso",
  "renameFile": "Renomear arquivo",
  "enterFileName": "Inserir nome do arquivo",
  "filesDeleted": "Arquivos excluídos",
  "selectedFilesAreNotOnEnte": "Os arquivos selecionados não estão no Ente",
  "thisActionCannotBeUndone": "Esta ação não pode ser desfeita",
  "emptyTrash": "Esvaziar a lixeira?",
  "permDeleteWarning": "Todos os itens na lixeira serão excluídos permanentemente\n\nEsta ação não pode ser desfeita",
  "empty": "Esvaziar",
  "couldNotFreeUpSpace": "Não foi possível liberar espaço",
  "permanentlyDeleteFromDevice": "Excluir permanentemente do dispositivo?",
  "someOfTheFilesYouAreTryingToDeleteAre": "Alguns dos arquivos que você está tentando excluir só estão disponíveis no seu dispositivo e não podem ser recuperados se forem excluídos",
  "theyWillBeDeletedFromAllAlbums": "Eles serão excluídos de todos os álbuns.",
  "someItemsAreInBothEnteAndYourDevice": "Alguns itens estão em ambos o Ente quanto no seu dispositivo.",
  "selectedItemsWillBeDeletedFromAllAlbumsAndMoved": "Os itens selecionados serão excluídos de todos os álbuns e movidos para a lixeira.",
  "theseItemsWillBeDeletedFromYourDevice": "Estes itens serão excluídos do seu dispositivo.",
  "itLooksLikeSomethingWentWrongPleaseRetryAfterSome": "Parece que algo deu errado. Tente novamente mais tarde. Caso o erro persistir, por favor, entre em contato com nossa equipe.",
  "error": "Erro",
  "tempErrorContactSupportIfPersists": "Parece que algo deu errado. Tente novamente mais tarde. Caso o erro persistir, por favor, entre em contato com nossa equipe.",
  "networkHostLookUpErr": "Não foi possível conectar-se ao Ente, verifique suas configurações de rede e entre em contato com o suporte se o erro persistir.",
  "networkConnectionRefusedErr": "Não foi possível conectar ao Ente, tente novamente mais tarde. Se o erro persistir, entre em contato com o suporte.",
  "cachedData": "Dados armazenados em cache",
  "clearCaches": "Limpar cache",
  "remoteImages": "Imagens remotas",
  "remoteVideos": "Vídeos remotos",
  "remoteThumbnails": "Miniaturas remotas",
  "pendingSync": "Sincronização pendente",
  "localGallery": "Galeria local",
  "todaysLogs": "Registros de hoje",
  "viewLogs": "Ver registros",
  "logsDialogBody": "Isso enviará através dos registros para ajudar-nos a resolver seu problema. Saiba que, nome de arquivos serão incluídos para ajudar a buscar problemas com arquivos específicos.",
  "preparingLogs": "Preparando registros...",
  "emailYourLogs": "Enviar registros por e-mail",
  "pleaseSendTheLogsTo": "Envie os registros para \n{toEmail}",
  "copyEmailAddress": "Copiar endereço de e-mail",
  "exportLogs": "Exportar registros",
  "pleaseEmailUsAt": "Envie-nos um e-mail para {toEmail}",
  "dismiss": "Descartar",
  "didYouKnow": "Você sabia?",
  "loadingMessage": "Carregando suas fotos...",
  "loadMessage1": "Você pode compartilhar sua assinatura com seus familiares",
  "loadMessage2": "Nós preservamos mais de 30 milhões de memórias até então",
  "loadMessage3": "Mantemos 3 cópias dos seus dados, uma em um abrigo subterrâneo",
  "loadMessage4": "Todos os nossos aplicativos são de código aberto",
  "loadMessage5": "Nosso código-fonte e criptografia foram auditadas externamente",
  "loadMessage6": "Você pode compartilhar links para seus álbuns com seus entes queridos",
  "loadMessage7": "Nossos aplicativos móveis são executados em segundo plano para criptografar e copiar com segurança quaisquer fotos novas que você acessar",
  "loadMessage8": "web.ente.io tem um enviador mais rápido",
  "loadMessage9": "Nós usamos Xchacha20Poly1305 para criptografar seus dados com segurança",
  "photoDescriptions": "Descrições das fotos",
  "fileTypesAndNames": "Tipos de arquivo e nomes",
  "location": "Localização",
  "moments": "Momentos",
  "searchFaceEmptySection": "As pessoas apareceram aqui quando a indexação for concluída",
  "searchDatesEmptySection": "Buscar por data, mês ou ano",
  "searchLocationEmptySection": "Fotos de grupo que estão sendo tiradas em algum raio da foto",
  "searchPeopleEmptySection": "Convide pessoas e você verá todas as fotos compartilhadas por elas aqui",
  "searchAlbumsEmptySection": "Álbuns",
  "searchFileTypesAndNamesEmptySection": "Tipos de arquivo e nomes",
  "searchCaptionEmptySection": "Adicione marcações como \"#viagem\" nas informações das fotos para encontrá-las aqui com facilidade",
  "language": "Idioma",
  "selectLanguage": "Selecionar idioma",
  "locationName": "Nome da localização",
  "addLocation": "Adicionar localização",
  "groupNearbyPhotos": "Agrupar fotos próximas",
  "kiloMeterUnit": "km",
  "addLocationButton": "Adicionar",
  "radius": "Raio",
  "locationTagFeatureDescription": "Uma etiqueta de localização agrupa todas as fotos fotografadas em algum raio de uma foto",
  "galleryMemoryLimitInfo": "Até 1.000 memórias exibidas na galeria",
  "save": "Salvar",
  "centerPoint": "Ponto central",
  "pickCenterPoint": "Escolha o ponto central",
  "useSelectedPhoto": "Usar foto selecionada",
  "resetToDefault": "Redefinir para o padrão",
  "@resetToDefault": {
    "description": "Button text to reset cover photo to default"
  },
  "edit": "Editar",
  "deleteLocation": "Excluir localização",
  "rotateLeft": "Girar para a esquerda",
  "flip": "Inverter",
  "rotateRight": "Girar para a direita",
  "saveCopy": "Salvar cópia",
  "light": "Claro",
  "color": "Cor",
  "yesDiscardChanges": "Sim, descartar alterações",
  "doYouWantToDiscardTheEditsYouHaveMade": "Você quer descartar as edições que você fez?",
  "saving": "Salvando...",
  "editsSaved": "Edições salvas",
  "oopsCouldNotSaveEdits": "Opa! Não foi possível salvar as edições",
  "distanceInKMUnit": "km",
  "@distanceInKMUnit": {
    "description": "Unit for distance in km"
  },
  "dayToday": "Hoje",
  "dayYesterday": "Ontem",
  "storage": "Armazenamento",
  "usedSpace": "Espaço usado",
  "storageBreakupFamily": "Família",
  "storageBreakupYou": "Você",
  "@storageBreakupYou": {
    "description": "Label to indicate how much storage you are using when you are part of a family plan"
  },
  "storageUsageInfo": "{usedAmount} {usedStorageUnit} de {totalAmount} {totalStorageUnit} usado",
  "@storageUsageInfo": {
    "description": "Example: 1.2 GB of 2 GB used or 100 GB or 2TB used"
  },
  "availableStorageSpace": "{freeAmount} {storageUnit} livre",
  "appVersion": "Versão: {versionValue}",
  "verifyIDLabel": "Verificar",
  "fileInfoAddDescHint": "Adicionar descrição...",
  "editLocationTagTitle": "Editar localização",
  "setLabel": "Definir",
  "@setLabel": {
    "description": "Label of confirm button to add a new custom radius to the radius selector of a location tag"
  },
  "setRadius": "Definir raio",
  "familyPlanPortalTitle": "Família",
  "familyPlanOverview": "Adicione 5 familiares para seu plano existente sem pagar nenhum custo adicional.\n\nCada membro ganha seu espaço privado, significando que eles não podem ver os arquivos dos outros a menos que eles sejam compartilhados.\n\nOs planos familiares estão disponíveis para clientes que já tem uma assinatura paga do Ente.\n\nAssine agora para iniciar!",
  "androidBiometricHint": "Verificar identidade",
  "@androidBiometricHint": {
    "description": "Hint message advising the user how to authenticate with biometrics. It is used on Android side. Maximum 60 characters."
  },
  "androidBiometricNotRecognized": "Não reconhecido. Tente novamente.",
  "@androidBiometricNotRecognized": {
    "description": "Message to let the user know that authentication was failed. It is used on Android side. Maximum 60 characters."
  },
  "androidBiometricSuccess": "Sucesso",
  "@androidBiometricSuccess": {
    "description": "Message to let the user know that authentication was successful. It is used on Android side. Maximum 60 characters."
  },
  "androidCancelButton": "Cancelar",
  "@androidCancelButton": {
    "description": "Message showed on a button that the user can click to leave the current dialog. It is used on Android side. Maximum 30 characters."
  },
  "androidSignInTitle": "Autenticação necessária",
  "@androidSignInTitle": {
    "description": "Message showed as a title in a dialog which indicates the user that they need to scan biometric to continue. It is used on Android side. Maximum 60 characters."
  },
  "androidBiometricRequiredTitle": "Biométrica necessária",
  "@androidBiometricRequiredTitle": {
    "description": "Message showed as a title in a dialog which indicates the user has not set up biometric authentication on their device. It is used on Android side. Maximum 60 characters."
  },
  "androidDeviceCredentialsRequiredTitle": "Credenciais necessários",
  "@androidDeviceCredentialsRequiredTitle": {
    "description": "Message showed as a title in a dialog which indicates the user has not set up credentials authentication on their device. It is used on Android side. Maximum 60 characters."
  },
  "androidDeviceCredentialsSetupDescription": "Credenciais necessários",
  "@androidDeviceCredentialsSetupDescription": {
    "description": "Message advising the user to go to the settings and configure device credentials on their device. It shows in a dialog on Android side."
  },
  "goToSettings": "Ir às opções",
  "@goToSettings": {
    "description": "Message showed on a button that the user can click to go to settings pages from the current dialog. It is used on both Android and iOS side. Maximum 30 characters."
  },
  "androidGoToSettingsDescription": "A autenticação biométrica não está definida no dispositivo. Vá em 'Opções > Segurança' para adicionar a autenticação biométrica.",
  "@androidGoToSettingsDescription": {
    "description": "Message advising the user to go to the settings and configure biometric on their device. It shows in a dialog on Android side."
  },
  "iOSLockOut": "A autenticação biométrica está desativada. Bloqueie e desbloqueie sua tela para ativá-la.",
  "@iOSLockOut": {
    "description": "Message advising the user to re-enable biometrics on their device. It shows in a dialog on iOS side."
  },
  "iOSGoToSettingsDescription": "A autenticação biométrica não está definida no dispositivo. Ative o Touch ID ou Face ID no dispositivo.",
  "@iOSGoToSettingsDescription": {
    "description": "Message advising the user to go to the settings and configure Biometrics for their device. It shows in a dialog on iOS side."
  },
  "iOSOkButton": "OK",
  "@iOSOkButton": {
    "description": "Message showed on a button that the user can click to leave the current dialog. It is used on iOS side. Maximum 30 characters."
  },
  "openstreetmapContributors": "Contribuidores do OpenStreetMap",
  "hostedAtOsmFrance": "Hospedado em OSM France",
  "map": "Mapa",
  "@map": {
    "description": "Label for the map view"
  },
  "maps": "Mapas",
  "enableMaps": "Ativar mapas",
  "enableMapsDesc": "Isso exibirá suas fotos em um mapa mundial.\n\nEste mapa é hospedado por Open Street Map, e as exatas localizações das fotos nunca serão compartilhadas.\n\nVocê pode desativar esta função a qualquer momento em Opções.",
  "quickLinks": "Links rápidos",
  "selectItemsToAdd": "Selecionar itens para adicionar",
  "addSelected": "Adicionar selecionado",
  "addFromDevice": "Adicionar do dispositivo",
  "addPhotos": "Adicionar fotos",
  "noPhotosFoundHere": "Nenhuma foto encontrada aqui",
  "zoomOutToSeePhotos": "Reduzir ampliação para ver as fotos",
  "noImagesWithLocation": "Nenhuma imagem com localização",
  "unpinAlbum": "Desafixar álbum",
  "pinAlbum": "Fixar álbum",
  "create": "Criar",
  "viewAll": "Ver tudo",
  "nothingSharedWithYouYet": "Nada compartilhado com você ainda",
  "noAlbumsSharedByYouYet": "Nenhum álbum compartilhado por você ainda",
  "sharedWithYou": "Compartilhado com você",
  "sharedByYou": "Compartilhado por você",
  "inviteYourFriendsToEnte": "Convide seus amigos ao Ente",
  "failedToDownloadVideo": "Falhou ao baixar vídeo",
  "hiding": "Ocultando...",
  "unhiding": "Reexibindo...",
  "successfullyHid": "Ocultado com sucesso",
  "successfullyUnhid": "Desocultado com sucesso",
  "crashReporting": "Relatório de erros",
  "resumableUploads": "Envios retomáveis",
  "addToHiddenAlbum": "Adicionar ao álbum oculto",
  "moveToHiddenAlbum": "Mover ao álbum oculto",
  "fileTypes": "Tipos de arquivo",
  "deleteConfirmDialogBody": "Esta conta está vinculada aos outros aplicativos do Ente, se você usar algum. Seus dados baixados, entre todos os aplicativos do Ente, serão programados para exclusão, e sua conta será permanentemente excluída.",
  "hearUsWhereTitle": "Como você soube do Ente? (opcional)",
  "hearUsExplanation": "Não rastreamos instalações de aplicativo. Seria útil se você contasse onde nos encontrou!",
  "viewAddOnButton": "Ver complementos",
  "addOns": "Complementos",
  "addOnPageSubtitle": "Detalhes dos complementos",
  "yourMap": "Seu mapa",
  "modifyYourQueryOrTrySearchingFor": "Altere o termo de busca ou tente consultar",
  "blackFridaySale": "Promoção Black Friday",
  "upto50OffUntil4thDec": "Com 50% de desconto, até 4 de dezembro",
  "photos": "Fotos",
  "videos": "Vídeos",
  "livePhotos": "Fotos animadas",
  "searchHint1": "busca rápida no dispositivo",
  "searchHint2": "Descrições e data das fotos",
  "searchHint3": "Álbuns, nomes de arquivos e tipos",
  "searchHint4": "Localização",
  "searchHint5": "Em breve: Busca mágica e rostos ✨",
  "addYourPhotosNow": "Adicione suas fotos agora",
  "searchResultCount": "{count, plural, one{{count} resultado encontrado} other{{count} resultados encontrados}}",
  "@searchResultCount": {
    "description": "Text to tell user how many results were found for their search query",
    "placeholders": {
      "count": {
        "example": "1|2|3",
        "type": "int"
      }
    }
  },
  "faces": "Rostos",
  "people": "Pessoas",
  "contents": "Conteúdos",
  "addNew": "Adicionar novo",
  "@addNew": {
    "description": "Text to add a new item (location tag, album, caption etc)"
  },
  "contacts": "Contatos",
  "noInternetConnection": "Sem conexão à internet",
  "pleaseCheckYourInternetConnectionAndTryAgain": "Verifique sua conexão com a internet e tente novamente.",
  "signOutFromOtherDevices": "Sair da conta em outros dispositivos",
  "signOutOtherBody": "Se você acha que alguém possa saber da sua senha, você pode forçar desconectar sua conta de outros dispositivos.",
  "signOutOtherDevices": "Sair em outros dispositivos",
  "doNotSignOut": "Não sair",
  "editLocation": "Editar localização",
  "selectALocation": "Selecionar localização",
  "selectALocationFirst": "Primeiramente selecione uma localização",
  "changeLocationOfSelectedItems": "Alterar a localização dos itens selecionados?",
  "editsToLocationWillOnlyBeSeenWithinEnte": "Edições à localização serão apenas vistos no Ente",
  "cleanUncategorized": "Limpar não categorizado",
  "cleanUncategorizedDescription": "Remover todos os arquivos não categorizados que estão presentes em outros álbuns",
  "waitingForVerification": "Esperando verificação...",
  "passkey": "Chave de acesso",
  "passkeyAuthTitle": "Verificação de chave de acesso",
  "passKeyPendingVerification": "Verificação pendente",
  "loginSessionExpired": "Sessão expirada",
  "loginSessionExpiredDetails": "Sua sessão expirou. Registre-se novamente.",
  "verifyPasskey": "Verificar chave de acesso",
  "playOnTv": "Reproduzir álbum na TV",
  "pair": "Parear",
  "deviceNotFound": "Dispositivo não encontrado",
  "castInstruction": "Acesse cast.ente.io no dispositivo desejado para parear.\n\nInsira o código abaixo para reproduzir o álbum na sua TV.",
  "deviceCodeHint": "Insira o código",
  "joinDiscord": "Junte-se ao Discord",
  "locations": "Localizações",
  "descriptions": "Descrições",
  "addAName": "Adicione um nome",
  "findThemQuickly": "Busque-os rapidamente",
  "@findThemQuickly": {
    "description": "Subtitle to indicate that the user can find people quickly by name"
  },
  "findPeopleByName": "Busque pessoas facilmente pelo nome",
  "addViewers": "{count, plural, one {Adicionar visualizador} one {Adicionar visualizador} other {Adicionar visualizadores}}",
  "addCollaborators": "{count, plural, one {Adicionar colaborador} one {Adicionar colaborador} other {Adicionar colaboradores}}",
  "longPressAnEmailToVerifyEndToEndEncryption": "Pressione um e-mail para verificar a criptografia ponta a ponta.",
  "developerSettingsWarning": "Deseja modificar as Opções de Desenvolvedor?",
  "developerSettings": "Opções de desenvolvedor",
  "serverEndpoint": "Ponto final do servidor",
  "invalidEndpoint": "Ponto final inválido",
  "invalidEndpointMessage": "Desculpe, o ponto final inserido é inválido. Insira um ponto final válido e tente novamente.",
  "endpointUpdatedMessage": "Ponto final atualizado com sucesso",
  "customEndpoint": "Conectado à {endpoint}",
  "createCollaborativeLink": "Criar link colaborativo",
  "search": "Buscar",
  "enterPersonName": "Inserir nome da pessoa",
  "enterName": "Inserir nome",
  "savePerson": "Salvar pessoa",
  "editPerson": "Editar pessoa",
  "mergedPhotos": "Fotos mescladas",
  "orMergeWithExistingPerson": "Ou mesclar com existente",
  "enterDateOfBirth": "Aniversário (opcional)",
  "birthday": "Aniversário",
  "removePersonLabel": "Remover etiqueta da pessoa",
  "autoPairDesc": "O pareamento automático só funciona com dispositivos que suportam o Chromecast.",
  "manualPairDesc": "Parear com PIN funciona com qualquer tela que queira visualizar seu álbum.",
  "connectToDevice": "Conectar ao dispositivo",
  "autoCastDialogBody": "Você verá dispositivos de transmissão disponível aqui.",
  "autoCastiOSPermission": "Certifique-se que as permissões da internet local estejam ligadas para o Ente Photos App, em opções.",
  "noDeviceFound": "Nenhum dispositivo encontrado",
  "stopCastingTitle": "Parar transmissão",
  "stopCastingBody": "Deseja parar a transmissão?",
  "castIPMismatchTitle": "Falhou ao transmitir álbum",
  "castIPMismatchBody": "Certifique-se de estar na mesma internet que a TV.",
  "pairingComplete": "Pareamento concluído",
  "savingEdits": "Salvando edições...",
  "autoPair": "Pareamento automático",
  "pairWithPin": "Parear com PIN",
  "faceRecognition": "Reconhecimento facial",
  "foundFaces": "Rostos encontrados",
  "clusteringProgress": "Progresso de agrupamento",
  "indexingIsPaused": "A indexação parou, ela será retomada automaticamente quando o dispositivo estiver pronto.",
  "trim": "Recortar",
  "crop": "Cortar",
  "rotate": "Girar",
  "left": "Esquerda",
  "right": "Direita",
  "whatsNew": "O que há de novo",
  "reviewSuggestions": "Revisar sugestões",
  "review": "Revisar",
  "useAsCover": "Usar como capa",
  "notPersonLabel": "Não é {name}?",
  "@notPersonLabel": {
    "description": "Label to indicate that the person in the photo is not the person whose name is mentioned",
    "placeholders": {
      "name": {
        "content": "{name}",
        "type": "String"
      }
    }
  },
  "enable": "Ativar",
  "enabled": "Ativado",
  "moreDetails": "Mais detalhes",
  "enableMLIndexingDesc": "Ente suporta aprendizagem de máquina para reconhecimento facial, busca mágica e outros recursos de busca avançados",
  "magicSearchHint": "A busca mágica permite buscar fotos pelo conteúdo, p. e.x. 'flor', 'carro vermelho', 'identidade'",
  "panorama": "Panorama",
  "reenterPassword": "Reinserir senha",
  "reenterPin": "Reinserir PIN",
  "deviceLock": "Bloqueio do dispositivo",
  "pinLock": "Bloqueio por PIN",
  "next": "Próximo",
  "setNewPassword": "Definir nova senha",
  "enterPin": "Inserir PIN",
  "setNewPin": "Definir PIN novo",
  "appLock": "Bloqueio do aplicativo",
  "noSystemLockFound": "Nenhum bloqueio do sistema encontrado",
  "tapToUnlock": "Toque para desbloquear",
  "tooManyIncorrectAttempts": "Muitas tentativas incorretas",
  "videoInfo": "Informações do vídeo",
  "autoLock": "Bloqueio automático",
  "immediately": "Imediatamente",
  "autoLockFeatureDescription": "Tempo após o qual o aplicativo bloqueia após ser colocado em segundo plano",
  "hideContent": "Ocultar conteúdo",
  "hideContentDescriptionAndroid": "Oculta os conteúdos do aplicativo no seletor de aplicativos e desativa capturas de tela",
  "hideContentDescriptionIos": "Oculta o conteúdo no seletor de aplicativos",
  "passwordStrengthInfo": "A força da senha é calculada considerando o comprimento dos dígitos, carácteres usados, e se ou não a senha aparece nas 10.000 senhas usadas.",
  "noQuickLinksSelected": "Nenhum link rápido selecionado",
  "pleaseSelectQuickLinksToRemove": "Selecione links rápidos para remover",
  "removePublicLinks": "Remover link público",
  "thisWillRemovePublicLinksOfAllSelectedQuickLinks": "Isto removerá links públicos de todos os links rápidos selecionados.",
  "guestView": "Vista do convidado",
  "guestViewEnablePreSteps": "Para ativar a vista do convidado, defina uma senha de acesso no dispositivo ou bloqueie sua tela nas opções do sistema.",
  "nameTheAlbum": "Nomear álbum",
  "collectPhotosDescription": "Crie um link onde seus amigos podem enviar fotos na qualidade original.",
  "collect": "Coletar",
  "appLockDescriptions": "Escolha entre a tela de bloqueio padrão do seu dispositivo e uma tela de bloqueio personalizada com PIN ou senha.",
  "toEnableAppLockPleaseSetupDevicePasscodeOrScreen": "Para ativar o bloqueio do aplicativo, defina uma senha de acesso no dispositivo ou bloqueie sua tela nas opções do sistema.",
  "authToViewPasskey": "Autentique-se para ver sua chave de acesso",
  "loopVideoOn": "Repetir vídeo ativado",
  "loopVideoOff": "Repetir vídeo desativado",
  "localSyncErrorMessage": "Ocorreu um erro devido à sincronização de localização das fotos estar levando mais tempo que o esperado. Entre em contato conosco.",
  "showPerson": "Mostrar pessoa",
  "sort": "Ordenar",
  "mostRecent": "Mais recente",
  "mostRelevant": "Mais relevante",
  "loadingYourPhotos": "Carregando suas fotos...",
  "processingImport": "Processando {folderName}...",
  "personName": "Nome da pessoa",
  "addNewPerson": "Adicionar nova pessoa",
  "addNameOrMerge": "Adicionar nome ou juntar",
  "mergeWithExisting": "Juntar com o existente",
  "newPerson": "Nova pessoa",
  "addName": "Adicionar pessoa",
  "add": "Adicionar",
  "extraPhotosFoundFor": "Fotos adicionais encontradas para {text}",
  "@extraPhotosFoundFor": {
    "placeholders": {
      "text": {
        "type": "String"
      }
    }
  },
  "extraPhotosFound": "Fotos adicionais encontradas",
  "configuration": "Configuração",
  "localIndexing": "Indexação local",
  "resetPerson": "Remover",
  "areYouSureYouWantToResetThisPerson": "Deseja redefinir esta pessoa?",
  "allPersonGroupingWillReset": "Todos os agrupamentos dessa pessoa serão redefinidos, e você perderá todas as sugestões feitas por essa pessoa.",
  "yesResetPerson": "Sim, redefinir pessoa",
  "onlyThem": "Apenas eles",
  "checkingModels": "Verificando modelos...",
  "enableMachineLearningBanner": "Ativar aprendizagem de máquina para busca mágica e reconhecimento facial",
  "searchDiscoverEmptySection": "As imagens serão exibidas aqui quando o processamento for concluído",
  "searchPersonsEmptySection": "As pessoas serão exibidas aqui quando o processamento for concluído",
<<<<<<< HEAD
  "faceNotClusteredYet": "Face not clustered yet, please come back later"
=======
  "viewersSuccessfullyAdded": "{count, plural, =0 {Adicionado 0 visualizadores} =1 {Adicionado 1 visualizador} other {Adicionado {count} visualizadores}}",
  "@viewersSuccessfullyAdded": {
    "placeholders": {
      "count": {
        "type": "int",
        "example": "2"
      }
    },
    "description": "Number of viewers that were successfully added to an album."
  },
  "collaboratorsSuccessfullyAdded": "{count, plural, =0 {Adicionado 0 colaboradores} =1 {Adicionado 1 colaborador} other {Adicionado {count} colaboradores}}",
  "@collaboratorsSuccessfullyAdded": {
    "placeholders": {
      "count": {
        "type": "int",
        "example": "2"
      }
    },
    "description": "Number of collaborators that were successfully added to an album."
  },
  "accountIsAlreadyConfigured": "A conta já está configurada.",
  "sessionIdMismatch": "Incompatibilidade de ID de sessão",
  "@sessionIdMismatch": {
    "description": "In passkey page, deeplink is ignored because of session ID mismatch."
  },
  "failedToFetchActiveSessions": "Falhou ao obter sessões ativas",
  "@failedToFetchActiveSessions": {
    "description": "In session page, warn user (in toast) that active sessions could not be fetched."
  },
  "failedToRefreshStripeSubscription": "Falhou ao atualizar assinatura",
  "failedToPlayVideo": "Falhou ao reproduzir vídeo",
  "uploadIsIgnoredDueToIgnorereason": "O envio é ignorado devido a {ignoreReason}",
  "@uploadIsIgnoredDueToIgnorereason": {
    "placeholders": {
      "ignoreReason": {
        "type": "String",
        "example": "no network"
      }
    }
  },
  "typeOfGallerGallerytypeIsNotSupportedForRename": "O tipo de galeria {galleryType} não é suportado para renomear",
  "@typeOfGallerGallerytypeIsNotSupportedForRename": {
    "placeholders": {
      "galleryType": {
        "type": "String",
        "example": "no network"
      }
    }
  },
  "tapToUploadIsIgnoredDue": "Toque para enviar, atualmente o envio é ignorado devido a {ignoreReason}",
  "@tapToUploadIsIgnoredDue": {
    "description": "Shown in upload icon widet, inside a tooltip.",
    "placeholders": {
      "ignoreReason": {
        "type": "String",
        "example": "no network"
      }
    }
  },
  "tapToUpload": "Toque para enviar",
  "@tapToUpload": {
    "description": "Shown in upload icon widet, inside a tooltip."
  },
  "info": "Info",
  "addFiles": "Adicionar arquivos",
  "castAlbum": "Transferir álbum",
  "imageNotAnalyzed": "Imagem não analisada",
  "noFacesFound": "Nenhum rosto encontrado",
  "fileNotUploadedYet": "Arquivo ainda não enviado",
  "noSuggestionsForPerson": "Sem sugestões para {personName}",
  "@noSuggestionsForPerson": {
    "placeholders": {
      "personName": {
        "type": "String",
        "example": "Alice"
      }
    }
  },
  "month": "mês",
  "yearShort": "ano",
  "@yearShort": {
    "description": "Appears in pricing page (/yr)"
  },
  "currentlyRunning": "Atualmente executando",
  "ignored": "ignorado",
  "photosCount": "{count, plural, =0 {0 fotos} =1 {1 foto} other {{count} fotos}}",
  "@photosCount": {
    "placeholders": {
      "count": {
        "type": "int",
        "example": "2"
      }
    }
  },
  "file": "Arquivo",
  "searchSectionsLengthMismatch": "Incompatibilidade do comprimento de seções: {snapshotLength} != {searchLength}",
  "@searchSectionsLengthMismatch": {
    "description": "Appears in search tab page",
    "placeholders": {
      "snapshotLenght": {
        "type": "int",
        "example": "1"
      },
      "searchLenght": {
        "type": "int",
        "example": "2"
      }
    }
  },
  "selectMailApp": "Selecionar aplicativo de e-mail",
  "selectAllShort": "Tudo",
  "@selectAllShort": {
    "description": "Text that appears in bottom right when you start to select multiple photos. When clicked, it selects all photos."
  },
  "changeLogMagicSearchImprovementTitle": "Melhoria na busca mágica",
  "changeLogMagicSearchImprovementContent": "Nós melhoramos a busca mágica para torná-la mais rápida, para que você não precise esperar pelo que você busca.",
  "changeLogBackupStatusTitle": "Estado da cópia de segurança",
  "changeLogBackupStatusContent": "Nós adicionamos um registro de todos os arquivos enviados ao Ente, incluindo falhas e adicionados à fila.",
  "changeLogDiscoverTitle": "Descobrir",
  "changeLogDiscoverContent": "Procurando por fotos dos seus cartões de identidade, notas, ou até memes? Vá à aba de busca e confira o Descobrir. Baseado na busca semântica, é um local para encontrar fotos importantes para você.\\nApenas disponível se a Aprendizagem automática estiver ativa.",
  "selectCoverPhoto": "Selecionar foto da capa",
  "newLocation": "Nova localização"
>>>>>>> 0ee657af
}<|MERGE_RESOLUTION|>--- conflicted
+++ resolved
@@ -1383,9 +1383,7 @@
   "enableMachineLearningBanner": "Ativar aprendizagem de máquina para busca mágica e reconhecimento facial",
   "searchDiscoverEmptySection": "As imagens serão exibidas aqui quando o processamento for concluído",
   "searchPersonsEmptySection": "As pessoas serão exibidas aqui quando o processamento for concluído",
-<<<<<<< HEAD
-  "faceNotClusteredYet": "Face not clustered yet, please come back later"
-=======
+  "faceNotClusteredYet": "Face not clustered yet, please come back later",
   "viewersSuccessfullyAdded": "{count, plural, =0 {Adicionado 0 visualizadores} =1 {Adicionado 1 visualizador} other {Adicionado {count} visualizadores}}",
   "@viewersSuccessfullyAdded": {
     "placeholders": {
@@ -1508,5 +1506,4 @@
   "changeLogDiscoverContent": "Procurando por fotos dos seus cartões de identidade, notas, ou até memes? Vá à aba de busca e confira o Descobrir. Baseado na busca semântica, é um local para encontrar fotos importantes para você.\\nApenas disponível se a Aprendizagem automática estiver ativa.",
   "selectCoverPhoto": "Selecionar foto da capa",
   "newLocation": "Nova localização"
->>>>>>> 0ee657af
 }