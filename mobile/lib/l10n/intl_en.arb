{
  "@@locale ": "en",
  "enterYourEmailAddress": "Enter your email address",
  "enterYourNewEmailAddress": "Enter your new email address",
  "accountWelcomeBack": "Welcome back!",
  "emailAlreadyRegistered": "Email already registered.",
  "emailNotRegistered": "Email not registered.",
  "email": "Email",
  "cancel": "Cancel",
  "verify": "Verify",
  "invalidEmailAddress": "Invalid email address",
  "enterValidEmail": "Please enter a valid email address.",
  "deleteAccount": "Delete account",
  "askDeleteReason": "What is the main reason you are deleting your account?",
  "deleteAccountFeedbackPrompt": "We are sorry to see you go. Please share your feedback to help us improve.",
  "feedback": "Feedback",
  "kindlyHelpUsWithThisInformation": "Kindly help us with this information",
  "confirmDeletePrompt": "Yes, I want to permanently delete this account and its data across all apps.",
  "confirmAccountDeletion": "Confirm Account Deletion",
  "deleteAccountPermanentlyButton": "Delete Account Permanently",
  "yourAccountHasBeenDeleted": "Your account has been deleted",
  "selectReason": "Select reason",
  "deleteReason1": "It’s missing a key feature that I need",
  "deleteReason2": "The app or a certain feature does not behave as I think it should",
  "deleteReason3": "I found another service that I like better",
  "deleteReason4": "My reason isn’t listed",
  "sendEmail": "Send email",
  "deleteRequestSLAText": "Your request will be processed within 72 hours.",
  "deleteEmailRequest": "Please send an email to <warning>account-deletion@ente.io</warning> from your registered email address.",
  "entePhotosPerm": "Ente <i>needs permission to</i> preserve your photos",
  "ok": "Ok",
  "createAccount": "Create account",
  "createNewAccount": "Create new account",
  "password": "Password",
  "confirmPassword": "Confirm password",
  "activeSessions": "Active sessions",
  "oops": "Oops",
  "somethingWentWrongPleaseTryAgain": "Something went wrong, please try again",
  "thisWillLogYouOutOfThisDevice": "This will log you out of this device!",
  "thisWillLogYouOutOfTheFollowingDevice": "This will log you out of the following device:",
  "terminateSession": "Terminate session?",
  "terminate": "Terminate",
  "thisDevice": "This device",
  "recoverButton": "Recover",
  "recoverySuccessful": "Recovery successful!",
  "decrypting": "Decrypting...",
  "incorrectRecoveryKeyTitle": "Incorrect recovery key",
  "incorrectRecoveryKeyBody": "The recovery key you entered is incorrect",
  "forgotPassword": "Forgot password",
  "enterYourRecoveryKey": "Enter your recovery key",
  "noRecoveryKey": "No recovery key?",
  "sorry": "Sorry",
  "noRecoveryKeyNoDecryption": "Due to the nature of our end-to-end encryption protocol, your data cannot be decrypted without your password or recovery key",
  "verifyEmail": "Verify email",
  "toResetVerifyEmail": "To reset your password, please verify your email first.",
  "checkInboxAndSpamFolder": "Please check your inbox (and spam) to complete verification",
  "tapToEnterCode": "Tap to enter code",
  "resendEmail": "Resend email",
  "weHaveSendEmailTo": "We have sent a mail to <green>{email}</green>",
  "@weHaveSendEmailTo": {
    "description": "Text to indicate that we have sent a mail to the user",
    "placeholders": {
      "email": {
        "description": "The email address of the user",
        "type": "String",
        "example": "example@ente.io"
      }
    }
  },
  "setPasswordTitle": "Set password",
  "changePasswordTitle": "Change password",
  "resetPasswordTitle": "Reset password",
  "encryptionKeys": "Encryption keys",
  "passwordWarning": "We don't store this password, so if you forget, <underline>we cannot decrypt your data</underline>",
  "enterPasswordToEncrypt": "Enter a password we can use to encrypt your data",
  "enterNewPasswordToEncrypt": "Enter a new password we can use to encrypt your data",
  "weakStrength": "Weak",
  "strongStrength": "Strong",
  "moderateStrength": "Moderate",
  "passwordStrength": "Password strength: {passwordStrengthValue}",
  "@passwordStrength": {
    "description": "Text to indicate the password strength",
    "placeholders": {
      "passwordStrengthValue": {
        "description": "The strength of the password as a string",
        "type": "String",
        "example": "Weak or Moderate or Strong"
      }
    },
    "message": "Password Strength: {passwordStrengthText}"
  },
  "passwordChangedSuccessfully": "Password changed successfully",
  "generatingEncryptionKeys": "Generating encryption keys...",
  "pleaseWait": "Please wait...",
  "continueLabel": "Continue",
  "insecureDevice": "Insecure device",
  "sorryWeCouldNotGenerateSecureKeysOnThisDevicennplease": "Sorry, we could not generate secure keys on this device.\n\nplease sign up from a different device.",
  "howItWorks": "How it works",
  "encryption": "Encryption",
  "ackPasswordLostWarning": "I understand that if I lose my password, I may lose my data since my data is <underline>end-to-end encrypted</underline>.",
  "privacyPolicyTitle": "Privacy Policy",
  "termsOfServicesTitle": "Terms",
  "signUpTerms": "I agree to the <u-terms>terms of service</u-terms> and <u-policy>privacy policy</u-policy>",
  "logInLabel": "Log in",
  "loginTerms": "By clicking log in, I agree to the <u-terms>terms of service</u-terms> and <u-policy>privacy policy</u-policy>",
  "changeEmail": "Change email",
  "enterYourPassword": "Enter your password",
  "welcomeBack": "Welcome back!",
  "contactSupport": "Contact support",
  "incorrectPasswordTitle": "Incorrect password",
  "pleaseTryAgain": "Please try again",
  "recreatePasswordTitle": "Recreate password",
  "useRecoveryKey": "Use recovery key",
  "recreatePasswordBody": "The current device is not powerful enough to verify your password, but we can regenerate in a way that works with all devices.\n\nPlease login using your recovery key and regenerate your password (you can use the same one again if you wish).",
  "verifyPassword": "Verify password",
  "recoveryKey": "Recovery key",
  "recoveryKeyOnForgotPassword": "If you forget your password, the only way you can recover your data is with this key.",
  "recoveryKeySaveDescription": "We don't store this key, please save this 24 word key in a safe place.",
  "doThisLater": "Do this later",
  "saveKey": "Save key",
  "recoveryKeyCopiedToClipboard": "Recovery key copied to clipboard",
  "recoverAccount": "Recover account",
  "recover": "Recover",
  "dropSupportEmail": "Please drop an email to {supportEmail} from your registered email address",
  "@dropSupportEmail": {
    "placeholders": {
      "supportEmail": {
        "description": "The support email address",
        "type": "String",
        "example": "support@ente.io"
      }
    }
  },
  "twofactorSetup": "Two-factor setup",
  "enterCode": "Enter code",
  "scanCode": "Scan code",
  "codeCopiedToClipboard": "Code copied to clipboard",
  "copypasteThisCodentoYourAuthenticatorApp": "Copy-paste this code\nto your authenticator app",
  "tapToCopy": "tap to copy",
  "scanThisBarcodeWithnyourAuthenticatorApp": "Scan this barcode with\nyour authenticator app",
  "enterThe6digitCodeFromnyourAuthenticatorApp": "Enter the 6-digit code from\nyour authenticator app",
  "confirm": "Confirm",
  "setupComplete": "Setup complete",
  "saveYourRecoveryKeyIfYouHaventAlready": "Save your recovery key if you haven't already",
  "thisCanBeUsedToRecoverYourAccountIfYou": "This can be used to recover your account if you lose your second factor",
  "twofactorAuthenticationPageTitle": "Two-factor authentication",
  "lostDevice": "Lost device?",
  "verifyingRecoveryKey": "Verifying recovery key...",
  "recoveryKeyVerified": "Recovery key verified",
  "recoveryKeySuccessBody": "Great! Your recovery key is valid. Thank you for verifying.\n\nPlease remember to keep your recovery key safely backed up.",
  "invalidRecoveryKey": "The recovery key you entered is not valid. Please make sure it contains 24 words, and check the spelling of each.\n\nIf you entered an older recovery code, make sure it is 64 characters long, and check each of them.",
  "invalidKey": "Invalid key",
  "tryAgain": "Try again",
  "viewRecoveryKey": "View recovery key",
  "confirmRecoveryKey": "Confirm recovery key",
  "recoveryKeyVerifyReason": "Your recovery key is the only way to recover your photos if you forget your password. You can find your recovery key in Settings > Account.\n\nPlease enter your recovery key here to verify that you have saved it correctly.",
  "confirmYourRecoveryKey": "Confirm your recovery key",
  "addViewer": "Add viewer",
  "addCollaborator": "Add collaborator",
  "addANewEmail": "Add a new email",
  "orPickAnExistingOne": "Or pick an existing one",
  "collaboratorsCanAddPhotosAndVideosToTheSharedAlbum": "Collaborators can add photos and videos to the shared album.",
  "enterEmail": "Enter email",
  "albumOwner": "Owner",
  "@albumOwner": {
    "description": "Role of the album owner"
  },
  "you": "You",
  "collaborator": "Collaborator",
  "addMore": "Add more",
  "@addMore": {
    "description": "Button text to add more collaborators/viewers"
  },
  "viewer": "Viewer",
  "remove": "Remove",
  "removeParticipant": "Remove participant",
  "@removeParticipant": {
    "description": "menuSectionTitle for removing a participant"
  },
  "manage": "Manage",
  "addedAs": "Added as",
  "changePermissions": "Change permissions?",
  "yesConvertToViewer": "Yes, convert to viewer",
  "cannotAddMorePhotosAfterBecomingViewer": "{user} will not be able to add more photos to this album\n\nThey will still be able to remove existing photos added by them",
  "allowAddingPhotos": "Allow adding photos",
  "@allowAddingPhotos": {
    "description": "Switch button to enable uploading photos to a public link"
  },
  "allowAddPhotosDescription": "Allow people with the link to also add photos to the shared album.",
  "passwordLock": "Password lock",
  "canNotOpenTitle": "Cannot open this album",
  "canNotOpenBody": "Sorry, this album cannot be opened in the app.",
  "disableDownloadWarningTitle": "Please note",
  "disableDownloadWarningBody": "Viewers can still take screenshots or save a copy of your photos using external tools",
  "allowDownloads": "Allow downloads",
  "linkDeviceLimit": "Device limit",
  "noDeviceLimit": "None",
  "@noDeviceLimit": {
    "description": "Text to indicate that there is limit on number of devices"
  },
  "linkExpiry": "Link expiry",
  "linkExpired": "Expired",
  "linkEnabled": "Enabled",
  "linkNeverExpires": "Never",
  "expiredLinkInfo": "This link has expired. Please select a new expiry time or disable link expiry.",
  "setAPassword": "Set a password",
  "lockButtonLabel": "Lock",
  "enterPassword": "Enter password",
  "removeLink": "Remove link",
  "manageLink": "Manage link",
  "linkExpiresOn": "Link will expire on {expiryTime}",
  "albumUpdated": "Album updated",
  "never": "Never",
  "custom": "Custom",
  "@custom": {
    "description": "Label for setting custom value for link expiry"
  },
  "after1Hour": "After 1 hour",
  "after1Day": "After 1 day",
  "after1Week": "After 1 week",
  "after1Month": "After 1 month",
  "after1Year": "After 1 year",
  "manageParticipants": "Manage",
  "albumParticipantsCount": "{count, plural, =0 {No Participants} =1 {1 Participant} other {{count} Participants}}",
  "@albumParticipantsCount": {
    "placeholders": {
      "count": {
        "type": "int",
        "example": "5"
      }
    },
    "description": "Number of participants in an album, including the album owner."
  },
  "collabLinkSectionDescription": "Create a link to allow people to add and view photos in your shared album without needing an Ente app or account. Great for collecting event photos.",
  "collectPhotos": "Collect photos",
  "collaborativeLink": "Collaborative link",
  "shareWithNonenteUsers": "Share with non-Ente users",
  "createPublicLink": "Create public link",
  "sendLink": "Send link",
  "copyLink": "Copy link",
  "linkHasExpired": "Link has expired",
  "publicLinkEnabled": "Public link enabled",
  "shareALink": "Share a link",
  "sharedAlbumSectionDescription": "Create shared and collaborative albums with other Ente users, including users on free plans.",
  "shareWithPeopleSectionTitle": "{numberOfPeople, plural, =0 {Share with specific people} =1 {Shared with 1 person} other {Shared with {numberOfPeople} people}}",
  "@shareWithPeopleSectionTitle": {
    "placeholders": {
      "numberOfPeople": {
        "type": "int",
        "example": "2"
      }
    }
  },
  "thisIsYourVerificationId": "This is your Verification ID",
  "someoneSharingAlbumsWithYouShouldSeeTheSameId": "Someone sharing albums with you should see the same ID on their device.",
  "howToViewShareeVerificationID": "Please ask them to long-press their email address on the settings screen, and verify that the IDs on both devices match.",
  "thisIsPersonVerificationId": "This is {email}'s Verification ID",
  "@thisIsPersonVerificationId": {
    "placeholders": {
      "email": {
        "type": "String",
        "example": "someone@ente.io"
      }
    }
  },
  "verificationId": "Verification ID",
  "verifyEmailID": "Verify {email}",
  "emailNoEnteAccount": "{email} does not have an Ente account.\n\nSend them an invite to share photos.",
  "shareMyVerificationID": "Here's my verification ID: {verificationID} for ente.io.",
  "shareTextConfirmOthersVerificationID": "Hey, can you confirm that this is your ente.io verification ID: {verificationID}",
  "somethingWentWrong": "Something went wrong",
  "sendInvite": "Send invite",
  "shareTextRecommendUsingEnte": "Download Ente so we can easily share original quality photos and videos\n\nhttps://ente.io",
  "done": "Done",
  "applyCodeTitle": "Apply code",
  "enterCodeDescription": "Enter the code provided by your friend to claim free storage for both of you",
  "apply": "Apply",
  "failedToApplyCode": "Failed to apply code",
  "enterReferralCode": "Enter referral code",
  "codeAppliedPageTitle": "Code applied",
  "changeYourReferralCode": "Change your referral code",
  "change": "Change",
  "unavailableReferralCode": "Sorry, this code is unavailable.",
  "codeChangeLimitReached": "Sorry, you've reached the limit of code changes.",
  "onlyFamilyAdminCanChangeCode": "Please contact {familyAdminEmail} to change your code.",
  "storageInGB": "{storageAmountInGB} GB",
  "claimed": "Claimed",
  "@claimed": {
    "description": "Used to indicate storage claimed, like 10GB Claimed"
  },
  "details": "Details",
  "claimMore": "Claim more!",
  "theyAlsoGetXGb": "They also get {storageAmountInGB} GB",
  "freeStorageOnReferralSuccess": "{storageAmountInGB} GB each time someone signs up for a paid plan and applies your code",
  "shareTextReferralCode": "Ente referral code: {referralCode} \n\nApply it in Settings → General → Referrals to get {referralStorageInGB} GB free after you signup for a paid plan\n\nhttps://ente.io",
  "claimFreeStorage": "Claim free storage",
  "inviteYourFriends": "Invite your friends",
  "failedToFetchReferralDetails": "Unable to fetch referral details. Please try again later.",
  "referralStep1": "1. Give this code to your friends",
  "referralStep2": "2. They sign up for a paid plan",
  "referralStep3": "3. Both of you get {storageInGB} GB* free",
  "referralsAreCurrentlyPaused": "Referrals are currently paused",
  "youCanAtMaxDoubleYourStorage": "* You can at max double your storage",
  "claimedStorageSoFar": "{isFamilyMember, select, true {Your family has claimed {storageAmountInGb} GB so far} false {You have claimed {storageAmountInGb} GB so far} other {You have claimed {storageAmountInGb} GB so far!}}",
  "@claimedStorageSoFar": {
    "placeholders": {
      "isFamilyMember": {
        "type": "String",
        "example": "true"
      },
      "storageAmountInGb": {
        "type": "int",
        "example": "10"
      }
    }
  },
  "faq": "FAQ",
  "help": "Help",
  "oopsSomethingWentWrong": "Oops, something went wrong",
  "peopleUsingYourCode": "People using your code",
  "eligible": "eligible",
  "total": "total",
  "codeUsedByYou": "Code used by you",
  "freeStorageClaimed": "Free storage claimed",
  "freeStorageUsable": "Free storage usable",
  "usableReferralStorageInfo": "Usable storage is limited by your current plan. Excess claimed storage will automatically become usable when you upgrade your plan.",
  "removeFromAlbumTitle": "Remove from album?",
  "removeFromAlbum": "Remove from album",
  "itemsWillBeRemovedFromAlbum": "Selected items will be removed from this album",
  "removeShareItemsWarning": "Some of the items you are removing were added by other people, and you will lose access to them",
  "addingToFavorites": "Adding to favorites...",
  "removingFromFavorites": "Removing from favorites...",
  "sorryCouldNotAddToFavorites": "Sorry, could not add to favorites!",
  "sorryCouldNotRemoveFromFavorites": "Sorry, could not remove from favorites!",
  "subscribeToEnableSharing": "You need an active paid subscription to enable sharing.",
  "subscribe": "Subscribe",
  "canOnlyRemoveFilesOwnedByYou": "Can only remove files owned by you",
  "deleteSharedAlbum": "Delete shared album?",
  "deleteAlbum": "Delete album",
  "deleteAlbumDialog": "Also delete the photos (and videos) present in this album from <bold>all</bold> other albums they are part of?",
  "deleteSharedAlbumDialogBody": "The album will be deleted for everyone\n\nYou will lose access to shared photos in this album that are owned by others",
  "yesRemove": "Yes, remove",
  "creatingLink": "Creating link...",
  "removeWithQuestionMark": "Remove?",
  "removeParticipantBody": "{userEmail} will be removed from this shared album\n\nAny photos added by them will also be removed from the album",
  "keepPhotos": "Keep Photos",
  "deletePhotos": "Delete photos",
  "inviteToEnte": "Invite to Ente",
  "removePublicLink": "Remove public link",
  "disableLinkMessage": "This will remove the public link for accessing \"{albumName}\".",
  "sharing": "Sharing...",
  "youCannotShareWithYourself": "You cannot share with yourself",
  "archive": "Archive",
  "createAlbumActionHint": "Long press to select photos and click + to create an album",
  "importing": "Importing....",
  "failedToLoadAlbums": "Failed to load albums",
  "hidden": "Hidden",
  "authToViewYourHiddenFiles": "Please authenticate to view your hidden files",
  "authToViewTrashedFiles": "Please authenticate to view your trashed files",
  "trash": "Trash",
  "uncategorized": "Uncategorized",
  "videoSmallCase": "video",
  "photoSmallCase": "photo",
  "singleFileDeleteHighlight": "It will be deleted from all albums.",
  "singleFileInBothLocalAndRemote": "This {fileType} is in both Ente and your device.",
  "singleFileInRemoteOnly": "This {fileType} will be deleted from Ente.",
  "singleFileDeleteFromDevice": "This {fileType} will be deleted from your device.",
  "deleteFromEnte": "Delete from Ente",
  "yesDelete": "Yes, delete",
  "movedToTrash": "Moved to trash",
  "deleteFromDevice": "Delete from device",
  "deleteFromBoth": "Delete from both",
  "newAlbum": "New album",
  "albums": "Albums",
  "memoryCount": "{count, plural, =0{no memories} one{{formattedCount} memory} other{{formattedCount} memories}}",
  "@memoryCount": {
    "description": "The text to display the number of memories",
    "type": "text",
    "placeholders": {
      "count": {
        "example": "1",
        "type": "int"
      },
      "formattedCount": {
        "type": "String",
        "example": "11.513, 11,511"
      }
    }
  },
  "selectedPhotos": "{count} selected",
  "@selectedPhotos": {
    "description": "Display the number of selected photos",
    "type": "text",
    "placeholders": {
      "count": {
        "example": "5",
        "type": "int"
      }
    }
  },
  "selectedPhotosWithYours": "{count} selected ({yourCount} yours)",
  "@selectedPhotosWithYours": {
    "description": "Display the number of selected photos, including the number of selected photos owned by the user",
    "type": "text",
    "placeholders": {
      "count": {
        "example": "12",
        "type": "int"
      },
      "yourCount": {
        "example": "2",
        "type": "int"
      }
    }
  },
  "advancedSettings": "Advanced",
  "@advancedSettings": {
    "description": "The text to display in the advanced settings section"
  },
  "photoGridSize": "Photo grid size",
  "manageDeviceStorage": "Manage device cache",
  "manageDeviceStorageDesc": "Review and clear local cache storage.",
  "machineLearning": "Machine learning",
  "mlConsent": "Enable machine learning",
  "mlConsentTitle": "Enable machine learning?",
  "mlConsentDescription": "If you enable machine learning, Ente will extract information like face geometry from files, including those shared with you.\n\nThis will happen on your device, and any generated biometric information will be end-to-end encrypted.",
  "mlConsentPrivacy": "Please click here for more details about this feature in our privacy policy",
  "mlConsentConfirmation": "I understand, and wish to enable machine learning",
  "magicSearch": "Magic search",
  "discover": "Discover",
  "@discover": {
    "description": "The text to display for the discover section under which we show receipts, screenshots, sunsets, greenery, etc."
  },
  "discover_identity": "Identity",
  "discover_screenshots": "Screenshots",
  "discover_receipts": "Receipts",
  "discover_notes": "Notes",
  "discover_memes": "Memes",
  "discover_visiting_cards": "Visiting Cards",
  "discover_babies": "Babies",
  "discover_pets": "Pets",
  "discover_selfies": "Selfies",
  "discover_wallpapers": "Wallpapers",
  "discover_food": "Food",
  "discover_celebrations": "Celebrations",
  "discover_sunset": "Sunset",
  "discover_hills": "Hills",
  "discover_greenery": "Greenery",
  "mlIndexingDescription": "Please note that machine learning will result in a higher bandwidth and battery usage until all items are indexed. Consider using the desktop app for faster indexing, all results will be synced automatically.",
  "loadingModel": "Downloading models...",
  "waitingForWifi": "Waiting for WiFi...",
  "status": "Status",
  "indexedItems": "Indexed items",
  "pendingItems": "Pending items",
  "clearIndexes": "Clear indexes",
  "selectFoldersForBackup": "Select folders for backup",
  "selectedFoldersWillBeEncryptedAndBackedUp": "Selected folders will be encrypted and backed up",
  "unselectAll": "Unselect all",
  "selectAll": "Select all",
  "skip": "Skip",
  "updatingFolderSelection": "Updating folder selection...",
  "itemCount": "{count, plural, one{{count} item} other{{count} items}}",
  "deleteItemCount": "{count, plural, =1 {Delete {count} item} other {Delete {count} items}}",
  "duplicateItemsGroup": "{count} files, {formattedSize} each",
  "@duplicateItemsGroup": {
    "description": "Display the number of duplicate files and their size",
    "type": "text",
    "placeholders": {
      "count": {
        "example": "12",
        "type": "int"
      },
      "formattedSize": {
        "example": "2.3 MB",
        "type": "String"
      }
    }
  },
  "showMemories": "Show memories",
  "yearsAgo": "{count, plural, one{{count} year ago} other{{count} years ago}}",
  "backupSettings": "Backup settings",
  "backupStatus": "Backup status",
  "backupStatusDescription": "Items that have been backed up will show up here",
  "backupOverMobileData": "Backup over mobile data",
  "backupVideos": "Backup videos",
  "disableAutoLock": "Disable auto lock",
  "deviceLockExplanation": "Disable the device screen lock when Ente is in the foreground and there is a backup in progress. This is normally not needed, but may help big uploads and initial imports of large libraries complete faster.",
  "about": "About",
  "weAreOpenSource": "We are open source!",
  "privacy": "Privacy",
  "terms": "Terms",
  "checkForUpdates": "Check for updates",
  "checkStatus": "Check status",
  "checking": "Checking...",
  "youAreOnTheLatestVersion": "You are on the latest version",
  "account": "Account",
  "manageSubscription": "Manage subscription",
  "authToChangeYourEmail": "Please authenticate to change your email",
  "changePassword": "Change password",
  "authToChangeYourPassword": "Please authenticate to change your password",
  "emailVerificationToggle": "Email verification",
  "authToChangeEmailVerificationSetting": "Please authenticate to change email verification",
  "exportYourData": "Export your data",
  "logout": "Logout",
  "authToInitiateAccountDeletion": "Please authenticate to initiate account deletion",
  "areYouSureYouWantToLogout": "Are you sure you want to logout?",
  "yesLogout": "Yes, logout",
  "aNewVersionOfEnteIsAvailable": "A new version of Ente is available.",
  "update": "Update",
  "installManually": "Install manually",
  "criticalUpdateAvailable": "Critical update available",
  "updateAvailable": "Update available",
  "ignoreUpdate": "Ignore",
  "downloading": "Downloading...",
  "cannotDeleteSharedFiles": "Cannot delete shared files",
  "theDownloadCouldNotBeCompleted": "The download could not be completed",
  "retry": "Retry",
  "backedUpFolders": "Backed up folders",
  "backup": "Backup",
  "freeUpDeviceSpace": "Free up device space",
  "freeUpDeviceSpaceDesc": "Save space on your device by clearing files that have been already backed up.",
  "allClear": "✨ All clear",
  "noDeviceThatCanBeDeleted": "You've no files on this device that can be deleted",
  "removeDuplicates": "Remove duplicates",
  "removeDuplicatesDesc": "Review and remove files that are exact duplicates.",
  "viewLargeFiles": "Large files",
  "viewLargeFilesDesc": "View files that are consuming the most amount of storage.",
  "noDuplicates": "✨ No duplicates",
  "youveNoDuplicateFilesThatCanBeCleared": "You don't have any duplicate files that can be cleared",
  "success": "Success",
  "rateUs": "Rate us",
  "remindToEmptyDeviceTrash": "Also empty \"Recently Deleted\" from \"Settings\" -> \"Storage\" to claim the freed space",
  "youHaveSuccessfullyFreedUp": "You have successfully freed up {storageSaved}!",
  "@youHaveSuccessfullyFreedUp": {
    "description": "The text to display when the user has successfully freed up storage",
    "type": "text",
    "placeholders": {
      "storageSaved": {
        "example": "1.2 GB",
        "type": "String"
      }
    }
  },
  "remindToEmptyEnteTrash": "Also empty your \"Trash\" to claim the freed up space",
  "sparkleSuccess": "✨ Success",
  "duplicateFileCountWithStorageSaved": "You have cleaned up {count, plural, one{{count} duplicate file} other{{count} duplicate files}}, saving ({storageSaved}!)",
  "@duplicateFileCountWithStorageSaved": {
    "description": "The text to display when the user has successfully cleaned up duplicate files",
    "type": "text",
    "placeholders": {
      "count": {
        "example": "1",
        "type": "int"
      },
      "storageSaved": {
        "example": "1.2 GB",
        "type": "String"
      }
    }
  },
  "familyPlans": "Family plans",
  "referrals": "Referrals",
  "notifications": "Notifications",
  "sharedPhotoNotifications": "New shared photos",
  "sharedPhotoNotificationsExplanation": "Receive notifications when someone adds a photo to a shared album that you're a part of",
  "advanced": "Advanced",
  "general": "General",
  "security": "Security",
  "authToViewYourRecoveryKey": "Please authenticate to view your recovery key",
  "twofactor": "Two-factor",
  "authToConfigureTwofactorAuthentication": "Please authenticate to configure two-factor authentication",
  "lockscreen": "Lockscreen",
  "authToChangeLockscreenSetting": "Please authenticate to change lockscreen setting",
  "viewActiveSessions": "View active sessions",
  "authToViewYourActiveSessions": "Please authenticate to view your active sessions",
  "disableTwofactor": "Disable two-factor",
  "confirm2FADisable": "Are you sure you want to disable two-factor authentication?",
  "no": "No",
  "yes": "Yes",
  "social": "Social",
  "rateUsOnStore": "Rate us on {storeName}",
  "blog": "Blog",
  "merchandise": "Merchandise",
  "twitter": "Twitter",
  "mastodon": "Mastodon",
  "matrix": "Matrix",
  "discord": "Discord",
  "reddit": "Reddit",
  "yourStorageDetailsCouldNotBeFetched": "Your storage details could not be fetched",
  "reportABug": "Report a bug",
  "reportBug": "Report bug",
  "suggestFeatures": "Suggest features",
  "support": "Support",
  "theme": "Theme",
  "lightTheme": "Light",
  "darkTheme": "Dark",
  "systemTheme": "System",
  "freeTrial": "Free trial",
  "selectYourPlan": "Select your plan",
  "enteSubscriptionPitch": "Ente preserves your memories, so they're always available to you, even if you lose your device.",
  "enteSubscriptionShareWithFamily": "Your family can be added to your plan as well.",
  "currentUsageIs": "Current usage is ",
  "@currentUsageIs": {
    "description": "This text is followed by storage usage",
    "examples": [
      "Current usage is 1.2 GB"
    ],
    "type": "text"
  },
  "faqs": "FAQs",
  "renewsOn": "Subscription renews on {endDate}",
  "freeTrialValidTill": "Free trial valid till {endDate}",
  "validTill": "Valid till {endDate}",
  "addOnValidTill": "Your {storageAmount} add-on is valid till {endDate}",
  "playStoreFreeTrialValidTill": "Free trial valid till {endDate}.\nYou can choose a paid plan afterwards.",
  "subWillBeCancelledOn": "Your subscription will be cancelled on {endDate}",
  "subscription": "Subscription",
  "paymentDetails": "Payment details",
  "manageFamily": "Manage Family",
  "contactToManageSubscription": "Please contact us at support@ente.io to manage your {provider} subscription.",
  "renewSubscription": "Renew subscription",
  "cancelSubscription": "Cancel subscription",
  "areYouSureYouWantToRenew": "Are you sure you want to renew?",
  "yesRenew": "Yes, Renew",
  "areYouSureYouWantToCancel": "Are you sure you want to cancel?",
  "yesCancel": "Yes, cancel",
  "failedToRenew": "Failed to renew",
  "failedToCancel": "Failed to cancel",
  "twoMonthsFreeOnYearlyPlans": "2 months free on yearly plans",
  "monthly": "Monthly",
  "@monthly": {
    "description": "The text to display for monthly plans",
    "type": "text"
  },
  "yearly": "Yearly",
  "@yearly": {
    "description": "The text to display for yearly plans",
    "type": "text"
  },
  "confirmPlanChange": "Confirm plan change",
  "areYouSureYouWantToChangeYourPlan": "Are you sure you want to change your plan?",
  "youCannotDowngradeToThisPlan": "You cannot downgrade to this plan",
  "cancelOtherSubscription": "Please cancel your existing subscription from {paymentProvider} first",
  "@cancelOtherSubscription": {
    "description": "The text to display when the user has an existing subscription from a different payment provider",
    "type": "text",
    "placeholders": {
      "paymentProvider": {
        "example": "Apple",
        "type": "String"
      }
    }
  },
  "optionalAsShortAsYouLike": "Optional, as short as you like...",
  "send": "Send",
  "askCancelReason": "Your subscription was cancelled. Would you like to share the reason?",
  "thankYouForSubscribing": "Thank you for subscribing!",
  "yourPurchaseWasSuccessful": "Your purchase was successful",
  "yourPlanWasSuccessfullyUpgraded": "Your plan was successfully upgraded",
  "yourPlanWasSuccessfullyDowngraded": "Your plan was successfully downgraded",
  "yourSubscriptionWasUpdatedSuccessfully": "Your subscription was updated successfully",
  "googlePlayId": "Google Play ID",
  "appleId": "Apple ID",
  "playstoreSubscription": "PlayStore subscription",
  "appstoreSubscription": "AppStore subscription",
  "subAlreadyLinkedErrMessage": "Your {id} is already linked to another Ente account.\nIf you would like to use your {id} with this account, please contact our support''",
  "visitWebToManage": "Please visit web.ente.io to manage your subscription",
  "couldNotUpdateSubscription": "Could not update subscription",
  "pleaseContactSupportAndWeWillBeHappyToHelp": "Please contact support@ente.io and we will be happy to help!",
  "paymentFailed": "Payment failed",
  "paymentFailedTalkToProvider": "Please talk to {providerName} support if you were charged",
  "@paymentFailedTalkToProvider": {
    "description": "The text to display when the payment failed",
    "type": "text",
    "placeholders": {
      "providerName": {
        "example": "AppStore|PlayStore",
        "type": "String"
      }
    }
  },
  "continueOnFreeTrial": "Continue on free trial",
  "areYouSureYouWantToExit": "Are you sure you want to exit?",
  "thankYou": "Thank you",
  "failedToVerifyPaymentStatus": "Failed to verify payment status",
  "pleaseWaitForSometimeBeforeRetrying": "Please wait for sometime before retrying",
  "paymentFailedMessage": "Unfortunately your payment failed. Please contact support and we'll help you out!",
  "youAreOnAFamilyPlan": "You are on a family plan!",
  "contactFamilyAdmin": "Please contact <green>{familyAdminEmail}</green> to manage your subscription",
  "leaveFamily": "Leave family",
  "areYouSureThatYouWantToLeaveTheFamily": "Are you sure that you want to leave the family plan?",
  "leave": "Leave",
  "rateTheApp": "Rate the app",
  "startBackup": "Start backup",
  "noPhotosAreBeingBackedUpRightNow": "No photos are being backed up right now",
  "preserveMore": "Preserve more",
  "grantFullAccessPrompt": "Please allow access to all photos in the Settings app",
  "allowPermTitle": "Allow access to photos",
  "allowPermBody": "Please allow access to your photos from Settings so Ente can display and backup your library.",
  "openSettings": "Open Settings",
  "selectMorePhotos": "Select more photos",
  "existingUser": "Existing user",
  "privateBackups": "Private backups",
  "forYourMemories": "for your memories",
  "endtoendEncryptedByDefault": "End-to-end encrypted by default",
  "safelyStored": "Safely stored",
  "atAFalloutShelter": "at a fallout shelter",
  "designedToOutlive": "Designed to outlive",
  "available": "Available",
  "everywhere": "everywhere",
  "androidIosWebDesktop": "Android, iOS, Web, Desktop",
  "mobileWebDesktop": "Mobile, Web, Desktop",
  "newToEnte": "New to Ente",
  "pleaseLoginAgain": "Please login again",
  "autoLogoutMessage": "Due to technical glitch, you have been logged out. Our apologies for the inconvenience.",
  "yourSubscriptionHasExpired": "Your subscription has expired",
  "storageLimitExceeded": "Storage limit exceeded",
  "upgrade": "Upgrade",
  "raiseTicket": "Raise ticket",
  "@raiseTicket": {
    "description": "Button text for raising a support tickets in case of unhandled errors during backup",
    "type": "text"
  },
  "backupFailed": "Backup failed",
  "sorryBackupFailedDesc": "Sorry, we could not backup this file right now, we will retry later.",
  "couldNotBackUpTryLater": "We could not backup your data.\nWe will retry later.",
  "enteCanEncryptAndPreserveFilesOnlyIfYouGrant": "Ente can encrypt and preserve files only if you grant access to them",
  "pleaseGrantPermissions": "Please grant permissions",
  "grantPermission": "Grant permission",
  "privateSharing": "Private sharing",
  "shareOnlyWithThePeopleYouWant": "Share only with the people you want",
  "usePublicLinksForPeopleNotOnEnte": "Use public links for people not on Ente",
  "allowPeopleToAddPhotos": "Allow people to add photos",
  "shareAnAlbumNow": "Share an album now",
  "collectEventPhotos": "Collect event photos",
  "sessionExpired": "Session expired",
  "loggingOut": "Logging out...",
  "@onDevice": {
    "description": "The text displayed above folders/albums stored on device",
    "type": "text"
  },
  "onDevice": "On device",
  "@onEnte": {
    "description": "The text displayed above albums backed up to Ente",
    "type": "text"
  },
  "onEnte": "On <branding>ente</branding>",
  "name": "Name",
  "newest": "Newest",
  "lastUpdated": "Last updated",
  "deleteEmptyAlbums": "Delete empty albums",
  "deleteEmptyAlbumsWithQuestionMark": "Delete empty albums?",
  "deleteAlbumsDialogBody": "This will delete all empty albums. This is useful when you want to reduce the clutter in your album list.",
  "deleteProgress": "Deleting {currentlyDeleting} / {totalCount}",
  "genericProgress": "Processing {currentlyProcessing} / {totalCount}",
  "@genericProgress": {
    "description": "Generic progress text to display when processing multiple items",
    "type": "text",
    "placeholders": {
      "currentlyProcessing": {
        "example": "1",
        "type": "int"
      },
      "totalCount": {
        "example": "10",
        "type": "int"
      }
    }
  },
  "permanentlyDelete": "Permanently delete",
  "canOnlyCreateLinkForFilesOwnedByYou": "Can only create link for files owned by you",
  "publicLinkCreated": "Public link created",
  "youCanManageYourLinksInTheShareTab": "You can manage your links in the share tab.",
  "linkCopiedToClipboard": "Link copied to clipboard",
  "restore": "Restore",
  "@restore": {
    "description": "Display text for an action which triggers a restore of item from trash",
    "type": "text"
  },
  "moveToAlbum": "Move to album",
  "unhide": "Unhide",
  "unarchive": "Unarchive",
  "favorite": "Favorite",
  "removeFromFavorite": "Remove from favorites",
  "shareLink": "Share link",
  "createCollage": "Create collage",
  "saveCollage": "Save collage",
  "collageSaved": "Collage saved to gallery",
  "collageLayout": "Layout",
  "addToEnte": "Add to Ente",
  "addToAlbum": "Add to album",
  "delete": "Delete",
  "hide": "Hide",
  "share": "Share",
  "unhideToAlbum": "Unhide to album",
  "restoreToAlbum": "Restore to album",
  "moveItem": "{count, plural, =1 {Move item} other {Move items}}",
  "@moveItem": {
    "description": "Page title while moving one or more items to an album"
  },
  "addItem": "{count, plural, =1 {Add item} other {Add items}}",
  "@addItem": {
    "description": "Page title while adding one or more items to album"
  },
  "createOrSelectAlbum": "Create or select album",
  "selectAlbum": "Select album",
  "searchByAlbumNameHint": "Album name",
  "albumTitle": "Album title",
  "enterAlbumName": "Enter album name",
  "restoringFiles": "Restoring files...",
  "movingFilesToAlbum": "Moving files to album...",
  "unhidingFilesToAlbum": "Unhiding files to album",
  "canNotUploadToAlbumsOwnedByOthers": "Can not upload to albums owned by others",
  "uploadingFilesToAlbum": "Uploading files to album...",
  "addedSuccessfullyTo": "Added successfully to  {albumName}",
  "movedSuccessfullyTo": "Moved successfully to {albumName}",
  "thisAlbumAlreadyHDACollaborativeLink": "This album already has a collaborative link",
  "collaborativeLinkCreatedFor": "Collaborative link created for {albumName}",
  "askYourLovedOnesToShare": "Ask your loved ones to share",
  "invite": "Invite",
  "shareYourFirstAlbum": "Share your first album",
  "sharedWith": "Shared with {emailIDs}",
  "sharedWithMe": "Shared with me",
  "sharedByMe": "Shared by me",
  "doubleYourStorage": "Double your storage",
  "referFriendsAnd2xYourPlan": "Refer friends and 2x your plan",
  "shareAlbumHint": "Open an album and tap the share button on the top right to share.",
  "itemsShowTheNumberOfDaysRemainingBeforePermanentDeletion": "Items show the number of days remaining before permanent deletion",
  "trashDaysLeft": "{count, plural, =0 {Soon} =1 {1 day} other {{count} days}}",
  "@trashDaysLeft": {
    "description": "Text to indicate number of days remaining before permanent deletion",
    "placeholders": {
      "count": {
        "example": "1|2|3",
        "type": "int"
      }
    }
  },
  "deleteAll": "Delete All",
  "renameAlbum": "Rename album",
  "convertToAlbum": "Convert to album",
  "setCover": "Set cover",
  "@setCover": {
    "description": "Text to set cover photo for an album"
  },
  "sortAlbumsBy": "Sort by",
  "sortNewestFirst": "Newest first",
  "sortOldestFirst": "Oldest first",
  "rename": "Rename",
  "leaveSharedAlbum": "Leave shared album?",
  "leaveAlbum": "Leave album",
  "photosAddedByYouWillBeRemovedFromTheAlbum": "Photos added by you will be removed from the album",
  "youveNoFilesInThisAlbumThatCanBeDeleted": "You've no files in this album that can be deleted",
  "youDontHaveAnyArchivedItems": "You don't have any archived items.",
  "ignoredFolderUploadReason": "Some files in this album are ignored from upload because they had previously been deleted from Ente.",
  "resetIgnoredFiles": "Reset ignored files",
  "deviceFilesAutoUploading": "Files added to this device album will automatically get uploaded to Ente.",
  "turnOnBackupForAutoUpload": "Turn on backup to automatically upload files added to this device folder to Ente.",
  "noHiddenPhotosOrVideos": "No hidden photos or videos",
  "toHideAPhotoOrVideo": "To hide a photo or video",
  "openTheItem": "• Open the item",
  "clickOnTheOverflowMenu": "• Click on the overflow menu",
  "click": "• Click",
  "nothingToSeeHere": "Nothing to see here! 👀",
  "unarchiveAlbum": "Unarchive album",
  "archiveAlbum": "Archive album",
  "calculating": "Calculating...",
  "pleaseWaitDeletingAlbum": "Please wait, deleting album",
  "searchByExamples": "• Album names (e.g. \"Camera\")\n• Types of files (e.g. \"Videos\", \".gif\")\n• Years and months (e.g. \"2022\", \"January\")\n• Holidays (e.g. \"Christmas\")\n• Photo descriptions (e.g. “#fun”)",
  "youCanTrySearchingForADifferentQuery": "You can try searching for a different query.",
  "noResultsFound": "No results found",
  "addedBy": "Added by {emailOrName}",
  "loadingExifData": "Loading EXIF data...",
  "viewAllExifData": "View all EXIF data",
  "noExifData": "No EXIF data",
  "thisImageHasNoExifData": "This image has no exif data",
  "exif": "EXIF",
  "noResults": "No results",
  "weDontSupportEditingPhotosAndAlbumsThatYouDont": "We don't support editing photos and albums that you don't own yet",
  "failedToFetchOriginalForEdit": "Failed to fetch original for edit",
  "close": "Close",
  "setAs": "Set as",
  "fileSavedToGallery": "File saved to gallery",
  "filesSavedToGallery": "Files saved to gallery",
  "fileFailedToSaveToGallery": "Failed to save file to gallery",
  "download": "Download",
  "pressAndHoldToPlayVideo": "Press and hold to play video",
  "pressAndHoldToPlayVideoDetailed": "Press and hold on the image to  play video",
  "downloadFailed": "Download failed",
  "deduplicateFiles": "Deduplicate Files",
  "deselectAll": "Deselect all",
  "reviewDeduplicateItems": "Please review and delete the items you believe are duplicates.",
  "clubByCaptureTime": "Club by capture time",
  "clubByFileName": "Club by file name",
  "count": "Count",
  "totalSize": "Total size",
  "longpressOnAnItemToViewInFullscreen": "Long-press on an item to view in full-screen",
  "decryptingVideo": "Decrypting video...",
  "authToViewYourMemories": "Please authenticate to view your memories",
  "unlock": "Unlock",
  "freeUpSpace": "Free up space",
  "freeUpSpaceSaving": "{count, plural, =1 {It can be deleted from the device to free up {formattedSize}} other {They can be deleted from the device to free up {formattedSize}}}",
  "filesBackedUpInAlbum": "{count, plural, one {1 file} other {{formattedNumber} files}} in this album has been backed up safely",
  "@filesBackedUpInAlbum": {
    "description": "Text to tell user how many files have been backed up in the album",
    "placeholders": {
      "count": {
        "example": "1",
        "type": "int"
      },
      "formattedNumber": {
        "content": "{formattedNumber}",
        "example": "1,000",
        "type": "String"
      }
    }
  },
  "filesBackedUpFromDevice": "{count, plural, one {1 file} other {{formattedNumber} files}} on this device have been backed up safely",
  "@filesBackedUpFromDevice": {
    "description": "Text to tell user how many files have been backed up from this device",
    "placeholders": {
      "count": {
        "example": "1",
        "type": "int"
      },
      "formattedNumber": {
        "content": "{formattedNumber}",
        "example": "1,000",
        "type": "String"
      }
    }
  },
  "@freeUpSpaceSaving": {
    "description": "Text to tell user how much space they can free up by deleting items from the device"
  },
  "freeUpAccessPostDelete": "You can still access {count, plural, =1 {it} other {them}} on Ente as long as you have an active subscription",
  "@freeUpAccessPostDelete": {
    "placeholders": {
      "count": {
        "example": "1",
        "type": "int"
      }
    }
  },
  "freeUpAmount": "Free up {sizeInMBorGB}",
  "thisEmailIsAlreadyInUse": "This email is already in use",
  "incorrectCode": "Incorrect code",
  "authenticationFailedPleaseTryAgain": "Authentication failed, please try again",
  "verificationFailedPleaseTryAgain": "Verification failed, please try again",
  "authenticating": "Authenticating...",
  "authenticationSuccessful": "Authentication successful!",
  "incorrectRecoveryKey": "Incorrect recovery key",
  "theRecoveryKeyYouEnteredIsIncorrect": "The recovery key you entered is incorrect",
  "twofactorAuthenticationSuccessfullyReset": "Two-factor authentication successfully reset",
  "pleaseVerifyTheCodeYouHaveEntered": "Please verify the code you have entered",
  "pleaseContactSupportIfTheProblemPersists": "Please contact support if the problem persists",
  "twofactorAuthenticationHasBeenDisabled": "Two-factor authentication has been disabled",
  "sorryTheCodeYouveEnteredIsIncorrect": "Sorry, the code you've entered is incorrect",
  "yourVerificationCodeHasExpired": "Your verification code has expired",
  "emailChangedTo": "Email changed to {newEmail}",
  "verifying": "Verifying...",
  "disablingTwofactorAuthentication": "Disabling two-factor authentication...",
  "allMemoriesPreserved": "All memories preserved",
  "loadingGallery": "Loading gallery...",
  "syncing": "Syncing...",
  "encryptingBackup": "Encrypting backup...",
  "syncStopped": "Sync stopped",
  "syncProgress": "{completed}/{total} memories preserved",
  "uploadingMultipleMemories": "Preserving {count} memories...",
  "@uploadingMultipleMemories": {
    "description": "Text to tell user how many memories are being preserved",
    "placeholders": {
      "count": {
        "type": "String"
      }
    }
  },
  "uploadingSingleMemory": "Preserving 1 memory...",
  "@syncProgress": {
    "description": "Text to tell user how many memories have been preserved",
    "placeholders": {
      "completed": {
        "type": "String"
      },
      "total": {
        "type": "String"
      }
    }
  },
  "archiving": "Archiving...",
  "unarchiving": "Unarchiving...",
  "successfullyArchived": "Successfully archived",
  "successfullyUnarchived": "Successfully unarchived",
  "renameFile": "Rename file",
  "enterFileName": "Enter file name",
  "filesDeleted": "Files deleted",
  "selectedFilesAreNotOnEnte": "Selected files are not on Ente",
  "thisActionCannotBeUndone": "This action cannot be undone",
  "emptyTrash": "Empty trash?",
  "permDeleteWarning": "All items in trash will be permanently deleted\n\nThis action cannot be undone",
  "empty": "Empty",
  "couldNotFreeUpSpace": "Could not free up space",
  "permanentlyDeleteFromDevice": "Permanently delete from device?",
  "someOfTheFilesYouAreTryingToDeleteAre": "Some of the files you are trying to delete are only available on your device and cannot be recovered if deleted",
  "theyWillBeDeletedFromAllAlbums": "They will be deleted from all albums.",
  "someItemsAreInBothEnteAndYourDevice": "Some items are in both Ente and your device.",
  "selectedItemsWillBeDeletedFromAllAlbumsAndMoved": "Selected items will be deleted from all albums and moved to trash.",
  "theseItemsWillBeDeletedFromYourDevice": "These items will be deleted from your device.",
  "itLooksLikeSomethingWentWrongPleaseRetryAfterSome": "It looks like something went wrong. Please retry after some time. If the error persists, please contact our support team.",
  "error": "Error",
  "tempErrorContactSupportIfPersists": "It looks like something went wrong. Please retry after some time. If the error persists, please contact our support team.",
  "networkHostLookUpErr": "Unable to connect to Ente, please check your network settings and contact support if the error persists.",
  "networkConnectionRefusedErr": "Unable to connect to Ente, please retry after sometime. If the error persists, please contact support.",
  "cachedData": "Cached data",
  "clearCaches": "Clear caches",
  "remoteImages": "Remote images",
  "remoteVideos": "Remote videos",
  "remoteThumbnails": "Remote thumbnails",
  "pendingSync": "Pending sync",
  "localGallery": "Local gallery",
  "todaysLogs": "Today's logs",
  "viewLogs": "View logs",
  "logsDialogBody": "This will send across logs to help us debug your issue. Please note that file names will be included to help track issues with specific files.",
  "preparingLogs": "Preparing logs...",
  "emailYourLogs": "Email your logs",
  "pleaseSendTheLogsTo": "Please send the logs to \n{toEmail}",
  "copyEmailAddress": "Copy email address",
  "exportLogs": "Export logs",
  "pleaseEmailUsAt": "Please email us at {toEmail}",
  "dismiss": "Dismiss",
  "didYouKnow": "Did you know?",
  "loadingMessage": "Loading your photos...",
  "loadMessage1": "You can share your subscription with your family",
  "loadMessage2": "We have preserved over 200 million memories so far",
  "loadMessage3": "We keep 3 copies of your data, one in an underground fallout shelter",
  "loadMessage4": "All our apps are open source",
  "loadMessage5": "Our source code and cryptography have been externally audited",
  "loadMessage6": "You can share links to your albums with your loved ones",
  "loadMessage7": "Our mobile apps run in the background to encrypt and backup any new photos you click",
  "loadMessage8": "web.ente.io has a slick uploader",
  "loadMessage9": "We use Xchacha20Poly1305 to safely encrypt your data",
  "photoDescriptions": "Photo descriptions",
  "fileTypesAndNames": "File types and names",
  "location": "Location",
  "moments": "Moments",
  "searchFaceEmptySection": "People will be shown here once indexing is done",
  "searchDatesEmptySection": "Search by a date, month or year",
  "searchLocationEmptySection": "Group photos that are taken within some radius of a photo",
  "searchPeopleEmptySection": "Invite people, and you'll see all photos shared by them here",
  "searchAlbumsEmptySection": "Albums",
  "searchFileTypesAndNamesEmptySection": "File types and names",
  "searchCaptionEmptySection": "Add descriptions like \"#trip\" in photo info to quickly find them here",
  "language": "Language",
  "selectLanguage": "Select Language",
  "locationName": "Location name",
  "addLocation": "Add location",
  "groupNearbyPhotos": "Group nearby photos",
  "kiloMeterUnit": "km",
  "addLocationButton": "Add",
  "radius": "Radius",
  "locationTagFeatureDescription": "A location tag groups all photos that were taken within some radius of a photo",
  "galleryMemoryLimitInfo": "Up to 1000 memories shown in gallery",
  "save": "Save",
  "centerPoint": "Center point",
  "pickCenterPoint": "Pick center point",
  "useSelectedPhoto": "Use selected photo",
  "resetToDefault": "Reset to default",
  "@resetToDefault": {
    "description": "Button text to reset cover photo to default"
  },
  "edit": "Edit",
  "deleteLocation": "Delete location",
  "rotateLeft": "Rotate left",
  "flip": "Flip",
  "rotateRight": "Rotate right",
  "saveCopy": "Save copy",
  "light": "Light",
  "color": "Color",
  "yesDiscardChanges": "Yes, discard changes",
  "doYouWantToDiscardTheEditsYouHaveMade": "Do you want to discard the edits you have made?",
  "saving": "Saving...",
  "editsSaved": "Edits saved",
  "oopsCouldNotSaveEdits": "Oops, could not save edits",
  "distanceInKMUnit": "km",
  "@distanceInKMUnit": {
    "description": "Unit for distance in km"
  },
  "dayToday": "Today",
  "dayYesterday": "Yesterday",
  "storage": "Storage",
  "usedSpace": "Used space",
  "storageBreakupFamily": "Family",
  "storageBreakupYou": "You",
  "@storageBreakupYou": {
    "description": "Label to indicate how much storage you are using when you are part of a family plan"
  },
  "storageUsageInfo": "{usedAmount} {usedStorageUnit} of {totalAmount} {totalStorageUnit} used",
  "@storageUsageInfo": {
    "description": "Example: 1.2 GB of 2 GB used or 100 GB or 2TB used"
  },
  "availableStorageSpace": "{freeAmount} {storageUnit} free",
  "appVersion": "Version: {versionValue}",
  "verifyIDLabel": "Verify",
  "fileInfoAddDescHint": "Add a description...",
  "editLocationTagTitle": "Edit location",
  "setLabel": "Set",
  "@setLabel": {
    "description": "Label of confirm button to add a new custom radius to the radius selector of a location tag"
  },
  "setRadius": "Set radius",
  "familyPlanPortalTitle": "Family",
  "familyPlanOverview": "Add 5 family members to your existing plan without paying extra.\n\nEach member gets their own private space, and cannot see each other's files unless they're shared.\n\nFamily plans are available to customers who have a paid Ente subscription.\n\nSubscribe now to get started!",
  "androidBiometricHint": "Verify identity",
  "@androidBiometricHint": {
    "description": "Hint message advising the user how to authenticate with biometrics. It is used on Android side. Maximum 60 characters."
  },
  "androidBiometricNotRecognized": "Not recognized. Try again.",
  "@androidBiometricNotRecognized": {
    "description": "Message to let the user know that authentication was failed. It is used on Android side. Maximum 60 characters."
  },
  "androidBiometricSuccess": "Success",
  "@androidBiometricSuccess": {
    "description": "Message to let the user know that authentication was successful. It is used on Android side. Maximum 60 characters."
  },
  "androidCancelButton": "Cancel",
  "@androidCancelButton": {
    "description": "Message showed on a button that the user can click to leave the current dialog. It is used on Android side. Maximum 30 characters."
  },
  "androidSignInTitle": "Authentication required",
  "@androidSignInTitle": {
    "description": "Message showed as a title in a dialog which indicates the user that they need to scan biometric to continue. It is used on Android side. Maximum 60 characters."
  },
  "androidBiometricRequiredTitle": "Biometric required",
  "@androidBiometricRequiredTitle": {
    "description": "Message showed as a title in a dialog which indicates the user has not set up biometric authentication on their device. It is used on Android side. Maximum 60 characters."
  },
  "androidDeviceCredentialsRequiredTitle": "Device credentials required",
  "@androidDeviceCredentialsRequiredTitle": {
    "description": "Message showed as a title in a dialog which indicates the user has not set up credentials authentication on their device. It is used on Android side. Maximum 60 characters."
  },
  "androidDeviceCredentialsSetupDescription": "Device credentials required",
  "@androidDeviceCredentialsSetupDescription": {
    "description": "Message advising the user to go to the settings and configure device credentials on their device. It shows in a dialog on Android side."
  },
  "goToSettings": "Go to settings",
  "@goToSettings": {
    "description": "Message showed on a button that the user can click to go to settings pages from the current dialog. It is used on both Android and iOS side. Maximum 30 characters."
  },
  "androidGoToSettingsDescription": "Biometric authentication is not set up on your device. Go to 'Settings > Security' to add biometric authentication.",
  "@androidGoToSettingsDescription": {
    "description": "Message advising the user to go to the settings and configure biometric on their device. It shows in a dialog on Android side."
  },
  "iOSLockOut": "Biometric authentication is disabled. Please lock and unlock your screen to enable it.",
  "@iOSLockOut": {
    "description": "Message advising the user to re-enable biometrics on their device. It shows in a dialog on iOS side."
  },
  "iOSGoToSettingsDescription": "Biometric authentication is not set up on your device. Please either enable Touch ID or Face ID on your phone.",
  "@iOSGoToSettingsDescription": {
    "description": "Message advising the user to go to the settings and configure Biometrics for their device. It shows in a dialog on iOS side."
  },
  "iOSOkButton": "OK",
  "@iOSOkButton": {
    "description": "Message showed on a button that the user can click to leave the current dialog. It is used on iOS side. Maximum 30 characters."
  },
  "openstreetmapContributors": "OpenStreetMap contributors",
  "hostedAtOsmFrance": "Hosted at OSM France",
  "map": "Map",
  "@map": {
    "description": "Label for the map view"
  },
  "maps": "Maps",
  "enableMaps": "Enable Maps",
  "enableMapsDesc": "This will show your photos on a world map.\n\nThis map is hosted by Open Street Map, and the exact locations of your photos are never shared.\n\nYou can disable this feature anytime from Settings.",
  "quickLinks": "Quick links",
  "selectItemsToAdd": "Select items to add",
  "addSelected": "Add selected",
  "addFromDevice": "Add from device",
  "addPhotos": "Add photos",
  "noPhotosFoundHere": "No photos found here",
  "zoomOutToSeePhotos": "Zoom out to see photos",
  "noImagesWithLocation": "No images with location",
  "unpinAlbum": "Unpin album",
  "pinAlbum": "Pin album",
  "create": "Create",
  "viewAll": "View all",
  "nothingSharedWithYouYet": "Nothing shared with you yet",
  "noAlbumsSharedByYouYet": "No albums shared by you yet",
  "sharedWithYou": "Shared with you",
  "sharedByYou": "Shared by you",
  "inviteYourFriendsToEnte": "Invite your friends to Ente",
  "failedToDownloadVideo": "Failed to download video",
  "hiding": "Hiding...",
  "unhiding": "Unhiding...",
  "successfullyHid": "Successfully hid",
  "successfullyUnhid": "Successfully unhid",
  "crashReporting": "Crash reporting",
  "resumableUploads": "Resumable uploads",
  "addToHiddenAlbum": "Add to hidden album",
  "moveToHiddenAlbum": "Move to hidden album",
  "fileTypes": "File types",
  "deleteConfirmDialogBody": "This account is linked to other Ente apps, if you use any. Your uploaded data, across all Ente apps, will be scheduled for deletion, and your account will be permanently deleted.",
  "hearUsWhereTitle": "How did you hear about Ente? (optional)",
  "hearUsExplanation": "We don't track app installs. It'd help if you told us where you found us!",
  "viewAddOnButton": "View add-ons",
  "addOns": "Add-ons",
  "addOnPageSubtitle": "Details of add-ons",
  "yourMap": "Your map",
  "modifyYourQueryOrTrySearchingFor": "Modify your query, or try searching for",
  "blackFridaySale": "Black Friday Sale",
  "upto50OffUntil4thDec": "Upto 50% off, until 4th Dec.",
  "photos": "Photos",
  "videos": "Videos",
  "livePhotos": "Live Photos",
  "searchHint1": "Fast, on-device search",
  "searchHint2": "Photo dates, descriptions",
  "searchHint3": "Albums, file names, and types",
  "searchHint4": "Location",
  "searchHint5": "Coming soon: Faces & magic search ✨",
  "addYourPhotosNow": "Add your photos now",
  "searchResultCount": "{count, plural, one{{count} result found} other{{count} results found}}",
  "@searchResultCount": {
    "description": "Text to tell user how many results were found for their search query",
    "placeholders": {
      "count": {
        "example": "1|2|3",
        "type": "int"
      }
    }
  },
  "faces": "Faces",
  "people": "People",
  "contents": "Contents",
  "addNew": "Add new",
  "@addNew": {
    "description": "Text to add a new item (location tag, album, caption etc)"
  },
  "contacts": "Contacts",
  "noInternetConnection": "No internet connection",
  "pleaseCheckYourInternetConnectionAndTryAgain": "Please check your internet connection and try again.",
  "signOutFromOtherDevices": "Sign out from other devices",
  "signOutOtherBody": "If you think someone might know your password, you can force all other devices using your account to sign out.",
  "signOutOtherDevices": "Sign out other devices",
  "doNotSignOut": "Do not sign out",
  "editLocation": "Edit location",
  "selectALocation": "Select a location",
  "selectALocationFirst": "Select a location first",
  "changeLocationOfSelectedItems": "Change location of selected items?",
  "editsToLocationWillOnlyBeSeenWithinEnte": "Edits to location will only be seen within Ente",
  "cleanUncategorized": "Clean Uncategorized",
  "cleanUncategorizedDescription": "Remove all files from Uncategorized that are present in other albums",
  "waitingForVerification": "Waiting for verification...",
  "passkey": "Passkey",
  "passkeyAuthTitle": "Passkey verification",
  "loginWithTOTP": "Login with TOTP",
  "passKeyPendingVerification": "Verification is still pending",
  "loginSessionExpired": "Session expired",
  "loginSessionExpiredDetails": "Your session has expired. Please login again.",
  "verifyPasskey": "Verify passkey",
  "playOnTv": "Play album on TV",
  "pair": "Pair",
  "deviceNotFound": "Device not found",
  "castInstruction": "Visit cast.ente.io on the device you want to pair.\n\nEnter the code below to play the album on your TV.",
  "deviceCodeHint": "Enter the code",
  "joinDiscord": "Join Discord",
  "locations": "Locations",
  "addAName": "Add a name",
  "findThemQuickly": "Find them quickly",
  "@findThemQuickly": {
    "description": "Subtitle to indicate that the user can find people quickly by name"
  },
  "findPeopleByName": "Find people quickly by name",
  "addViewers": "{count, plural, =0 {Add viewer} =1 {Add viewer} other {Add viewers}}",
  "addCollaborators": "{count, plural, =0 {Add collaborator} =1 {Add collaborator} other {Add collaborators}}",
  "longPressAnEmailToVerifyEndToEndEncryption": "Long press an email to verify end to end encryption.",
  "developerSettingsWarning": "Are you sure that you want to modify Developer settings?",
  "developerSettings": "Developer settings",
  "serverEndpoint": "Server endpoint",
  "invalidEndpoint": "Invalid endpoint",
  "invalidEndpointMessage": "Sorry, the endpoint you entered is invalid. Please enter a valid endpoint and try again.",
  "endpointUpdatedMessage": "Endpoint updated successfully",
  "customEndpoint": "Connected to {endpoint}",
  "createCollaborativeLink": "Create collaborative link",
  "search": "Search",
  "enterPersonName": "Enter person name",
  "editEmailAlreadyLinked": "This email is already linked to {name}.",
  "viewPersonToUnlink": "View {name} to unlink",
  "enterName": "Enter name",
  "savePerson": "Save person",
  "editPerson": "Edit person",
  "mergedPhotos": "Merged photos",
  "orMergeWithExistingPerson": "Or merge with existing",
  "enterDateOfBirth": "Birthday (optional)",
  "birthday": "Birthday",
  "removePersonLabel": "Remove person label",
  "autoPairDesc": "Auto pair works only with devices that support Chromecast.",
  "manualPairDesc": "Pair with PIN works with any screen you wish to view your album on.",
  "connectToDevice": "Connect to device",
  "autoCastDialogBody": "You'll see available Cast devices here.",
  "autoCastiOSPermission": "Make sure Local Network permissions are turned on for the Ente Photos app, in Settings.",
  "noDeviceFound": "No device found",
  "stopCastingTitle": "Stop casting",
  "stopCastingBody": "Do you want to stop casting?",
  "castIPMismatchTitle": "Failed to cast album",
  "castIPMismatchBody": "Please make sure you are on the same network as the TV.",
  "pairingComplete": "Pairing complete",
  "savingEdits": "Saving edits...",
  "autoPair": "Auto pair",
  "pairWithPin": "Pair with PIN",
  "faceRecognition": "Face recognition",
  "foundFaces": "Found faces",
  "clusteringProgress": "Clustering progress",
  "indexingIsPaused": "Indexing is paused. It will automatically resume when device is ready.",
  "trim": "Trim",
  "crop": "Crop",
  "rotate": "Rotate",
  "left": "Left",
  "right": "Right",
  "whatsNew": "What's new",
  "reviewSuggestions": "Review suggestions",
  "review": "Review",
  "useAsCover": "Use as cover",
  "notPersonLabel": "Not {name}?",
  "@notPersonLabel": {
    "description": "Label to indicate that the person in the photo is not the person whose name is mentioned",
    "placeholders": {
      "name": {
        "content": "{name}",
        "type": "String"
      }
    }
  },
  "enable": "Enable",
  "enabled": "Enabled",
  "moreDetails": "More details",
  "enableMLIndexingDesc": "Ente supports on-device machine learning for face recognition, magic search and other advanced search features",
  "magicSearchHint": "Magic search allows to search photos by their contents, e.g. 'flower', 'red car', 'identity documents'",
  "panorama": "Panorama",
  "reenterPassword": "Re-enter password",
  "reenterPin": "Re-enter PIN",
  "deviceLock": "Device lock",
  "pinLock": "PIN lock",
  "next": "Next",
  "setNewPassword": "Set new password",
  "enterPin": "Enter PIN",
  "setNewPin": "Set new PIN",
  "appLock": "App lock",
  "noSystemLockFound": "No system lock found",
  "tapToUnlock": "Tap to unlock",
  "tooManyIncorrectAttempts": "Too many incorrect attempts",
  "videoInfo": "Video Info",
  "autoLock": "Auto lock",
  "immediately": "Immediately",
  "autoLockFeatureDescription": "Time after which the app locks after being put in the background",
  "hideContent": "Hide content",
  "hideContentDescriptionAndroid": "Hides app content in the app switcher and disables screenshots",
  "hideContentDescriptionIos": "Hides app content in the app switcher",
  "passwordStrengthInfo": "Password strength is calculated considering the length of the password, used characters, and whether or not the password appears in the top 10,000 most used passwords",
  "noQuickLinksSelected": "No quick links selected",
  "pleaseSelectQuickLinksToRemove": "Please select quick links to remove",
  "removePublicLinks": "Remove public links",
  "thisWillRemovePublicLinksOfAllSelectedQuickLinks": "This will remove public links of all selected quick links.",
  "guestView": "Guest view",
  "guestViewEnablePreSteps": "To enable guest view, please setup device passcode or screen lock in your system settings.",
  "nameTheAlbum": "Name the album",
  "collectPhotosDescription": "Create a link where your friends can upload photos in original quality.",
  "collect": "Collect",
  "appLockDescriptions": "Choose between your device's default lock screen and a custom lock screen with a PIN or password.",
  "toEnableAppLockPleaseSetupDevicePasscodeOrScreen": "To enable app lock, please setup device passcode or screen lock in your system settings.",
  "authToViewPasskey": "Please authenticate to view your passkey",
  "loopVideoOn": "Loop video on",
  "loopVideoOff": "Loop video off",
  "localSyncErrorMessage": "Looks like something went wrong since local photos sync is taking more time than expected. Please reach out to our support team",
  "showPerson": "Show person",
  "sort": "Sort",
  "mostRecent": "Most recent",
  "mostRelevant": "Most relevant",
  "loadingYourPhotos": "Loading your photos...",
  "processingImport": "Processing {folderName}...",
  "personName": "Person name",
  "addNewPerson": "Add new person",
  "addNameOrMerge": "Add name or merge",
  "mergeWithExisting": "Merge with existing",
  "newPerson": "New person",
  "addName": "Add name",
  "add": "Add",
  "extraPhotosFoundFor": "Extra photos found for {text}",
  "@extraPhotosFoundFor": {
    "placeholders": {
      "text": {
        "type": "String"
      }
    }
  },
  "extraPhotosFound": "Extra photos found",
  "configuration": "Configuration",
  "localIndexing": "Local indexing",
  "processed": "Processed",
  "resetPerson": "Remove",
  "areYouSureYouWantToResetThisPerson": "Are you sure you want to reset this person?",
  "allPersonGroupingWillReset": "All groupings for this person will be reset, and you will lose all suggestions made for this person",
  "yesResetPerson": "Yes, reset person",
  "onlyThem": "Only them",
  "checkingModels": "Checking models...",
  "enableMachineLearningBanner": "Enable machine learning for magic search and face recognition",
  "searchDiscoverEmptySection": "Images will be shown here once processing and syncing is complete",
  "searchPersonsEmptySection": "People will be shown here once processing and syncing is complete",
  "viewersSuccessfullyAdded": "{count, plural, =0 {Added 0 viewers} =1 {Added 1 viewer} other {Added {count} viewers}}",
  "@viewersSuccessfullyAdded": {
    "placeholders": {
      "count": {
        "type": "int",
        "example": "2"
      }
    },
    "description": "Number of viewers that were successfully added to an album."
  },
  "collaboratorsSuccessfullyAdded": "{count, plural, =0 {Added 0 collaborator} =1 {Added 1 collaborator} other {Added {count} collaborators}}",
  "@collaboratorsSuccessfullyAdded": {
    "placeholders": {
      "count": {
        "type": "int",
        "example": "2"
      }
    },
    "description": "Number of collaborators that were successfully added to an album."
  },
  "accountIsAlreadyConfigured": "Account is already configured.",
  "sessionIdMismatch": "Session ID mismatch",
  "@sessionIdMismatch": {
    "description": "In passkey page, deeplink is ignored because of session ID mismatch."
  },
  "failedToFetchActiveSessions": "Failed to fetch active sessions",
  "@failedToFetchActiveSessions": {
    "description": "In session page, warn user (in toast) that active sessions could not be fetched."
  },
  "failedToRefreshStripeSubscription": "Failed to refresh subscription",
  "failedToPlayVideo": "Failed to play video",
  "uploadIsIgnoredDueToIgnorereason": "Upload is ignored due to {ignoreReason}",
  "@uploadIsIgnoredDueToIgnorereason": {
    "placeholders": {
      "ignoreReason": {
        "type": "String",
        "example": "no network"
      }
    }
  },
  "typeOfGallerGallerytypeIsNotSupportedForRename": "Type of gallery {galleryType} is not supported for rename",
  "@typeOfGallerGallerytypeIsNotSupportedForRename": {
    "placeholders": {
      "galleryType": {
        "type": "String",
        "example": "no network"
      }
    }
  },
  "tapToUploadIsIgnoredDue": "Tap to upload, upload is currently ignored due to {ignoreReason}",
  "@tapToUploadIsIgnoredDue": {
    "description": "Shown in upload icon widet, inside a tooltip.",
    "placeholders": {
      "ignoreReason": {
        "type": "String",
        "example": "no network"
      }
    }
  },
  "tapToUpload": "Tap to upload",
  "@tapToUpload": {
    "description": "Shown in upload icon widet, inside a tooltip."
  },
  "info": "Info",
  "addFiles": "Add Files",
  "castAlbum": "Cast album",
  "imageNotAnalyzed": "Image not analyzed",
  "noFacesFound": "No faces found",
  "fileNotUploadedYet": "File not uploaded yet",
  "noSuggestionsForPerson": "No suggestions for {personName}",
  "@noSuggestionsForPerson": {
    "placeholders": {
      "personName": {
        "type": "String",
        "example": "Alice"
      }
    }
  },
  "month": "month",
  "yearShort": "yr",
  "@yearShort": {
    "description": "Appears in pricing page (/yr)"
  },
  "currentlyRunning": "currently running",
  "ignored": "ignored",
  "photosCount": "{count, plural, =0 {0 photos} =1 {1 photo} other {{count} photos}}",
  "@photosCount": {
    "placeholders": {
      "count": {
        "type": "int",
        "example": "2"
      }
    }
  },
  "file": "File",
  "searchSectionsLengthMismatch": "Sections length mismatch: {snapshotLength} != {searchLength}",
  "@searchSectionsLengthMismatch": {
    "description": "Appears in search tab page",
    "placeholders": {
      "snapshotLength": {
        "type": "int",
        "example": "1"
      },
      "searchLength": {
        "type": "int",
        "example": "2"
      }
    }
  },
  "selectMailApp": "Select mail app",
  "selectAllShort": "All",
  "@selectAllShort": {
    "description": "Text that appears in bottom right when you start to select multiple photos. When clicked, it selects all photos."
  },
  "selectCoverPhoto": "Select cover photo",
  "newLocation": "New location",
  "faceNotClusteredYet": "Face not clustered yet, please come back later",
  "theLinkYouAreTryingToAccessHasExpired": "The link you are trying to access has expired.",
  "openFile": "Open file",
  "backupFile": "Backup file",
  "openAlbumInBrowser": "Open album in browser",
  "openAlbumInBrowserTitle": "Please use the web app to add photos to this album",
  "allow": "Allow",
  "allowAppToOpenSharedAlbumLinks": "Allow app to open shared album links",
  "seePublicAlbumLinksInApp": "See public album links in app",
  "emergencyContacts": "Emergency Contacts",
  "acceptTrustInvite": "Accept Invite",
  "declineTrustInvite": "Decline Invite",
  "removeYourselfAsTrustedContact": "Remove yourself as trusted contact",
  "legacy": "Legacy",
  "legacyPageDesc": "Legacy allows trusted contacts to access your account in your absence.",
  "legacyPageDesc2": "Trusted contacts can initiate account recovery, and if not blocked within 30 days, reset your password and access your account.",
  "legacyAccounts": "Legacy accounts",
  "trustedContacts": "Trusted contacts",
  "addTrustedContact": "Add Trusted Contact",
  "removeInvite": "Remove invite",
  "recoveryWarning": "A trusted contact is trying to access your account",
  "rejectRecovery": "Reject recovery",
  "recoveryInitiated": "Recovery initiated",
  "recoveryInitiatedDesc": "You can access the account after {days} days. A notification will be sent to {email}.",
  "@recoveryInitiatedDesc": {
    "placeholders": {
      "days": {
        "type": "int",
        "example": "30"
      },
      "email": {
        "type": "String",
        "example": "me@example.com"
      }
    }
  },
  "cancelAccountRecovery": "Cancel recovery",
  "recoveryAccount": "Recover account",
  "cancelAccountRecoveryBody": "Are you sure you want to cancel recovery?",
  "startAccountRecoveryTitle": "Start recovery",
  "whyAddTrustContact": "Trusted contact can help in recovering your data.",
  "recoveryReady": "You can now recover {email}'s account by setting a new password.",
  "@recoveryReady": {
    "placeholders": {
      "email": {
        "type": "String",
        "example": "me@example.com"
      }
    }
  },
  "recoveryWarningBody": "{email} is trying to recover your account.",
  "trustedInviteBody": "You have been invited to be a legacy contact by {email}.",
  "warning": "Warning",
  "proceed": "Proceed",
  "confirmAddingTrustedContact": "You are about to add {email} as a trusted contact. They will be able to recover your account if you are absent for {numOfDays} days.",
  "@confirmAddingTrustedContact": {
    "placeholders": {
      "email": {
        "type": "String",
        "example": "me@example.com"
      },
      "numOfDays": {
        "type": "int",
        "example": "30"
      }
    }
  },
  "legacyInvite": "{email} has invited you to be a trusted contact",
  "authToManageLegacy": "Please authenticate to manage your trusted contacts",
  "useDifferentPlayerInfo": "Having trouble playing this video? Long press here to try a different player.",
  "hideSharedItemsFromHomeGallery": "Hide shared items from home gallery",
  "gallery": "Gallery",
  "joinAlbum": "Join album",
  "joinAlbumSubtext": "to view and add your photos",
  "joinAlbumSubtextViewer": "to add this to shared albums",
  "join": "Join",
  "linkEmail": "Link email",
  "link": "Link",
  "noEnteAccountExclamation": "No Ente account!",
  "orPickFromYourContacts": "or pick from your contacts",
  "emailDoesNotHaveEnteAccount": "{email} does not have an Ente account.",
  "@emailDoesNotHaveEnteAccount": {
    "description": "Shown when email doesn't have an Ente account",
    "placeholders": {
      "email": {
        "type": "String"
      }
    }
  },
  "accountOwnerPersonAppbarTitle": "{title} (Me)",
  "@accountOwnerPersonAppbarTitle": {
    "description": "Title of appbar for account owner person",
    "placeholders": {
      "title": {
        "type": "String"
      }
    }
  },
  "reassignMe": "Reassign \"Me\"",
  "me": "Me",
  "linkEmailToContactBannerCaption": "for faster sharing",
  "@linkEmailToContactBannerCaption": {
    "description": "Caption for the 'Link email' title. It should be a continuation of the 'Link email' title. Just like how 'Link email' + 'for faster sharing' forms a proper sentence in English, the combination of these two strings should also be a proper sentence in other languages."
  },
  "selectPersonToLink": "Select person to link",
  "linkPersonToEmail": "Link person to {email}",
  "@linkPersonToEmail": {
    "placeholders": {
      "email": {
        "type": "String"
      }
    }
  },
  "linkPersonToEmailConfirmation": "This will link {personName} to {email}",
  "@linkPersonToEmailConfirmation": {
    "description": "Confirmation message when linking a person to an email",
    "placeholders": {
      "personName": {
        "type": "String"
      },
      "email": {
        "type": "String"
      }
    }
  },
  "selectYourFace": "Select your face",
  "reassigningLoading": "Reassigning...",
  "reassignedToName": "Reassigned you to {name}",
  "@reassignedToName": {
    "placeholders": {
      "name": {
        "type": "String"
      }
    }
  },
  "saveChangesBeforeLeavingQuestion": "Save changes before leaving?",
  "dontSave": "Don't save",
  "thisIsMeExclamation": "This is me!",
  "linkPerson": "Link person",
  "linkPersonCaption": "for better sharing experience",
  "@linkPersonCaption": {
    "description": "Caption for the 'Link person' title. It should be a continuation of the 'Link person' title. Just like how 'Link person' + 'for better sharing experience' forms a proper sentence in English, the combination of these two strings should also be a proper sentence in other languages."
  },
  "videoStreaming": "Streamable videos",
  "processingVideos": "Processing videos",
  "streamDetails": "Stream details",
  "processing": "Processing",
  "queued": "Queued",
  "ineligible": "Ineligible",
  "failed": "Failed",
  "playStream": "Play stream",
  "playOriginal": "Play original",
  "joinAlbumConfirmationDialogBody": "Joining an album will make your email visible to its participants.",
  "pleaseWaitThisWillTakeAWhile": "Please wait, this will take a while.",
  "editTime": "Edit time",
  "selectTime": "Select time",
  "selectDate": "Select date",
  "previous": "Previous",
  "selectOneDateAndTimeForAll": "Select one date and time for all",
  "selectStartOfRange": "Select start of range",
  "thisWillMakeTheDateAndTimeOfAllSelected": "This will make the date and time of all selected photos the same.",
  "allWillShiftRangeBasedOnFirst": "This is the first in the group. Other selected photos will automatically shift based on this new date",
  "newRange": "New range",
  "selectOneDateAndTime": "Select one date and time",
  "moveSelectedPhotosToOneDate": "Move selected photos to one date",
  "shiftDatesAndTime": "Shift dates and time",
  "photosKeepRelativeTimeDifference": "Photos keep relative time difference",
  "photocountPhotos": "{count, plural, =0 {No photos} =1 {1 photo} other {{count} photos}}",
  "@photocountPhotos": {
    "placeholders": {
      "count": {
        "type": "int",
        "example": "2"
      }
    }
  },
  "appIcon": "App icon",
  "notThisPerson": "Not this person?",
  "selectedItemsWillBeRemovedFromThisPerson": "Selected items will be removed from this person, but not deleted from your library.",
  "throughTheYears": "{dateFormat} through the years",
  "thisWeekThroughTheYears": "This week through the years",
  "thisWeekXYearsAgo": "{count, plural, =1 {This week, {count} year ago} other {This week, {count} years ago}}",
  "youAndThem": "You and {name}",
  "admiringThem": "Admiring {name}",
  "embracingThem": "Embracing {name}",
  "partyWithThem": "Party with {name}",
  "hikingWithThem": "Hiking with {name}",
  "feastingWithThem": "Feasting with {name}",
  "selfiesWithThem": "Selfies with {name}",
  "posingWithThem": "Posing with {name}",
  "backgroundWithThem": "Beautiful views with {name}",
  "sportsWithThem": "Sports with {name}",
  "roadtripWithThem": "Road trip with {name}",
  "spotlightOnYourself": "Spotlight on yourself",
  "spotlightOnThem": "Spotlight on {name}",
  "personIsAge": "{name} is {age}!",
  "personTurningAge": "{name} turning {age} soon",
  "lastTimeWithThem": "Last time with {name}",
  "tripToLocation": "Trip to {location}",
  "tripInYear": "Trip in {year}",
  "lastYearsTrip": "Last year's trip",
  "sunrise": "On the horizon",
  "mountains": "Over the hills",
  "greenery": "The green life",
  "beach": "Sand and sea",
  "city": "In the city",
  "moon": "In the moonlight",
  "onTheRoad": "On the road again",
  "food": "Culinary delight",
  "pets": "Furry companions",
  "cLIcon": "New Icon",
  "cLIconDesc": "Finally, a new app icon, that we think best represents our work. We've also added an icon-switcher so you can continue using the old icon.",
  "cLMemories": "Memories",
  "cLMemoriesDesc": "Rediscover your special moments - spotlight on your favorite people, your trips and holidays, your best clicks, and much more. Turn on machine learning, tag yourself and name your friends for the best experience.",
  "cLWidgets": "Widgets",
  "cLWidgetsDesc": "Home screen widgets that are integrated with memories are now available. They will show your special moments without opening the app.",
  "cLFamilyPlan": "Family Plan Limits",
  "cLFamilyPlanDesc": "You can now set limits on how much storage your family members can use.",
  "cLBulkEdit": "Bulk Edit dates",
  "cLBulkEditDesc": "You can now select multiple photos, and edit date/time for all of them with one quick action. Shifting dates is also supported.",
  "curatedMemories": "Curated memories",
<<<<<<< HEAD
  "onThisDay": "On this day"
=======
  "deleteMultipleAlbumDialog": "Also delete the photos (and videos) present in these {count} albums from <bold>all</bold> other albums they are part of?",
  "addParticipants": "Add participants",
  "selectedAlbums": "{count} selected",
  "actionNotSupportedOnFavouritesAlbum": "Action not supported on Favourites album"
>>>>>>> 4f347c1a
}<|MERGE_RESOLUTION|>--- conflicted
+++ resolved
@@ -1741,12 +1741,9 @@
   "cLBulkEdit": "Bulk Edit dates",
   "cLBulkEditDesc": "You can now select multiple photos, and edit date/time for all of them with one quick action. Shifting dates is also supported.",
   "curatedMemories": "Curated memories",
-<<<<<<< HEAD
-  "onThisDay": "On this day"
-=======
+  "onThisDay": "On this day",
   "deleteMultipleAlbumDialog": "Also delete the photos (and videos) present in these {count} albums from <bold>all</bold> other albums they are part of?",
   "addParticipants": "Add participants",
   "selectedAlbums": "{count} selected",
   "actionNotSupportedOnFavouritesAlbum": "Action not supported on Favourites album"
->>>>>>> 4f347c1a
 }