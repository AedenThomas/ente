--- conflicted
+++ resolved
@@ -1740,7 +1740,6 @@
   "cLBulkEdit": "Bulk Edit dates",
   "cLBulkEditDesc": "You can now select multiple photos, and edit date/time for all of them with one quick action. Shifting dates is also supported.",
   "curatedMemories": "Curated memories",
-<<<<<<< HEAD
   "widgets": "Widgets",
   "memories": "Memories",
   "peopleWidgetDesc": "Select the people you wish to see on your homescreen.",
@@ -1752,8 +1751,6 @@
   "addParticipants": "Add participants",
   "selectedAlbums": "{count} selected",
   "actionNotSupportedOnFavouritesAlbum": "Action not supported on Favourites album",
-  "onThisDayMemories": "On this day memories"
-=======
+  "onThisDayMemories": "On this day memories",
   "onThisDay": "On this day"
->>>>>>> 6ff6594a
 }