{
  "@@locale ": "en",
  "enterYourEmailAddress": "Įveskite savo el. pašto adresą",
  "accountWelcomeBack": "Sveiki sugrįžę!",
  "emailAlreadyRegistered": "El. paštas jau užregistruotas.",
  "emailNotRegistered": "El. paštas neregistruotas.",
  "email": "El. paštas",
  "cancel": "Atšaukti",
  "verify": "Patvirtinti",
  "invalidEmailAddress": "Netinkamas el. pašto adresas",
  "enterValidEmail": "Įveskite tinkamą el. pašto adresą.",
  "deleteAccount": "Ištrinti paskyrą",
  "askDeleteReason": "Kokia yra pagrindinė priežastis, dėl kurios ištrinate savo paskyrą?",
  "deleteAccountFeedbackPrompt": "Apgailestaujame, kad išeinate. Pasidalykite savo atsiliepimais, kad padėtumėte mums tobulėti.",
  "feedback": "Atsiliepimai",
  "kindlyHelpUsWithThisInformation": "Maloniai padėkite mums su šia informacija.",
  "confirmDeletePrompt": "Taip, noriu negrįžtamai ištrinti šią paskyrą ir jos duomenis per visas programas",
  "confirmAccountDeletion": "Patvirtinti paskyros ištrynimą",
  "deleteAccountPermanentlyButton": "Ištrinti paskyrą negrįžtamai",
  "yourAccountHasBeenDeleted": "Jūsų paskyra ištrinta",
  "selectReason": "Pasirinkite priežastį",
  "deleteReason1": "Trūksta pagrindinės funkcijos, kurios man reikia",
  "deleteReason2": "Programa arba tam tikra funkcija nesielgia taip, kaip, mano manymu, turėtų elgtis",
  "deleteReason3": "Radau kitą paslaugą, kuri man patinka labiau",
  "deleteReason4": "Mano priežastis nenurodyta",
  "sendEmail": "Siųsti el. laišką",
  "deleteRequestSLAText": "Jūsų prašymas bus apdorotas per 72 valandas.",
  "deleteEmailRequest": "Iš savo registruoto el. pašto adreso siųskite el. laišką adresu <warning>account-deletion@ente.io</warning>.",
  "entePhotosPerm": "„Ente“ <i>reikia leidimo</i> išsaugoti jūsų nuotraukas",
  "ok": "Gerai",
  "createAccount": "Kurti paskyrą",
  "createNewAccount": "Kurti naują paskyrą",
  "password": "Slaptažodis",
  "confirmPassword": "Patvirtinkite slaptažodį",
  "activeSessions": "Aktyvūs seansai",
  "oops": "Ups",
  "somethingWentWrongPleaseTryAgain": "Kažkas nutiko ne taip. Bandykite dar kartą.",
  "thisWillLogYouOutOfThisDevice": "Tai jus atjungs nuo šio įrenginio.",
  "thisWillLogYouOutOfTheFollowingDevice": "Tai jus atjungs nuo toliau nurodyto įrenginio:",
  "terminateSession": "Baigti seansą?",
  "terminate": "Baigti",
  "thisDevice": "Šis įrenginys",
  "recoverButton": "Atkurti",
  "recoverySuccessful": "Atkūrimas sėkmingas.",
  "decrypting": "Iššifruojama...",
  "incorrectRecoveryKeyTitle": "Neteisingas atkūrimo raktas",
  "incorrectRecoveryKeyBody": "Įvestas atkūrimo raktas yra neteisingas.",
  "forgotPassword": "Pamiršau slaptažodį",
  "enterYourRecoveryKey": "Įveskite atkūrimo raktą",
  "noRecoveryKey": "Neturite atkūrimo rakto?",
  "sorry": "Atsiprašome",
  "noRecoveryKeyNoDecryption": "Dėl mūsų visapusio šifravimo protokolo pobūdžio jūsų duomenų negalima iššifruoti be slaptažodžio arba atkūrimo rakto",
  "verifyEmail": "Patvirtinti el. paštą",
  "toResetVerifyEmail": "Kad iš naujo nustatytumėte slaptažodį, pirmiausia patvirtinkite savo el. paštą.",
  "checkInboxAndSpamFolder": "Patikrinkite savo gautieją (ir šlamštą), kad užbaigtumėte patvirtinimą",
  "tapToEnterCode": "Palieskite, kad įvestumėte kodą",
  "resendEmail": "Iš naujo siųsti el. laišką",
  "weHaveSendEmailTo": "Išsiuntėme laišką adresu <green>{email}</green>",
  "@weHaveSendEmailTo": {
    "description": "Text to indicate that we have sent a mail to the user",
    "placeholders": {
      "email": {
        "description": "The email address of the user",
        "type": "String",
        "example": "example@ente.io"
      }
    }
  },
  "setPasswordTitle": "Nustatyti slaptažodį",
  "changePasswordTitle": "Keisti slaptažodį",
  "resetPasswordTitle": "Nustatyti slaptažodį iš naujo",
  "encryptionKeys": "Šifravimo raktai",
  "passwordWarning": "Šio slaptažodžio nesaugome, todėl jei jį pamiršite, <underline>negalėsime iššifruoti jūsų duomenų</underline>",
  "enterPasswordToEncrypt": "Įveskite slaptažodį, kurį galime naudoti jūsų duomenims šifruoti",
  "enterNewPasswordToEncrypt": "Įveskite naują slaptažodį, kurį galime naudoti jūsų duomenims šifruoti",
  "weakStrength": "Silpna",
  "strongStrength": "Stipri",
  "moderateStrength": "Vidutinė",
  "passwordStrength": "Slaptažodžio stiprumas: {passwordStrengthValue}",
  "@passwordStrength": {
    "description": "Text to indicate the password strength",
    "placeholders": {
      "passwordStrengthValue": {
        "description": "The strength of the password as a string",
        "type": "String",
        "example": "Weak or Moderate or Strong"
      }
    },
    "message": "Password Strength: {passwordStrengthText}"
  },
  "passwordChangedSuccessfully": "Slaptažodis sėkmingai pakeistas",
  "generatingEncryptionKeys": "Generuojami šifravimo raktai...",
  "pleaseWait": "Palaukite...",
  "continueLabel": "Tęsti",
  "insecureDevice": "Nesaugus įrenginys",
  "sorryWeCouldNotGenerateSecureKeysOnThisDevicennplease": "Atsiprašome, šiame įrenginyje nepavyko sugeneruoti saugių raktų.\n\nRegistruokitės iš kito įrenginio.",
  "howItWorks": "Kaip tai veikia",
  "encryption": "Šifravimas",
  "ackPasswordLostWarning": "Suprantu, kad jei prarasiu slaptažodį, galiu prarasti savo duomenis, kadangi mano duomenys yra <underline>visapusiškai užšifruoti</underline>",
  "privacyPolicyTitle": "Privatumo politika",
  "termsOfServicesTitle": "Sąlygos",
  "signUpTerms": "Sutinku su <u-terms>paslaugų sąlygomis</u-terms> ir <u-policy> privatumo politika</u-policy>",
  "logInLabel": "Prisijungti",
  "loginTerms": "Spustelėjus Prisijungti sutinku su <u-terms>paslaugų sąlygomis</u-terms> ir <u-policy> privatumo politika</u-policy>",
  "changeEmail": "Keisti el. paštą",
  "enterYourPassword": "Įveskite savo slaptažodį",
  "welcomeBack": "Sveiki sugrįžę!",
  "contactSupport": "Susisiekti su palaikymo komanda",
  "incorrectPasswordTitle": "Neteisingas slaptažodis",
  "pleaseTryAgain": "Bandykite dar kartą.",
  "recreatePasswordTitle": "Iš naujo sukurti slaptažodį",
  "useRecoveryKey": "Naudoti atkūrimo raktą",
  "recreatePasswordBody": "Dabartinis įrenginys nėra pakankamai galingas, kad patvirtintų jūsų slaptažodį, bet mes galime iš naujo sugeneruoti taip, kad jis veiktų su visais įrenginiais.\n\nPrisijunkite naudojant atkūrimo raktą ir sugeneruokite iš naujo slaptažodį (jei norite, galite vėl naudoti tą patį).",
  "verifyPassword": "Patvirtinkite slaptažodį",
  "recoveryKey": "Atkūrimo raktas",
  "recoveryKeyOnForgotPassword": "Jei pamiršote slaptažodį, vienintelis būdas atkurti duomenis – naudoti šį raktą.",
  "recoveryKeySaveDescription": "Šio rakto nesaugome, todėl išsaugokite šį 24 žodžių raktą saugioje vietoje.",
  "doThisLater": "Daryti tai vėliau",
  "saveKey": "Išsaugoti raktą",
  "recoveryKeyCopiedToClipboard": "Nukopijuotas atkūrimo raktas į iškarpinę",
  "recoverAccount": "Atkurti paskyrą",
  "recover": "Atkurti",
  "dropSupportEmail": "Iš savo registruoto el. pašto adreso atsiųskite el. laišką adresu {supportEmail}",
  "@dropSupportEmail": {
    "placeholders": {
      "supportEmail": {
        "description": "The support email address",
        "type": "String",
        "example": "support@ente.io"
      }
    }
  },
  "twofactorSetup": "Dvigubo tapatybės nustatymo sąranka",
  "enterCode": "Įvesti kodą",
  "scanCode": "Skenuoti kodą",
  "codeCopiedToClipboard": "Nukopijuotas kodas į iškarpinę",
  "copypasteThisCodentoYourAuthenticatorApp": "Nukopijuokite ir įklijuokite šį kodą\nį autentifikatoriaus programą",
  "tapToCopy": "palieskite, kad nukopijuotumėte",
  "scanThisBarcodeWithnyourAuthenticatorApp": "Skenuokite šį QR kodą\nsu autentifikatoriaus programa",
  "enterThe6digitCodeFromnyourAuthenticatorApp": "Įveskite 6 skaitmenų kodą\niš autentifikatoriaus programos",
  "confirm": "Patvirtinti",
  "setupComplete": "Sąranka baigta",
  "saveYourRecoveryKeyIfYouHaventAlready": "Išsaugokite atkūrimo raktą, jei dar to nepadarėte",
  "thisCanBeUsedToRecoverYourAccountIfYou": "Tai gali būti naudojama paskyrai atkurti, jei prarandate dvigubo tapatybės nustatymą",
  "twofactorAuthenticationPageTitle": "Dvigubas tapatybės nustatymas",
  "lostDevice": "Prarastas įrenginys?",
  "verifyingRecoveryKey": "Patvirtinima atkūrimo raktą...",
  "recoveryKeyVerified": "Patvirtintas atkūrimo raktas",
  "recoveryKeySuccessBody": "Puiku! Jūsų atkūrimo raktas tinkamas. Dėkojame už patvirtinimą.\n\nNepamirškite sukurti saugią atkūrimo rakto atsarginę kopiją.",
  "invalidRecoveryKey": "Įvestas atkūrimo raktas yra netinkamas. Įsitikinkite, kad jame yra 24 žodžiai, ir patikrinkite kiekvieno iš jų rašybą.\n\nJei įvedėte senesnį atkūrimo kodą, įsitikinkite, kad jis yra 64 simbolių ilgio, ir patikrinkite kiekvieną iš jų.",
  "invalidKey": "Netinkamas raktas.",
  "tryAgain": "Bandyti dar kartą",
  "viewRecoveryKey": "Peržiūrėti atkūrimo raktą",
  "confirmRecoveryKey": "Patvirtinkite atkūrimo raktą",
  "recoveryKeyVerifyReason": "Atkūrimo raktas – vienintelis būdas atkurti nuotraukas, jei pamiršote slaptažodį. Atkūrimo raktą galite rasti Nustatymose > Paskyra.\n\nĮveskite savo atkūrimo raktą čia, kad patvirtintumėte, ar teisingai jį išsaugojote.",
  "confirmYourRecoveryKey": "Patvirtinkite savo atkūrimo raktą",
  "addViewer": "Pridėti žiūrėtoją",
  "addCollaborator": "Pridėti bendradarbį",
  "addANewEmail": "Pridėti naują el. paštą",
  "orPickAnExistingOne": "Arba pasirinkite esamą",
  "collaboratorsCanAddPhotosAndVideosToTheSharedAlbum": "Bendradarbiai gali pridėti nuotraukų ir vaizdo įrašų į bendrintą albumą.",
  "enterEmail": "Įveskite el. paštą",
  "albumOwner": "Savininkas",
  "@albumOwner": {
    "description": "Role of the album owner"
  },
  "you": "Jūs",
  "collaborator": "Bendradarbis",
  "addMore": "Pridėti daugiau",
  "@addMore": {
    "description": "Button text to add more collaborators/viewers"
  },
  "viewer": "Žiūrėtojas",
  "remove": "Šalinti",
  "removeParticipant": "Šalinti dalyvį",
  "@removeParticipant": {
    "description": "menuSectionTitle for removing a participant"
  },
  "manage": "Tvarkyti",
  "addedAs": "Pridėta kaip",
  "changePermissions": "Keisti leidimus?",
  "yesConvertToViewer": "Taip, keisti į žiūrėtoją",
  "cannotAddMorePhotosAfterBecomingViewer": "{user} negalės pridėti daugiau nuotraukų į šį albumą\n\nJie vis tiek galės pašalinti esamas pridėtas nuotraukas",
  "allowAddingPhotos": "Leisti pridėti nuotraukų",
  "@allowAddingPhotos": {
    "description": "Switch button to enable uploading photos to a public link"
  },
  "allowAddPhotosDescription": "Leiskite nuorodą turintiems asmenims taip pat pridėti nuotraukų į bendrinamą albumą.",
  "passwordLock": "Slaptažodžio užraktas",
  "canNotOpenTitle": "Negalima atverti šio albumo",
  "canNotOpenBody": "Atsiprašome, šio albumo negalima atverti programoje.",
  "disableDownloadWarningTitle": "Atkreipkite dėmesį",
  "disableDownloadWarningBody": "Žiūrėtojai vis tiek gali daryti ekrano kopijas arba išsaugoti nuotraukų kopijas naudojant išorinius įrankius",
  "allowDownloads": "Leisti atsisiuntimus",
  "linkDeviceLimit": "Įrenginių riba",
  "noDeviceLimit": "Jokio",
  "@noDeviceLimit": {
    "description": "Text to indicate that there is limit on number of devices"
  },
  "linkExpiry": "Nuorodos galiojimo laikas",
  "linkExpired": "Nebegalioja",
  "linkEnabled": "Įjungta",
  "linkNeverExpires": "Niekada",
  "expiredLinkInfo": "Ši nuoroda nebegalioja. Pasirinkite naują galiojimo laiką arba išjunkite nuorodos galiojimo laiką.",
  "setAPassword": "Nustatyti slaptažodį",
  "lockButtonLabel": "Užrakinti",
  "enterPassword": "Įveskite slaptažodį",
  "removeLink": "Šalinti nuorodą",
  "manageLink": "Tvarkyti nuorodą",
  "linkExpiresOn": "Nuoroda nebegalios {expiryTime}",
  "albumUpdated": "Atnaujintas albumas",
  "never": "Niekada",
  "custom": "Pasirinktinis",
  "@custom": {
    "description": "Label for setting custom value for link expiry"
  },
  "after1Hour": "Po 1 valandos",
  "after1Day": "Po 1 dienos",
  "after1Week": "Po 1 savaitės",
  "after1Month": "Po 1 mėnesio",
  "after1Year": "Po 1 metų",
  "manageParticipants": "Tvarkyti",
  "albumParticipantsCount": "{count, plural, =0 {Nėra dalyvių} =1 {1 dalyvis} other {{count} dalyviai}}",
  "@albumParticipantsCount": {
    "placeholders": {
      "count": {
        "type": "int",
        "example": "5"
      }
    },
    "description": "Number of participants in an album, including the album owner."
  },
  "collabLinkSectionDescription": "Sukurkite nuorodą, kad asmenys galėtų pridėti ir peržiūrėti nuotraukas bendrinamame albume, nereikalaujant „Ente“ programos ar paskyros. Puikiai tinka įvykių nuotraukoms rinkti.",
  "collectPhotos": "Rinkti nuotraukas",
  "collaborativeLink": "Bendradarbiavimo nuoroda",
  "shareWithNonenteUsers": "Bendrinkite su ne „Ente“ naudotojais.",
  "createPublicLink": "Kurti viešą nuorodą",
  "sendLink": "Siųsti nuorodą",
  "copyLink": "Kopijuoti nuorodą",
  "linkHasExpired": "Nuoroda nebegalioja",
  "publicLinkEnabled": "Įjungta viešoji nuoroda",
  "shareALink": "Bendrinkite nuorodą",
  "sharedAlbumSectionDescription": "Sukurkite bendrinamus ir bendradarbiaujamus albumus su kitais „Ente“ naudotojais, įskaitant naudotojus nemokamuose planuose.",
  "shareWithPeopleSectionTitle": "{numberOfPeople, plural, =0 {Bendrinti su konkrečiais asmenimis} =1 {Bendrinta su 1 asmeniu} other {Bendrinta su {numberOfPeople} asmenimis}}",
  "@shareWithPeopleSectionTitle": {
    "placeholders": {
      "numberOfPeople": {
        "type": "int",
        "example": "2"
      }
    }
  },
  "thisIsYourVerificationId": "Tai – jūsų patvirtinimo ID",
  "someoneSharingAlbumsWithYouShouldSeeTheSameId": "Asmuo, kuris bendrina albumus su jumis, savo įrenginyje turėtų matyti tą patį ID.",
  "howToViewShareeVerificationID": "Paprašykite jų ilgai paspausti savo el. pašto adresą nustatymų ekrane ir patvirtinti, kad abiejų įrenginių ID sutampa.",
  "thisIsPersonVerificationId": "Tai – {email} patvirtinimo ID",
  "@thisIsPersonVerificationId": {
    "placeholders": {
      "email": {
        "type": "String",
        "example": "someone@ente.io"
      }
    }
  },
  "verificationId": "Patvirtinimo ID",
  "verifyEmailID": "Patvirtinti {email}",
  "emailNoEnteAccount": "{email} neturi „Ente“ paskyros.\n\nSiųskite jiems kvietimą bendrinti nuotraukas.",
  "shareMyVerificationID": "Štai mano patvirtinimo ID: {verificationID}, skirta ente.io.",
  "shareTextConfirmOthersVerificationID": "Ei, ar galite patvirtinti, kad tai yra jūsų ente.io patvirtinimo ID: {verificationID}",
  "somethingWentWrong": "Kažkas nutiko ne taip",
  "sendInvite": "Siųsti kvietimą",
  "shareTextRecommendUsingEnte": "Atsisiųskite „Ente“, kad galėtume lengvai bendrinti originalios kokybės nuotraukas ir vaizdo įrašus.\n\nhttps://ente.io",
  "done": "Atlikta",
  "applyCodeTitle": "Taikyti kodą",
  "enterCodeDescription": "Įveskite draugo pateiktą kodą, kad gautumėte nemokamą saugyklą abiem.",
  "apply": "Taikyti",
  "failedToApplyCode": "Nepavyko pritaikyti kodo.",
  "enterReferralCode": "Įveskite rekomendacijos kodą",
  "codeAppliedPageTitle": "Pritaikytas kodas",
  "changeYourReferralCode": "Keisti savo rekomendacijos kodą",
  "change": "Keisti",
  "unavailableReferralCode": "Atsiprašome, šis kodas nepasiekiamas.",
  "codeChangeLimitReached": "Atsiprašome, pasiekėte kodo pakeitimų ribą.",
  "onlyFamilyAdminCanChangeCode": "Susisiekite su {familyAdminEmail}, kad pakeistumėte savo kodą.",
  "storageInGB": "{storageAmountInGB} GB",
  "claimed": "Gauta",
  "@claimed": {
    "description": "Used to indicate storage claimed, like 10GB Claimed"
  },
  "details": "Išsami informacija",
  "claimMore": "Gaukite daugiau!",
  "theyAlsoGetXGb": "Jie taip pat gauna {storageAmountInGB} GB",
  "freeStorageOnReferralSuccess": "{storageAmountInGB} GB kiekvieną kartą, kai kas nors užsiregistruoja mokamam planui ir pritaiko jūsų kodą.",
  "shareTextReferralCode": "„Ente“ rekomendacijos kodas: {referralCode} \n\nTaikykite jį per Nustatymai → Bendrieji → Rekomendacijos, kad gautumėte {referralStorageInGB} GB nemokamai po to, kai užsiregistruosite mokamam planui.\n\nhttps://ente.io",
  "claimFreeStorage": "Gaukite nemokamos saugyklos",
  "inviteYourFriends": "Kviesti savo draugus",
  "failedToFetchReferralDetails": "Nepavyksta gauti rekomendacijos išsamios informacijos. Bandykite dar kartą vėliau.",
  "referralStep1": "1. Duokite šį kodą savo draugams",
  "referralStep2": "2. Jie užsiregistruoja mokamą planą",
  "referralStep3": "3. Abu gaunate {storageInGB} GB* nemokamai",
  "referralsAreCurrentlyPaused": "Šiuo metu rekomendacijos yra pristabdytos",
  "youCanAtMaxDoubleYourStorage": "* Galite daugiausiai padvigubinti savo saugyklą.",
  "claimedStorageSoFar": "{isFamilyMember, select, true {Jūsų šeima gavo {storageAmountInGb} GB iki šiol} false {Jūs gavote {storageAmountInGb} GB iki šiol} other {Jūs gavote {storageAmountInGb} GB iki šiol.}}",
  "@claimedStorageSoFar": {
    "placeholders": {
      "isFamilyMember": {
        "type": "String",
        "example": "true"
      },
      "storageAmountInGb": {
        "type": "int",
        "example": "10"
      }
    }
  },
  "faq": "DUK",
  "help": "Pagalba",
  "oopsSomethingWentWrong": "Ups, kažkas nutiko ne taip",
  "peopleUsingYourCode": "Asmenys, naudojantys jūsų kodą",
  "eligible": "tinkamas",
  "total": "iš viso",
  "codeUsedByYou": "Jūsų naudojamas kodas",
  "freeStorageClaimed": "Gauta nemokama saugykla",
  "freeStorageUsable": "Naudojama nemokama saugykla",
  "usableReferralStorageInfo": "Naudojama saugykla ribojama pagal jūsų dabartinį planą. Perteklinė gauta saugykla automatiškai taps tinkama naudoti, kai pakeisite planą.",
  "removeFromAlbumTitle": "Pašalinti iš albumo?",
  "removeFromAlbum": "Šalinti iš albumo",
  "itemsWillBeRemovedFromAlbum": "Pasirinkti elementai bus pašalinti iš šio albumo",
  "removeShareItemsWarning": "Kai kuriuos elementus, kuriuos šalinate, pridėjo kiti asmenys, todėl prarasite prieigą prie jų",
  "addingToFavorites": "Pridedama prie mėgstamų...",
  "removingFromFavorites": "Pašalinama iš mėgstamų...",
  "sorryCouldNotAddToFavorites": "Atsiprašome, nepavyko pridėti prie mėgstamų.",
  "sorryCouldNotRemoveFromFavorites": "Atsiprašome, nepavyko pašalinti iš mėgstamų.",
  "subscribeToEnableSharing": "Kad įjungtumėte bendrinimą, reikia aktyvios mokamos prenumeratos.",
  "subscribe": "Prenumeruoti",
  "canOnlyRemoveFilesOwnedByYou": "Galima pašalinti tik jums priklausančius failus",
  "deleteSharedAlbum": "Ištrinti bendrinamą albumą?",
  "deleteAlbum": "Ištrinti albumą",
  "deleteAlbumDialog": "Taip pat ištrinti šiame albume esančias nuotraukas (ir vaizdo įrašus) iš <bold>visų</bold> kitų albumų, kuriuose jos yra dalis?",
  "deleteSharedAlbumDialogBody": "Albumas bus ištrintas visiems.\n\nPrarasite prieigą prie bendrinamų nuotraukų, esančių šiame albume ir priklausančių kitiems.",
  "yesRemove": "Taip, šalinti",
  "creatingLink": "Kuriama nuoroda...",
  "removeWithQuestionMark": "Šalinti?",
  "removeParticipantBody": "{userEmail} bus pašalintas iš šio bendrinamo albumo.\n\nVisos jų pridėtos nuotraukos taip pat bus pašalintos iš albumo.",
  "keepPhotos": "Palikti nuotraukas",
  "deletePhotos": "Ištrinti nuotraukas",
  "inviteToEnte": "Kviesti į „Ente“",
  "removePublicLink": "Šalinti viešą nuorodą",
  "disableLinkMessage": "Tai pašalins viešą nuorodą, skirtą pasiekti „{albumName}“.",
  "sharing": "Bendrinima...",
  "youCannotShareWithYourself": "Negalite bendrinti su savimi.",
  "archive": "Archyvas",
  "createAlbumActionHint": "Ilgai paspauskite, kad pasirinktumėte nuotraukas, ir spustelėkite +, kad sukurtumėte albumą",
  "importing": "Importuojama....",
  "failedToLoadAlbums": "Nepavyko įkelti albumų.",
  "hidden": "Paslėpti",
  "authToViewYourHiddenFiles": "Nustatykite tapatybę, kad peržiūrėtumėte paslėptus failus",
  "authToViewTrashedFiles": "Nustatykite tapatybę, kad peržiūrėtumėte išmestus failus",
  "trash": "Šiukšlinė",
  "uncategorized": "Nekategorizuoti",
  "videoSmallCase": "vaizdo įrašas",
  "photoSmallCase": "nuotrauka",
  "singleFileDeleteHighlight": "Jis bus ištrintas iš visų albumų.",
  "singleFileInBothLocalAndRemote": "Šis {fileType} yra ir saugykloje „Ente“ bei įrenginyje.",
  "singleFileInRemoteOnly": "Šis {fileType} bus ištrintas iš „Ente“.",
  "singleFileDeleteFromDevice": "Šis {fileType} bus ištrintas iš jūsų įrenginio.",
  "deleteFromEnte": "Ištrinti iš „Ente“",
  "yesDelete": "Taip, ištrinti",
  "movedToTrash": "Perkelta į šiukšlinę",
  "deleteFromDevice": "Ištrinti iš įrenginio",
  "deleteFromBoth": "Ištrinti iš abiejų",
  "newAlbum": "Naujas albumas",
  "albums": "Albumai",
  "memoryCount": "{count, plural, =0 {nėra prisiminimų} one {{formattedCount} prisiminimas} other {{formattedCount} prisiminimų}}",
  "@memoryCount": {
    "description": "The text to display the number of memories",
    "type": "text",
    "placeholders": {
      "count": {
        "example": "1",
        "type": "int"
      },
      "formattedCount": {
        "type": "String",
        "example": "11.513, 11,511"
      }
    }
  },
  "selectedPhotos": "{count} pasirinkta",
  "@selectedPhotos": {
    "description": "Display the number of selected photos",
    "type": "text",
    "placeholders": {
      "count": {
        "example": "5",
        "type": "int"
      }
    }
  },
  "selectedPhotosWithYours": "{count} pasirinkta ({yourCount} jūsų)",
  "@selectedPhotosWithYours": {
    "description": "Display the number of selected photos, including the number of selected photos owned by the user",
    "type": "text",
    "placeholders": {
      "count": {
        "example": "12",
        "type": "int"
      },
      "yourCount": {
        "example": "2",
        "type": "int"
      }
    }
  },
  "advancedSettings": "Išplėstiniai",
  "@advancedSettings": {
    "description": "The text to display in the advanced settings section"
  },
  "photoGridSize": "Nuotraukų tinklelio dydis",
  "manageDeviceStorage": "Tvarkyti įrenginio podėlį",
  "manageDeviceStorageDesc": "Peržiūrėkite ir išvalykite vietinę podėlį.",
  "machineLearning": "Mašininis mokymasis",
  "mlConsent": "Įjungti mašininį mokymąsi",
  "mlConsentTitle": "Įjungti mašininį mokymąsi?",
  "mlConsentDescription": "Jei įjungsite mašininį mokymąsi, „Ente“ išsitrauks tokią informaciją kaip veido geometrija iš failų, įskaitant tuos, kuriais su jumis bendrinama.\n\nTai bus daroma jūsų įrenginyje, o visa sugeneruota biometrinė informacija bus visapusiškai užšifruota.",
  "mlConsentPrivacy": "Spustelėkite čia dėl išsamesnės informacijos apie šią funkciją mūsų privatumo politikoje",
  "mlConsentConfirmation": "Suprantu ir noriu įjungti mašininį mokymąsi",
  "magicSearch": "Magiška paieška",
  "discover": "Atraskite",
  "@discover": {
    "description": "The text to display for the discover section under which we show receipts, screenshots, sunsets, greenery, etc."
  },
  "discover_identity": "Tapatybė",
  "discover_screenshots": "Ekrano kopijos",
  "discover_receipts": "Kvitai",
  "discover_notes": "Užrašai",
  "discover_memes": "Mėmai",
  "discover_visiting_cards": "Lankymo kortelės",
  "discover_babies": "Kūdikiai",
  "discover_pets": "Gyvūnai",
  "discover_selfies": "Asmenukės",
  "discover_wallpapers": "Ekrano fonai",
  "discover_food": "Maistas",
  "discover_celebrations": "Šventės",
  "discover_sunset": "Saulėlydis",
  "discover_hills": "Kalvos",
  "discover_greenery": "Žaluma",
  "mlIndexingDescription": "Atkreipkite dėmesį, kad mašininis mokymasis padidins pralaidumą ir akumuliatoriaus naudojimą, kol bus indeksuoti visi elementai. Apsvarstykite galimybę naudoti darbalaukio programą, kad indeksavimas būtų spartesnis – visi rezultatai bus sinchronizuojami automatiškai.",
  "loadingModel": "Atsisiunčiami modeliai...",
  "waitingForWifi": "Laukiama „WiFi“...",
  "status": "Būsena",
  "indexedItems": "Indeksuoti elementai",
  "pendingItems": "Laukiami elementai",
  "clearIndexes": "Valyti indeksavimus",
  "selectFoldersForBackup": "Pasirinkite aplankus atsarginėms kopijoms kurti",
  "selectedFoldersWillBeEncryptedAndBackedUp": "Pasirinkti aplankai bus užšifruoti ir sukurtos atsarginės kopijos.",
  "unselectAll": "Nesirinkti visų",
  "selectAll": "Pasirinkti viską",
  "skip": "Praleisti",
  "updatingFolderSelection": "Atnaujinamas aplankų pasirinkimas...",
  "itemCount": "{count, plural, one{{count} elementas} other{{count} elementų}}",
  "deleteItemCount": "{count, plural, =1 {Ištrinti {count} elementą} other {Ištrinti {count} elementų}}",
  "duplicateItemsGroup": "{count} failai (-ų), kiekvienas {formattedSize}",
  "@duplicateItemsGroup": {
    "description": "Display the number of duplicate files and their size",
    "type": "text",
    "placeholders": {
      "count": {
        "example": "12",
        "type": "int"
      },
      "formattedSize": {
        "example": "2.3 MB",
        "type": "String"
      }
    }
  },
  "showMemories": "Rodyti prisiminimus",
  "yearsAgo": "{count, plural, one{prieš {count} metus} other{prieš {count} metų}}",
  "backupSettings": "Atsarginės kopijos nustatymai",
  "backupStatus": "Atsarginės kopijos būsena",
  "backupStatusDescription": "Čia bus rodomi elementai, kurių atsarginės kopijos buvo sukurtos.",
  "backupOverMobileData": "Kurti atsargines kopijas per mobiliuosius duomenis",
  "backupVideos": "Kurti atsargines vaizdo įrašų kopijas",
  "disableAutoLock": "Išjungti automatinį užraktą",
  "deviceLockExplanation": "Išjunkite įrenginio ekrano užraktą, kai „Ente“ yra priekiniame fone ir kuriama atsarginės kopijos. Paprastai to nereikia, bet tai gali padėti greičiau užbaigti didelius įkėlimus ir pradinį didelių bibliotekų importą.",
  "about": "Apie",
  "weAreOpenSource": "Esame atviro kodo!",
  "privacy": "Privatumas",
  "terms": "Sąlygos",
  "checkForUpdates": "Tikrinti, ar yra atnaujinimų",
  "checkStatus": "Tikrinti būseną",
  "checking": "Tikrinama...",
  "youAreOnTheLatestVersion": "Esate naujausioje versijoje",
  "account": "Paskyra",
  "manageSubscription": "Tvarkyti prenumeratą",
  "authToChangeYourEmail": "Nustatykite tapatybę, kad pakeistumėte savo el. paštą",
  "changePassword": "Keisti slaptažodį",
  "authToChangeYourPassword": "Nustatykite tapatybę, kad pakeistumėte slaptažodį",
  "emailVerificationToggle": "El. pašto patvirtinimas",
  "authToChangeEmailVerificationSetting": "Nustatykite tapatybę, kad pakeistumėte el. pašto patvirtinimą",
  "exportYourData": "Eksportuoti duomenis",
  "logout": "Atsijungti",
  "authToInitiateAccountDeletion": "Nustatykite tapatybę, kad pradėtumėte paskyros ištrynimą",
  "areYouSureYouWantToLogout": "Ar tikrai norite atsijungti?",
  "yesLogout": "Taip, atsijungti",
  "aNewVersionOfEnteIsAvailable": "Yra nauja „Ente“ versija.",
  "update": "Atnaujinti",
  "installManually": "Diegti rankiniu būdu",
  "criticalUpdateAvailable": "Yra kritinis naujinimas",
  "updateAvailable": "Yra naujinimas",
  "ignoreUpdate": "Ignoruoti",
  "downloading": "Atsisiunčiama...",
  "cannotDeleteSharedFiles": "Negalima ištrinti bendrinamų failų.",
  "theDownloadCouldNotBeCompleted": "Atsisiuntimas negalėjo būti baigtas.",
  "retry": "Kartoti",
  "backedUpFolders": "Sukurtos atsarginės aplankų kopijos",
  "backup": "Kurti atsarginę kopiją",
  "freeUpDeviceSpace": "Atlaisvinti įrenginio vietą",
  "freeUpDeviceSpaceDesc": "Sutaupykite vietos savo įrenginyje išvalydami failus, kurių atsarginės kopijos jau buvo sukurtos.",
  "allClear": "✨ Viskas išvalyta",
  "noDeviceThatCanBeDeleted": "Neturite šiame įrenginyje failų, kuriuos galima ištrinti.",
  "removeDuplicates": "Šalinti dublikatus",
  "removeDuplicatesDesc": "Peržiūrėkite ir pašalinkite failus, kurie yra tiksliai dublikatai.",
  "viewLargeFiles": "Dideli failai",
  "viewLargeFilesDesc": "Peržiūrėkite failus, kurie užima daugiausiai saugyklos vietos.",
  "noDuplicates": "✨ Dublikatų nėra",
  "youveNoDuplicateFilesThatCanBeCleared": "Neturite dubliuotų failų, kuriuos būtų galima išvalyti.",
  "success": "Sėkmė",
  "rateUs": "Vertinti mus",
  "remindToEmptyDeviceTrash": "Taip pat ištuštinkite Neseniai ištrinti iš Nustatymai -> Saugykla, kad atlaisvintumėte vietos.",
  "youHaveSuccessfullyFreedUp": "Sėkmingai atlaisvinote {storageSaved}!",
  "@youHaveSuccessfullyFreedUp": {
    "description": "The text to display when the user has successfully freed up storage",
    "type": "text",
    "placeholders": {
      "storageSaved": {
        "example": "1.2 GB",
        "type": "String"
      }
    }
  },
  "remindToEmptyEnteTrash": "Taip pat ištuštinkite šiukšlinę, kad gautumėte laisvos vietos.",
  "sparkleSuccess": "✨ Sėkmė",
  "duplicateFileCountWithStorageSaved": "Išvalėte {count, plural, one{{count} dubliuojantį failą} other{{count} dubliuojančių failų}}, išsaugodami ({storageSaved})",
  "@duplicateFileCountWithStorageSaved": {
    "description": "The text to display when the user has successfully cleaned up duplicate files",
    "type": "text",
    "placeholders": {
      "count": {
        "example": "1",
        "type": "int"
      },
      "storageSaved": {
        "example": "1.2 GB",
        "type": "String"
      }
    }
  },
  "familyPlans": "Šeimos planai",
  "referrals": "Rekomendacijos",
  "notifications": "Pranešimai",
  "sharedPhotoNotifications": "Naujos bendrintos nuotraukos",
  "sharedPhotoNotificationsExplanation": "Gaukite pranešimus, kai kas nors prideda nuotrauką į bendrinamą albumą, kuriame dalyvaujate.",
  "advanced": "Išplėstiniai",
  "general": "Bendrieji",
  "security": "Saugumas",
  "authToViewYourRecoveryKey": "Nustatykite tapatybę, kad peržiūrėtumėte savo atkūrimo raktą",
  "twofactor": "Dvigubas tapatybės nustatymas",
  "authToConfigureTwofactorAuthentication": "Nustatykite tapatybę, kad sukonfigūruotumėte dvigubą tapatybės nustatymą",
  "lockscreen": "Ekrano užraktas",
  "authToChangeLockscreenSetting": "Nustatykite tapatybę, kad pakeistumėte užrakinto ekrano nustatymą",
  "viewActiveSessions": "Peržiūrėti aktyvius seansus",
  "authToViewYourActiveSessions": "Nustatykite tapatybę, kad peržiūrėtumėte savo aktyvius seansus",
  "disableTwofactor": "Išjungti dvigubą tapatybės nustatymą",
  "confirm2FADisable": "Ar tikrai norite išjungti dvigubą tapatybės nustatymą?",
  "no": "Ne",
  "yes": "Taip",
  "social": "Socialinės",
  "rateUsOnStore": "Vertinti mus parduotuvėje „{storeName}“",
  "blog": "Tinklaraštis",
  "merchandise": "Atributika",
  "twitter": "„Twitter“",
  "mastodon": "„Mastodon“",
  "matrix": "„Matrix“",
  "discord": "„Discord“",
  "reddit": "„Reddit“",
  "yourStorageDetailsCouldNotBeFetched": "Nepavyko gauti jūsų saugyklos duomenų.",
  "reportABug": "Pranešti apie riktą",
  "reportBug": "Pranešti apie riktą",
  "suggestFeatures": "Siūlyti funkcijas",
  "support": "Pagalba",
  "theme": "Tema",
  "lightTheme": "Šviesi",
  "darkTheme": "Tamsi",
  "systemTheme": "Sistemos",
  "freeTrial": "Nemokamas bandomasis laikotarpis",
  "selectYourPlan": "Pasirinkite planą",
  "enteSubscriptionPitch": "„Ente“ išsaugo jūsų prisiminimus, todėl jie visada bus pasiekiami, net jei prarasite įrenginį.",
  "enteSubscriptionShareWithFamily": "Į planą galima pridėti ir savo šeimą.",
  "currentUsageIs": "Dabartinis naudojimas – ",
  "@currentUsageIs": {
    "description": "This text is followed by storage usage",
    "examples": {
      "0": "Current usage is 1.2 GB"
    },
    "type": "text"
  },
  "faqs": "DUK",
  "renewsOn": "Prenumerata pratęsiama {endDate}",
  "freeTrialValidTill": "Nemokamas bandomasis laikotarpis galioja iki {endDate}",
  "validTill": "Galioja iki {endDate}",
  "addOnValidTill": "Jūsų {storageAmount} priedas galioja iki {endDate}",
  "playStoreFreeTrialValidTill": "Nemokama bandomoji versija galioja iki {endDate}.\nVėliau galėsite pasirinkti mokamą planą.",
  "subWillBeCancelledOn": "Jūsų prenumerata bus atsisakyta {endDate}",
  "subscription": "Prenumerata",
  "paymentDetails": "Mokėjimo duomenys",
  "manageFamily": "Tvarkyti šeimą",
  "contactToManageSubscription": "Susisiekite su mumis adresu support@ente.io, kad sutvarkytumėte savo {provider} prenumeratą.",
  "renewSubscription": "Pratęsti prenumeratą",
  "cancelSubscription": "Atsisakyti prenumeratos",
  "areYouSureYouWantToRenew": "Ar tikrai norite pratęsti?",
  "yesRenew": "Taip, pratęsti",
  "areYouSureYouWantToCancel": "Ar tikrai norite atšaukti?",
  "yesCancel": "Taip, atsisakyti",
  "failedToRenew": "Nepavyko pratęsti.",
  "failedToCancel": "Nepavyko atsisakyti",
  "twoMonthsFreeOnYearlyPlans": "2 mėnesiai nemokamai metiniuose planuose",
  "monthly": "Mėnesinis",
  "@monthly": {
    "description": "The text to display for monthly plans",
    "type": "text"
  },
  "yearly": "Metinis",
  "@yearly": {
    "description": "The text to display for yearly plans",
    "type": "text"
  },
  "confirmPlanChange": "Patvirtinkite plano pakeitimą",
  "areYouSureYouWantToChangeYourPlan": "Ar tikrai norite keisti planą?",
  "youCannotDowngradeToThisPlan": "Negalite pakeisti į šį planą",
  "cancelOtherSubscription": "Pirmiausia atsisakykite esamos prenumeratos iš {paymentProvider}",
  "@cancelOtherSubscription": {
    "description": "The text to display when the user has an existing subscription from a different payment provider",
    "type": "text",
    "placeholders": {
      "paymentProvider": {
        "example": "Apple",
        "type": "String"
      }
    }
  },
  "optionalAsShortAsYouLike": "Nebūtina, trumpai, kaip jums patinka...",
  "send": "Siųsti",
  "askCancelReason": "Jūsų prenumerata buvo atšaukta. Ar norėtumėte pasidalyti priežastimi?",
  "thankYouForSubscribing": "Dėkojame, kad užsiprenumeravote!",
  "yourPurchaseWasSuccessful": "Jūsų pirkimas buvo sėkmingas",
  "yourPlanWasSuccessfullyUpgraded": "Jūsų planas sėkmingai pakeistas",
  "yourPlanWasSuccessfullyDowngraded": "Jūsų planas sėkmingai pakeistas į žemesnį",
  "yourSubscriptionWasUpdatedSuccessfully": "Jūsų prenumerata buvo sėkmingai atnaujinta",
  "googlePlayId": "„Google Play“ ID",
  "appleId": "„Apple ID“",
  "playstoreSubscription": "„PlayStore“ prenumerata",
  "appstoreSubscription": "„App Store“ prenumerata",
  "subAlreadyLinkedErrMessage": "Jūsų {id} jau susietas su kita „Ente“ paskyra.\nJei norite naudoti savo {id} su šia paskyra, susisiekite su mūsų palaikymo komanda.",
  "visitWebToManage": "Aplankykite web.ente.io, kad tvarkytumėte savo prenumeratą",
  "couldNotUpdateSubscription": "Nepavyko atnaujinti prenumeratos",
  "pleaseContactSupportAndWeWillBeHappyToHelp": "Susisiekite adresu support@ente.io ir mes mielai padėsime!",
  "paymentFailed": "Mokėjimas nepavyko",
  "paymentFailedTalkToProvider": "Kreipkitės į {providerName} palaikymo komandą, jei jums buvo nuskaičiuota.",
  "@paymentFailedTalkToProvider": {
    "description": "The text to display when the payment failed",
    "type": "text",
    "placeholders": {
      "providerName": {
        "example": "AppStore|PlayStore",
        "type": "String"
      }
    }
  },
  "continueOnFreeTrial": "Tęsti nemokame bandomajame laikotarpyje",
  "areYouSureYouWantToExit": "Ar tikrai norite išeiti?",
  "thankYou": "Dėkojame",
  "failedToVerifyPaymentStatus": "Nepavyko patvirtinti mokėjimo būsenos",
  "pleaseWaitForSometimeBeforeRetrying": "Palaukite kurį laiką prieš bandydami pakartotinai",
  "paymentFailedMessage": "Deja, jūsų mokėjimas nepavyko. Susisiekite su palaikymo komanda ir mes jums padėsime!",
  "youAreOnAFamilyPlan": "Esate šeimos plane!",
  "contactFamilyAdmin": "Susisiekite su <green>{familyAdminEmail}</green>, kad sutvarkytumėte savo prenumeratą.",
  "leaveFamily": "Palikti šeimą",
  "areYouSureThatYouWantToLeaveTheFamily": "Ar tikrai norite palikti šeimos planą?",
  "leave": "Palikti",
  "rateTheApp": "Vertinti programą",
  "startBackup": "Pradėti kurti atsarginę kopiją",
  "noPhotosAreBeingBackedUpRightNow": "Šiuo metu nekuriamos atsarginės nuotraukų kopijos",
  "preserveMore": "Išsaugoti daugiau",
  "grantFullAccessPrompt": "Leiskite prieigą prie visų nuotraukų nustatymų programoje.",
  "allowPermTitle": "Leisti prieigą prie nuotraukų",
  "allowPermBody": "Iš nustatymų leiskite prieigą prie nuotraukų, kad „Ente“ galėtų rodyti ir kurti atsargines bibliotekos kopijas.",
  "openSettings": "Atverti nustatymus",
  "selectMorePhotos": "Pasirinkti daugiau nuotraukų",
  "existingUser": "Esamas naudotojas",
  "privateBackups": "Privačios atsarginės kopijos",
  "forYourMemories": "jūsų prisiminimams",
  "endtoendEncryptedByDefault": "Pagal numatytąjį užšifruota visapusiškai",
  "safelyStored": "Saugiai saugoma",
  "atAFalloutShelter": "priešgaisrinėje slėptuvėje",
  "designedToOutlive": "Sukurta išgyventi",
  "available": "Prieinama",
  "everywhere": "visur",
  "androidIosWebDesktop": "„Android“, „iOS“, internete ir darbalaukyje",
  "mobileWebDesktop": "Mobiliuosiuose, internete ir darbalaukyje",
  "newToEnte": "Naujas platformoje „Ente“",
  "pleaseLoginAgain": "Prisijunkite iš naujo.",
  "autoLogoutMessage": "Dėl techninio trikdžio buvote atjungti. Atsiprašome už nepatogumus.",
  "yourSubscriptionHasExpired": "Jūsų prenumerata baigėsi.",
  "storageLimitExceeded": "Viršyta saugyklos riba.",
  "upgrade": "Keisti planą",
  "raiseTicket": "Sukurti paraišką",
  "@raiseTicket": {
    "description": "Button text for raising a support tickets in case of unhandled errors during backup",
    "type": "text"
  },
  "backupFailed": "Atsarginė kopija nepavyko",
  "sorryBackupFailedDesc": "Atsiprašome, šiuo metu negalėjome sukurti atsarginės šio failo kopijos. Bandysime pakartoti vėliau.",
  "couldNotBackUpTryLater": "Nepavyko sukurti atsarginės duomenų kopijos.\nBandysime pakartotinai vėliau.",
  "enteCanEncryptAndPreserveFilesOnlyIfYouGrant": "„Ente“ gali užšifruoti ir išsaugoti failus tik tada, jei suteikiate prieigą prie jų.",
  "pleaseGrantPermissions": "Suteikite leidimus.",
  "grantPermission": "Suteikti leidimą",
  "privateSharing": "Privatus bendrinimas",
  "shareOnlyWithThePeopleYouWant": "Bendrinkite tik su tais asmenimis, su kuriais norite",
  "usePublicLinksForPeopleNotOnEnte": "Naudokite viešas nuorodas asmenimis, kurie nėra sistemoje „Ente“",
  "allowPeopleToAddPhotos": "Leiskite asmenims pridėti nuotraukų",
  "shareAnAlbumNow": "Bendrinti albumą dabar",
  "collectEventPhotos": "Rinkti įvykių nuotraukas",
  "sessionExpired": "Seansas baigėsi",
  "loggingOut": "Atsijungiama...",
  "@onDevice": {
    "description": "The text displayed above folders/albums stored on device",
    "type": "text"
  },
  "onDevice": "Įrenginyje",
  "@onEnte": {
    "description": "The text displayed above albums backed up to Ente",
    "type": "text"
  },
  "onEnte": "Saugykloje <branding>ente</branding>",
  "name": "Pavadinimą",
  "newest": "Naujausią",
  "lastUpdated": "Paskutinį kartą atnaujintą",
  "deleteEmptyAlbums": "Ištrinti tuščius albumus",
  "deleteEmptyAlbumsWithQuestionMark": "Ištrinti tuščius albumus?",
  "deleteAlbumsDialogBody": "Tai ištrins visus tuščius albumus. Tai naudinga, kai norite sumažinti netvarką savo albumų sąraše.",
  "deleteProgress": "Ištrinama {currentlyDeleting} / {totalCount}",
  "genericProgress": "Apdorojama {currentlyProcessing} / {totalCount}",
  "@genericProgress": {
    "description": "Generic progress text to display when processing multiple items",
    "type": "text",
    "placeholders": {
      "currentlyProcessing": {
        "example": "1",
        "type": "int"
      },
      "totalCount": {
        "example": "10",
        "type": "int"
      }
    }
  },
  "permanentlyDelete": "Ištrinti negrįžtamai",
  "canOnlyCreateLinkForFilesOwnedByYou": "Galima sukurti nuorodą tik jums priklausantiems failams",
  "publicLinkCreated": "Vieša nuoroda sukurta",
  "youCanManageYourLinksInTheShareTab": "Nuorodas galite valdyti bendrinimo kortelėje.",
  "linkCopiedToClipboard": "Nuoroda nukopijuota į iškarpinę",
  "restore": "Atkurti",
  "@restore": {
    "description": "Display text for an action which triggers a restore of item from trash",
    "type": "text"
  },
  "moveToAlbum": "Perkelti į albumą",
  "unhide": "Rodyti",
  "unarchive": "Išarchyvuoti",
  "favorite": "Pamėgti",
  "removeFromFavorite": "Šalinti iš mėgstamų",
  "shareLink": "Bendrinti nuorodą",
  "createCollage": "Kurti koliažą",
  "saveCollage": "Išsaugoti koliažą",
  "collageSaved": "Koliažas išsaugotas į galeriją",
  "collageLayout": "Išdėstymas",
  "addToEnte": "Pridėti į „Ente“",
  "addToAlbum": "Pridėti į albumą",
  "delete": "Ištrinti",
  "hide": "Slėpti",
  "share": "Bendrinti",
  "unhideToAlbum": "Rodyti į albumą",
  "restoreToAlbum": "Atkurti į albumą",
  "moveItem": "{count, plural, =1 {Perkelti elementą} other {Perkelti elementų}}",
  "@moveItem": {
    "description": "Page title while moving one or more items to an album"
  },
  "addItem": "{count, plural, =1 {Pridėti elementą} other {Pridėti elementų}}",
  "@addItem": {
    "description": "Page title while adding one or more items to album"
  },
  "createOrSelectAlbum": "Kurkite arba pasirinkite albumą",
  "selectAlbum": "Pasirinkti albumą",
  "searchByAlbumNameHint": "Albumo pavadinimas",
  "albumTitle": "Albumo pavadinimas",
  "enterAlbumName": "Įveskite albumo pavadinimą",
  "restoringFiles": "Atkuriami failai...",
  "movingFilesToAlbum": "Perkeliami failai į albumą...",
  "unhidingFilesToAlbum": "Rodomi failai į albumą",
  "canNotUploadToAlbumsOwnedByOthers": "Negalima įkelti į kitiems priklausančius albumus",
  "uploadingFilesToAlbum": "Įkeliami failai į albumą...",
  "addedSuccessfullyTo": "Sėkmingai įtraukta į „{albumName}“",
  "movedSuccessfullyTo": "Sėkmingai perkelta į „{albumName}“",
  "thisAlbumAlreadyHDACollaborativeLink": "Šis albumas jau turi bendradarbiavimo nuorodą.",
  "collaborativeLinkCreatedFor": "Bendradarbiavimo nuoroda sukurta albumui „{albumName}“",
  "askYourLovedOnesToShare": "Paprašykite savo artimuosius bendrinti",
  "invite": "Kviesti",
  "shareYourFirstAlbum": "Bendrinkite savo pirmąjį albumą",
  "sharedWith": "Bendrinta su {emailIDs}",
  "sharedWithMe": "Bendrinta su manimi",
  "sharedByMe": "Bendrinta manimi",
  "doubleYourStorage": "Padvigubinkite saugyklą",
  "referFriendsAnd2xYourPlan": "Rekomenduokite draugams ir 2 kartus padidinkite savo planą",
  "shareAlbumHint": "Atidarykite albumą ir palieskite bendrinimo mygtuką viršuje dešinėje, kad bendrintumėte.",
  "itemsShowTheNumberOfDaysRemainingBeforePermanentDeletion": "Elementai rodo likusių dienų skaičių iki visiško ištrynimo.",
  "trashDaysLeft": "{count, plural, =0 {Netrukus} =1 {1 diena} other {{count} dienų}}",
  "@trashDaysLeft": {
    "description": "Text to indicate number of days remaining before permanent deletion",
    "placeholders": {
      "count": {
        "example": "1|2|3",
        "type": "int"
      }
    }
  },
  "deleteAll": "Ištrinti viską",
  "renameAlbum": "Pervadinti albumą",
  "convertToAlbum": "Konvertuoti į albumą",
  "setCover": "Nustatyti viršelį",
  "@setCover": {
    "description": "Text to set cover photo for an album"
  },
  "sortAlbumsBy": "Rikiuoti pagal",
  "sortNewestFirst": "Naujausią pirmiausiai",
  "sortOldestFirst": "Seniausią pirmiausiai",
  "rename": "Pervadinti",
  "leaveSharedAlbum": "Palikti bendrinamą albumą?",
  "leaveAlbum": "Palikti albumą",
  "photosAddedByYouWillBeRemovedFromTheAlbum": "Jūsų pridėtos nuotraukos bus pašalintos iš albumo",
  "youveNoFilesInThisAlbumThatCanBeDeleted": "Neturite šiame albume failų, kuriuos būtų galima ištrinti.",
  "youDontHaveAnyArchivedItems": "Neturite jokių archyvuotų elementų.",
  "ignoredFolderUploadReason": "Kai kurie šio albumo failai ignoruojami, nes anksčiau buvo ištrinti iš „Ente“.",
  "resetIgnoredFiles": "Atkurti ignoruojamus failus",
  "deviceFilesAutoUploading": "Į šį įrenginio albumą įtraukti failai bus automatiškai įkelti į „Ente“.",
  "turnOnBackupForAutoUpload": "Įjunkite atsarginės kopijos kūrimą, kad automatiškai įkeltumėte į šį įrenginio aplanką įtrauktus failus į „Ente“.",
  "noHiddenPhotosOrVideos": "Nėra paslėptų nuotraukų arba vaizdo įrašų",
  "toHideAPhotoOrVideo": "Kad paslėptumėte nuotrauką ar vaizdo įrašą",
  "openTheItem": "• Atverkite elementą.",
  "clickOnTheOverflowMenu": "• Spustelėkite ant perpildymo meniu",
  "nothingToSeeHere": "Čia nėra nieko, ką pamatyti. 👀",
  "unarchiveAlbum": "Išarchyvuoti albumą",
  "archiveAlbum": "Archyvuoti albumą",
  "calculating": "Skaičiuojama...",
  "pleaseWaitDeletingAlbum": "Palaukite. Ištrinamas albumas",
  "searchByExamples": "• Albumų pavadinimai (pvz., „Fotoaparatas“)\n• Failų tipai (pvz., „Vaizdo įrašai“, „.gif“)\n• Metai ir mėnesiai (pvz., „2022“, „sausis“)\n• Šventės (pvz., „Kalėdos“)\n• Nuotraukų aprašymai (pvz., „#džiaugsmas“)",
  "youCanTrySearchingForADifferentQuery": "Galite pabandyti ieškoti pagal kitą užklausą.",
  "noResultsFound": "Rezultatų nerasta.",
  "addedBy": "Įtraukė {emailOrName}",
  "loadingExifData": "Įkeliami EXIF duomenys...",
  "viewAllExifData": "Peržiūrėti visus EXIF duomenis",
  "noExifData": "Nėra EXIF duomenų",
  "thisImageHasNoExifData": "Šis vaizdas neturi Exif duomenų",
  "exif": "EXIF",
  "noResults": "Rezultatų nėra.",
  "weDontSupportEditingPhotosAndAlbumsThatYouDont": "Nepalaikome nuotraukų ir albumų redagavimo, kurių dar neturite.",
  "failedToFetchOriginalForEdit": "Nepavyko gauti originalo redagavimui.",
  "close": "Uždaryti",
  "setAs": "Nustatyti kaip",
  "fileSavedToGallery": "Failas išsaugotas į galeriją",
  "filesSavedToGallery": "Failai išsaugoti į galeriją",
  "fileFailedToSaveToGallery": "Nepavyko išsaugoti failo į galeriją",
  "download": "Atsisiųsti",
  "pressAndHoldToPlayVideo": "Paspauskite ir palaikykite, kad paleistumėte vaizdo įrašą",
  "pressAndHoldToPlayVideoDetailed": "Paspauskite ir palaikykite vaizdą, kad paleistumėte vaizdo įrašą",
  "downloadFailed": "Atsisiuntimas nepavyko.",
  "deduplicateFiles": "Atdubliuoti failus",
  "deselectAll": "Naikinti visų pasirinkimą",
  "reviewDeduplicateItems": "Peržiūrėkite ir ištrinkite elementus, kurie, jūsų manymu, yra dublikatai.",
  "clubByCaptureTime": "Grupuoti pagal užfiksavimo laiką",
  "clubByFileName": "Grupuoti pagal failo pavadinimą",
  "count": "Skaičių",
  "totalSize": "Bendrą dydį",
  "longpressOnAnItemToViewInFullscreen": "Ilgai paspauskite elementą, kad peržiūrėtumėte per visą ekraną",
  "decryptingVideo": "Iššifruojamas vaizdo įrašas...",
  "authToViewYourMemories": "Nustatykite tapatybę, kad peržiūrėtumėte savo prisiminimus",
  "unlock": "Atrakinti",
  "freeUpSpace": "Atlaisvinti vietos",
  "freeUpSpaceSaving": "{count, plural, =1 {Jį galima ištrinti iš įrenginio, kad atlaisvintų {formattedSize}} other {Jų galima ištrinti iš įrenginio, kad atlaisvintų {formattedSize}}}",
  "filesBackedUpInAlbum": "{count, plural, one {{formattedNumber} failas šiame albume saugiai sukurta atsarginė kopija} few {{formattedNumber} failai šiame albume saugiai sukurtos atsarginės kopijos} many {{formattedNumber} failo šiame albume saugiai sukurtos atsargines kopijos} other {{formattedNumber} failų šiame albume saugiai sukurta atsarginė kopija}}.",
  "@filesBackedUpInAlbum": {
    "description": "Text to tell user how many files have been backed up in the album",
    "placeholders": {
      "count": {
        "example": "1",
        "type": "int"
      },
      "formattedNumber": {
        "content": "{formattedNumber}",
        "example": "1,000",
        "type": "String"
      }
    }
  },
  "@freeUpSpaceSaving": {
    "description": "Text to tell user how much space they can free up by deleting items from the device"
  },
  "freeUpAccessPostDelete": "Vis dar galite pasiekti {count, plural, =1 {jį} other {jų}} platformoje „Ente“, kol turite aktyvų prenumeratą.",
  "@freeUpAccessPostDelete": {
    "placeholders": {
      "count": {
        "example": "1",
        "type": "int"
      }
    }
  },
  "freeUpAmount": "Atlaisvinti {sizeInMBorGB}",
  "thisEmailIsAlreadyInUse": "Šis el. paštas jau naudojamas.",
  "incorrectCode": "Neteisingas kodas.",
  "authenticationFailedPleaseTryAgain": "Tapatybės nustatymas nepavyko. Bandykite dar kartą.",
  "verificationFailedPleaseTryAgain": "Patvirtinimas nepavyko. Bandykite dar kartą.",
  "authenticating": "Nustatoma tapatybė...",
  "authenticationSuccessful": "Tapatybės nustatymas sėkmingas.",
  "incorrectRecoveryKey": "Neteisingas atkūrimo raktas",
  "theRecoveryKeyYouEnteredIsIncorrect": "Įvestas atkūrimo raktas yra neteisingas.",
  "twofactorAuthenticationSuccessfullyReset": "Dvigubas tapatybės nustatymas sėkmingai iš naujo nustatytas.",
  "pleaseVerifyTheCodeYouHaveEntered": "Patvirtinkite įvestą kodą.",
  "yourVerificationCodeHasExpired": "Jūsų patvirtinimo kodas nebegaliojantis.",
  "emailChangedTo": "El. paštas pakeistas į {newEmail}",
  "verifying": "Patvirtinama...",
  "disablingTwofactorAuthentication": "Išjungiamas dvigubas tapatybės nustatymas...",
  "allMemoriesPreserved": "Išsaugoti visi prisiminimai",
  "loadingGallery": "Įkeliama galerija...",
  "syncing": "Sinchronizuojama...",
  "encryptingBackup": "Šifruojama atsarginė kopija...",
  "syncStopped": "Sinchronizavimas sustabdytas",
  "syncProgress": "{completed} / {total} išsaugomi prisiminimai",
  "uploadingMultipleMemories": "Išsaugomi {count} prisiminimai...",
  "@uploadingMultipleMemories": {
    "description": "Text to tell user how many memories are being preserved",
    "placeholders": {
      "count": {
        "type": "String"
      }
    }
  },
  "uploadingSingleMemory": "Išsaugomas prisiminimas...",
  "@syncProgress": {
    "description": "Text to tell user how many memories have been preserved",
    "placeholders": {
      "completed": {
        "type": "String"
      },
      "total": {
        "type": "String"
      }
    }
  },
  "archiving": "Archyvuojama...",
  "unarchiving": "Išarchyvuojama...",
  "successfullyArchived": "Sėkmingai suarchyvuota",
  "successfullyUnarchived": "Sėkmingai išarchyvuota",
  "renameFile": "Pervadinti failą",
  "selectedFilesAreNotOnEnte": "Pasirinkti failai nėra platformoje „Ente“",
  "emptyTrash": "Ištuštinti šiukšlinę?",
  "empty": "Ištuštinti",
  "couldNotFreeUpSpace": "Nepavyko atlaisvinti vietos.",
  "permanentlyDeleteFromDevice": "Ištrinti negrįžtamai iš įrenginio?",
  "someOfTheFilesYouAreTryingToDeleteAre": "Kai kurie failai, kuriuos bandote ištrinti, yra pasiekiami tik jūsų įrenginyje ir jų negalima atkurti, jei jie buvo ištrinti.",
  "itLooksLikeSomethingWentWrongPleaseRetryAfterSome": "Atrodo, kad kažkas nutiko ne taip. Bandykite pakartotinai po kurio laiko. Jei klaida tęsiasi, susisiekite su mūsų palaikymo komanda.",
  "error": "Klaida",
  "tempErrorContactSupportIfPersists": "Atrodo, kad kažkas nutiko ne taip. Bandykite dar kartą po kurio laiko. Jei klaida tęsiasi, susisiekite su mūsų palaikymo komanda.",
  "networkHostLookUpErr": "Nepavyksta prisijungti prie „Ente“. Patikrinkite tinklo nustatymus ir susisiekite su palaikymo komanda, jei klaida tęsiasi.",
  "networkConnectionRefusedErr": "Nepavyksta prisijungti prie „Ente“. Bandykite dar kartą po kurio laiko. Jei klaida tęsiasi, susisiekite su palaikymo komanda.",
  "cachedData": "Podėliuoti duomenis",
  "clearCaches": "Valyti podėlius",
  "remoteImages": "Nuotoliniai vaizdai",
  "remoteVideos": "Nuotoliniai vaizdo įrašai",
  "remoteThumbnails": "Nuotolinės miniatiūros",
  "pendingSync": "Laukiama sinchronizacija",
  "localGallery": "Vietinė galerija",
  "todaysLogs": "Šiandienos žurnalai",
  "viewLogs": "Peržiūrėti žurnalus",
  "logsDialogBody": "Tai nusiųs žurnalus, kurie padės mums išspręsti jūsų problemą. Atkreipkite dėmesį, kad failų pavadinimai bus įtraukti, kad būtų lengviau atsekti problemas su konkrečiais failais.",
  "preparingLogs": "Ruošiami žurnalai...",
  "emailYourLogs": "Atsiųskite žurnalus el. laišku",
  "pleaseSendTheLogsTo": "Siųskite žurnalus adresu\n{toEmail}",
  "copyEmailAddress": "Kopijuoti el. pašto adresą",
  "exportLogs": "Eksportuoti žurnalus",
  "didYouKnow": "Ar žinojote?",
  "loadMessage1": "Galite bendrinti savo prenumeratą su šeima.",
  "loadMessage2": "Iki šiol išsaugojome daugiau nei 200 milijonų prisiminimų.",
  "loadMessage3": "Laikome 3 jūsų duomenų kopijas, vieną iš jų – požeminėje priešgaisrinėje slėptuvėje.",
  "loadMessage4": "Visos mūsų programos yra atvirojo kodo.",
  "loadMessage5": "Mūsų šaltinio kodas ir kriptografija buvo išoriškai audituoti.",
  "loadMessage6": "Galite bendrinti savo albumų nuorodas su artimaisiais.",
  "loadMessage7": "Mūsų mobiliosios programos veikia fone, kad užšifruotų ir sukurtų atsarginę kopiją visų naujų nuotraukų, kurias spustelėjate.",
  "loadMessage8": "web.ente.io turi sklandų įkėlėją",
  "loadMessage9": "Naudojame „Xchacha20Poly1305“, kad saugiai užšifruotume jūsų duomenis.",
  "location": "Vietovė",
  "moments": "Akimirkos",
  "searchLocationEmptySection": "Grupės nuotraukos, kurios padarytos tam tikru spinduliu nuo nuotraukos",
  "searchPeopleEmptySection": "Pakvieskite asmenis ir čia matysite visas jų bendrinamas nuotraukas.",
  "searchCaptionEmptySection": "Pridėkite aprašymus, pavyzdžiui, „#kelionė“, į nuotraukos informaciją, kad greičiau jas čia rastumėte.",
  "language": "Kalba",
  "selectLanguage": "Pasirinkite kalbą",
  "locationName": "Vietovės pavadinimas",
  "addLocation": "Pridėti vietovę",
  "kiloMeterUnit": "km",
  "addLocationButton": "Pridėti",
  "locationTagFeatureDescription": "Vietos žymė grupuoja visas nuotraukas, kurios buvo padarytos tam tikru spinduliu nuo nuotraukos",
  "galleryMemoryLimitInfo": "Galerijoje rodoma iki 1000 prisiminimų",
  "centerPoint": "Vidurio taškas",
  "resetToDefault": "Atkurti numatytąsias reikšmes",
  "@resetToDefault": {
    "description": "Button text to reset cover photo to default"
  },
  "edit": "Redaguoti",
  "deleteLocation": "Ištrinti vietovę",
  "light": "Šviesi",
  "color": "Spalva",
  "distanceInKMUnit": "km",
  "@distanceInKMUnit": {
    "description": "Unit for distance in km"
  },
  "dayToday": "Šiandien",
  "dayYesterday": "Vakar",
  "storage": "Saugykla",
  "usedSpace": "Naudojama vieta",
  "storageBreakupYou": "Jūs",
  "@storageBreakupYou": {
    "description": "Label to indicate how much storage you are using when you are part of a family plan"
  },
  "appVersion": "Versija: {versionValue}",
  "verifyIDLabel": "Patvirtinti",
  "fileInfoAddDescHint": "Pridėti aprašymą...",
  "editLocationTagTitle": "Redaguoti vietovę",
  "setLabel": "Nustatyti",
  "@setLabel": {
    "description": "Label of confirm button to add a new custom radius to the radius selector of a location tag"
  },
  "familyPlanPortalTitle": "Šeima",
  "familyPlanOverview": "Įtraukite 5 šeimos narius į jūsų esamą planą nemokėdami papildomai.\n\nKiekvienas narys gauna savo asmeninę vietą ir negali matyti vienas kito failų, nebent jie bendrinami.\n\nŠeimos planai pasiekiami klientams, kurie turi mokamą „Ente“ prenumeratą.\n\nPrenumeruokite dabar, kad pradėtumėte!",
  "androidBiometricHint": "Patvirtinkite tapatybę",
  "@androidBiometricHint": {
    "description": "Hint message advising the user how to authenticate with biometrics. It is used on Android side. Maximum 60 characters."
  },
  "androidCancelButton": "Atšaukti",
  "@androidCancelButton": {
    "description": "Message showed on a button that the user can click to leave the current dialog. It is used on Android side. Maximum 30 characters."
  },
  "androidSignInTitle": "Privalomas tapatybės nustatymas",
  "@androidSignInTitle": {
    "description": "Message showed as a title in a dialog which indicates the user that they need to scan biometric to continue. It is used on Android side. Maximum 60 characters."
  },
  "androidBiometricRequiredTitle": "Privaloma biometrija",
  "@androidBiometricRequiredTitle": {
    "description": "Message showed as a title in a dialog which indicates the user has not set up biometric authentication on their device. It is used on Android side. Maximum 60 characters."
  },
  "androidDeviceCredentialsRequiredTitle": "Privalomi įrenginio kredencialai",
  "@androidDeviceCredentialsRequiredTitle": {
    "description": "Message showed as a title in a dialog which indicates the user has not set up credentials authentication on their device. It is used on Android side. Maximum 60 characters."
  },
  "androidDeviceCredentialsSetupDescription": "Privalomi įrenginio kredencialai",
  "@androidDeviceCredentialsSetupDescription": {
    "description": "Message advising the user to go to the settings and configure device credentials on their device. It shows in a dialog on Android side."
  },
  "goToSettings": "Eiti į nustatymus",
  "@goToSettings": {
    "description": "Message showed on a button that the user can click to go to settings pages from the current dialog. It is used on both Android and iOS side. Maximum 30 characters."
  },
  "androidGoToSettingsDescription": "Biometrinis tapatybės nustatymas jūsų įrenginyje nenustatytas. Eikite į Nustatymai > Saugumas ir pridėkite biometrinį tapatybės nustatymą.",
  "@androidGoToSettingsDescription": {
    "description": "Message advising the user to go to the settings and configure biometric on their device. It shows in a dialog on Android side."
  },
  "iOSLockOut": "Biometrinis tapatybės nustatymas išjungtas. Kad jį įjungtumėte, užrakinkite ir atrakinkite ekraną.",
  "@iOSLockOut": {
    "description": "Message advising the user to re-enable biometrics on their device. It shows in a dialog on iOS side."
  },
  "iOSGoToSettingsDescription": "Biometrinis tapatybės nustatymas jūsų įrenginyje nenustatytas. Telefone įjunkite „Touch ID“ arba „Face ID“.",
  "@iOSGoToSettingsDescription": {
    "description": "Message advising the user to go to the settings and configure Biometrics for their device. It shows in a dialog on iOS side."
  },
  "iOSOkButton": "Gerai",
  "@iOSOkButton": {
    "description": "Message showed on a button that the user can click to leave the current dialog. It is used on iOS side. Maximum 30 characters."
  },
  "map": "Žemėlapis",
  "@map": {
    "description": "Label for the map view"
  },
  "maps": "Žemėlapiai",
  "enableMaps": "Įjungti žemėlapius",
  "enableMapsDesc": "Tai parodys jūsų nuotraukas pasaulio žemėlapyje.\n\nŠį žemėlapį talpina „OpenStreetMap“, o tiksliomis nuotraukų vietovėmis niekada nebendrinama.\n\nŠią funkciją bet kada galite išjungti iš nustatymų.",
  "noImagesWithLocation": "Nėra vaizdų su vietove",
  "unpinAlbum": "Atsegti albumą",
  "pinAlbum": "Prisegti albumą",
  "create": "Kurti",
  "viewAll": "Peržiūrėti viską",
  "nothingSharedWithYouYet": "Kol kas su jumis niekuo nesibendrinama.",
  "sharedWithYou": "Bendrinta su jumis",
  "sharedByYou": "Bendrinta iš jūsų",
  "hiding": "Slepiama...",
  "fileTypes": "Failų tipai",
  "deleteConfirmDialogBody": "Ši paskyra susieta su kitomis „Ente“ programomis, jei jas naudojate. Jūsų įkelti duomenys per visas „Ente“ programas bus planuojama ištrinti, o jūsų paskyra bus ištrinta negrįžtamai.",
  "hearUsWhereTitle": "Kaip išgirdote apie „Ente“? (nebūtina)",
  "hearUsExplanation": "Mes nesekame programų diegimų. Mums padėtų, jei pasakytumėte, kur mus radote.",
  "viewAddOnButton": "Peržiūrėti priedus",
  "addOns": "Priedai",
  "addOnPageSubtitle": "Išsami informacija apie priedus",
  "yourMap": "Jūsų žemėlapis",
  "blackFridaySale": "Juodojo penktadienio išpardavimas",
  "upto50OffUntil4thDec": "Iki 50% nuolaida, gruodžio 4 d.",
  "photos": "Nuotraukos",
  "videos": "Vaizdo įrašai",
  "livePhotos": "Gyvos nuotraukos",
  "searchHint3": "Albumai, failų pavadinimai ir tipai",
  "searchHint4": "Vietovė",
  "searchHint5": "Jau netrukus: veidų ir magiškos paieškos ✨",
  "searchResultCount": "{count, plural, one{Rastas {count} rezultatas} other{Rasta {count} rezultatų}}",
  "@searchResultCount": {
    "description": "Text to tell user how many results were found for their search query",
    "placeholders": {
      "count": {
        "example": "1|2|3",
        "type": "int"
      }
    }
  },
  "faces": "Veidai",
  "people": "Asmenys",
  "addNew": "Pridėti naują",
  "@addNew": {
    "description": "Text to add a new item (location tag, album, caption etc)"
  },
  "contacts": "Kontaktai",
  "noInternetConnection": "Nėra interneto ryšio",
  "pleaseCheckYourInternetConnectionAndTryAgain": "Patikrinkite savo interneto ryšį ir bandykite dar kartą.",
  "signOutOtherBody": "Jei manote, kad kas nors gali žinoti jūsų slaptažodį, galite priverstinai atsijungti iš visų kitų įrenginių, naudojančių jūsų paskyrą.",
  "doNotSignOut": "Neatsijungti",
  "editLocation": "Redaguoti vietovę",
  "selectALocation": "Pasirinkite vietovę",
  "selectALocationFirst": "Pirmiausia pasirinkite vietovę",
  "changeLocationOfSelectedItems": "Keisti pasirinktų elementų vietovę?",
  "editsToLocationWillOnlyBeSeenWithinEnte": "Vietovės pakeitimai bus matomi tik per „Ente“",
  "cleanUncategorized": "Valyti nekategorizuotus",
  "cleanUncategorizedDescription": "Pašalinkite iš nekategorizuotus visus failus, esančius kituose albumuose",
  "waitingForVerification": "Laukiama patvirtinimo...",
  "passkey": "Slaptaraktis",
  "passkeyAuthTitle": "Slaptarakčio patvirtinimas",
  "loginWithTOTP": "Prisijungti su TOTP",
  "passKeyPendingVerification": "Vis dar laukiama patvirtinimo",
  "loginSessionExpired": "Seansas baigėsi",
  "loginSessionExpiredDetails": "Jūsų seansas baigėsi. Prisijunkite iš naujo.",
  "verifyPasskey": "Patvirtinti slaptaraktį",
  "playOnTv": "Paleisti albumą televizoriuje",
  "pair": "Susieti",
  "deviceNotFound": "Įrenginys nerastas",
  "castInstruction": "Aplankykite cast.ente.io įrenginyje, kurį norite susieti.\n\nĮveskite toliau esantį kodą, kad paleistumėte albumą televizoriuje.",
  "deviceCodeHint": "Įveskite kodą",
  "joinDiscord": "Jungtis prie „Discord“",
  "locations": "Vietovės",
  "addAName": "Pridėti vardą",
  "findThemQuickly": "Raskite juos greitai",
  "@findThemQuickly": {
    "description": "Subtitle to indicate that the user can find people quickly by name"
  },
  "findPeopleByName": "Greitai suraskite žmones pagal vardą",
  "addViewers": "{count, plural, =0 {Pridėti žiūrėtojų} =1 {Pridėti žiūrėtoją} other {Pridėti žiūrėtojų}}",
  "addCollaborators": "{count, plural, =0 {Pridėti bendradarbių} =1 {Pridėti bendradarbį} other {Pridėti bendradarbių}}",
  "longPressAnEmailToVerifyEndToEndEncryption": "Ilgai paspauskite el. paštą, kad patvirtintumėte visapusį šifravimą.",
  "developerSettingsWarning": "Ar tikrai norite modifikuoti kūrėjo nustatymus?",
  "developerSettings": "Kūrėjo nustatymai",
  "serverEndpoint": "Serverio galutinis taškas",
  "invalidEndpoint": "Netinkamas galutinis taškas",
  "invalidEndpointMessage": "Atsiprašome, įvestas galutinis taškas netinkamas. Įveskite tinkamą galutinį tašką ir bandykite dar kartą.",
  "endpointUpdatedMessage": "Galutinis taškas sėkmingai atnaujintas",
  "customEndpoint": "Prijungta prie {endpoint}",
  "createCollaborativeLink": "Kurti bendradarbiavimo nuorodą",
  "search": "Ieškokite",
  "enterPersonName": "Įveskite asmens vardą",
  "enterName": "Įveskite vardą",
  "savePerson": "Išsaugoti asmenį",
  "editPerson": "Redaguoti asmenį",
  "mergedPhotos": "Sujungtos nuotraukos",
  "orMergeWithExistingPerson": "Arba sujunkite su esamais",
  "enterDateOfBirth": "Gimtadienis (neprivaloma)",
  "birthday": "Gimtadienis",
  "removePersonLabel": "Šalinti asmens žymą",
  "autoPairDesc": "Automatinis susiejimas veikia tik su įrenginiais, kurie palaiko „Chromecast“.",
  "manualPairDesc": "Susieti su PIN kodu veikia bet kuriame ekrane, kuriame norite peržiūrėti albumą.",
  "connectToDevice": "Prijungti prie įrenginio",
  "autoCastDialogBody": "Čia matysite pasiekiamus perdavimo įrenginius.",
  "noDeviceFound": "Įrenginys nerastas",
  "stopCastingTitle": "Stabdyti perdavimą",
  "stopCastingBody": "Ar norite sustabdyti perdavimą?",
  "castIPMismatchTitle": "Nepavyko perduoti albumo",
  "castIPMismatchBody": "Įsitikinkite, kad esate tame pačiame tinkle kaip ir televizorius.",
  "pairingComplete": "Susiejimas baigtas",
  "savingEdits": "Išsaugomi redagavimai...",
  "autoPair": "Automatiškai susieti",
  "pairWithPin": "Susieti su PIN",
  "faceRecognition": "Veido atpažinimas",
  "foundFaces": "Rasti veidai",
  "clusteringProgress": "Sankaupos vykdymas",
  "indexingIsPaused": "Indeksavimas pristabdytas. Jis bus automatiškai tęsiamas, kai įrenginys yra paruoštas.",
  "trim": "Trumpinti",
  "crop": "Apkirpti",
  "rotate": "Sukti",
  "left": "Kairė",
  "right": "Dešinė",
  "whatsNew": "Kas naujo",
  "reviewSuggestions": "Peržiūrėti pasiūlymus",
  "useAsCover": "Naudoti kaip viršelį",
  "notPersonLabel": "Ne {name}?",
  "@notPersonLabel": {
    "description": "Label to indicate that the person in the photo is not the person whose name is mentioned",
    "placeholders": {
      "name": {
        "content": "{name}",
        "type": "String"
      }
    }
  },
  "enable": "Įjungti",
  "enabled": "Įjungta",
  "moreDetails": "Daugiau išsamios informacijos",
  "enableMLIndexingDesc": "„Ente“ palaiko įrenginyje mašininį mokymąsi, skirtą veidų atpažinimui, magiškai paieškai ir kitoms išplėstinėms paieškos funkcijoms",
  "magicSearchHint": "Magiška paieška leidžia ieškoti nuotraukų pagal jų turinį, pvz., „gėlė“, „raudonas automobilis“, „tapatybės dokumentai“",
  "panorama": "Panorama",
  "reenterPassword": "Įveskite slaptažodį iš naujo",
  "reenterPin": "Įveskite PIN iš naujo",
  "deviceLock": "Įrenginio užraktas",
  "pinLock": "PIN užrakinimas",
  "next": "Toliau",
  "setNewPassword": "Nustatykite naują slaptažodį",
  "enterPin": "Įveskite PIN",
  "setNewPin": "Nustatykite naują PIN",
  "appLock": "Programos užraktas",
  "noSystemLockFound": "Nerastas sistemos užraktas",
  "tapToUnlock": "Palieskite, kad atrakintumėte",
  "tooManyIncorrectAttempts": "Per daug neteisingų bandymų.",
  "videoInfo": "Vaizdo įrašo informacija",
  "autoLock": "Automatinis užraktas",
  "immediately": "Iš karto",
  "autoLockFeatureDescription": "Laikas, po kurio programa užrakinama perkėlus ją į foną",
  "hideContent": "Slėpti turinį",
  "hideContentDescriptionAndroid": "Paslepia programų turinį programų perjungiklyje ir išjungia ekrano kopijas",
  "hideContentDescriptionIos": "Paslepia programos turinį programos perjungiklyje",
  "passwordStrengthInfo": "Slaptažodžio stiprumas apskaičiuojamas atsižvelgiant į slaptažodžio ilgį, naudotus simbolius ir į tai, ar slaptažodis patenka į 10 000 dažniausiai naudojamų slaptažodžių.",
  "noQuickLinksSelected": "Nėra pasirinktų sparčiųjų nuorodų",
  "pleaseSelectQuickLinksToRemove": "Pasirinkite sparčiąsias nuorodas, kad pašalintumėte",
  "removePublicLinks": "Šalinti viešąsias nuorodas",
  "thisWillRemovePublicLinksOfAllSelectedQuickLinks": "Tai pašalins visų pasirinktų sparčiųjų nuorodų viešąsias nuorodas.",
  "guestView": "Svečio peržiūra",
  "guestViewEnablePreSteps": "Kad įjungtumėte svečio peržiūrą, sistemos nustatymuose nustatykite įrenginio prieigos kodą arba ekrano užraktą.",
  "nameTheAlbum": "Pavadinkite albumą",
  "collectPhotosDescription": "Sukurkite nuorodą, į kurią draugai gali įkelti originalios kokybės nuotraukas.",
  "collect": "Rinkti",
  "appLockDescriptions": "Pasirinkite tarp numatytojo įrenginio užrakinimo ekrano ir pasirinktinio užrakinimo ekrano su PIN kodu arba slaptažodžiu.",
  "toEnableAppLockPleaseSetupDevicePasscodeOrScreen": "Kad įjungtumėte programos užraktą, sistemos nustatymuose nustatykite įrenginio prieigos kodą arba ekrano užraktą.",
  "authToViewPasskey": "Nustatykite tapatybę, kad peržiūrėtumėte savo slaptaraktį",
  "loopVideoOn": "Įjungtas vaizdo įrašo ciklas",
  "loopVideoOff": "Išjungtas vaizdo įrašo ciklas",
  "localSyncErrorMessage": "Atrodo, kad kažkas nutiko ne taip, nes vietinių nuotraukų sinchronizavimas trunka ilgiau nei tikėtasi. Susisiekite su mūsų palaikymo komanda.",
  "showPerson": "Rodyti asmenį",
  "sort": "Rikiuoti",
  "mostRecent": "Naujausią",
  "mostRelevant": "Aktualiausią",
  "loadingYourPhotos": "Įkeliamos nuotraukos...",
  "processingImport": "Apdorojama {folderName}...",
  "personName": "Asmens vardas",
  "addNewPerson": "Pridėti naują asmenį",
  "addNameOrMerge": "Pridėti vardą arba sujungti",
  "mergeWithExisting": "Sujungti su esamais",
  "newPerson": "Naujas asmuo",
  "addName": "Pridėti vardą",
  "add": "Pridėti",
  "extraPhotosFoundFor": "Rastos papildomos nuotraukos, skirtos {text}",
  "@extraPhotosFoundFor": {
    "placeholders": {
      "text": {
        "type": "String"
      }
    }
  },
  "extraPhotosFound": "Rastos papildomos nuotraukos",
  "configuration": "Konfiguracija",
  "localIndexing": "Vietinis indeksavimas",
  "processed": "Apdorota",
  "areYouSureYouWantToResetThisPerson": "Ar tikrai norite iš naujo nustatyti šį asmenį?",
  "allPersonGroupingWillReset": "Visi šio asmens grupavimai bus iš naujo nustatyti, o jūs neteksite visų šiam asmeniui pateiktų pasiūlymų",
  "yesResetPerson": "Taip, nustatyti asmenį iš naujo",
  "onlyThem": "Tik jiems",
  "checkingModels": "Tikrinami modeliai...",
  "enableMachineLearningBanner": "Įjunkite mašininį mokymąsi magiškai paieškai ir veidų atpažinimui",
  "searchDiscoverEmptySection": "Vaizdai bus rodomi čia, kai bus užbaigtas apdorojimas ir sinchronizavimas.",
  "searchPersonsEmptySection": "Asmenys bus rodomi čia, kai bus užbaigtas apdorojimas ir sinchronizavimas.",
  "collaboratorsSuccessfullyAdded": "{count, plural, =0 {Pridėta 0 bendradarbių} =1 {Pridėtas 1 bendradarbis} other {Pridėta {count} bendradarbių}}",
  "@collaboratorsSuccessfullyAdded": {
    "placeholders": {
      "count": {
        "type": "int",
        "example": "2"
      }
    },
    "description": "Number of collaborators that were successfully added to an album."
  },
  "accountIsAlreadyConfigured": "Paskyra jau sukonfigūruota.",
  "sessionIdMismatch": "Seanso ID nesutampa.",
  "@sessionIdMismatch": {
    "description": "In passkey page, deeplink is ignored because of session ID mismatch."
  },
  "failedToFetchActiveSessions": "Nepavyko gauti aktyvių seansų.",
  "@failedToFetchActiveSessions": {
    "description": "In session page, warn user (in toast) that active sessions could not be fetched."
  },
  "failedToRefreshStripeSubscription": "Nepavyko atnaujinti prenumeratos.",
  "failedToPlayVideo": "Nepavyko paleisti vaizdo įrašą. ",
  "uploadIsIgnoredDueToIgnorereason": "Įkėlimas ignoruojamas dėl {ignoreReason}.",
  "@uploadIsIgnoredDueToIgnorereason": {
    "placeholders": {
      "ignoreReason": {
        "type": "String",
        "example": "no network"
      }
    }
  },
  "typeOfGallerGallerytypeIsNotSupportedForRename": "Galerijos tipas {galleryType} nepalaikomas pervadinimui.",
  "@typeOfGallerGallerytypeIsNotSupportedForRename": {
    "placeholders": {
      "galleryType": {
        "type": "String",
        "example": "no network"
      }
    }
  },
  "tapToUploadIsIgnoredDue": "Palieskite, kad įkeltumėte. Įkėlimas šiuo metu ignoruojamas dėl {ignoreReason}.",
  "@tapToUploadIsIgnoredDue": {
    "description": "Shown in upload icon widet, inside a tooltip.",
    "placeholders": {
      "ignoreReason": {
        "type": "String",
        "example": "no network"
      }
    }
  },
  "tapToUpload": "Palieskite, kad įkeltumėte",
  "@tapToUpload": {
    "description": "Shown in upload icon widet, inside a tooltip."
  },
  "info": "Informacija",
  "addFiles": "Pridėti failus",
  "castAlbum": "Perduoti albumą",
  "imageNotAnalyzed": "Vaizdas neanalizuotas.",
  "noFacesFound": "Nerasta veidų.",
  "fileNotUploadedYet": "Failas dar neįkeltas.",
  "noSuggestionsForPerson": "Nėra pasiūlymų asmeniui {personName}.",
  "@noSuggestionsForPerson": {
    "placeholders": {
      "personName": {
        "type": "String",
        "example": "Alice"
      }
    }
  },
  "month": "mėnesis",
  "yearShort": "m.",
  "@yearShort": {
    "description": "Appears in pricing page (/yr)"
  },
  "currentlyRunning": "šiuo metu vykdoma",
  "ignored": "ignoruota",
  "file": "Failas",
  "searchSectionsLengthMismatch": "Sekcijų ilgio neatitikimas: {snapshotLength} != {searchLength}",
  "@searchSectionsLengthMismatch": {
    "description": "Appears in search tab page",
    "placeholders": {
      "snapshotLength": {
        "type": "int",
        "example": "1"
      },
      "searchLength": {
        "type": "int",
        "example": "2"
      }
    }
  },
  "selectMailApp": "Pasirinkti pašto programą",
  "selectAllShort": "Viskas",
  "@selectAllShort": {
    "description": "Text that appears in bottom right when you start to select multiple photos. When clicked, it selects all photos."
  },
  "selectCoverPhoto": "Pasirinkite viršelio nuotrauką",
  "newLocation": "Nauja vietovė",
  "faceNotClusteredYet": "Veidas dar nesugrupuotas. Grįžkite vėliau.",
  "theLinkYouAreTryingToAccessHasExpired": "Nuoroda, kurią bandote pasiekti, nebegalioja.",
  "openFile": "Atverti failą",
  "backupFile": "Kurti atsarginę failo kopiją",
  "openAlbumInBrowser": "Atverti albumą naršyklėje",
  "openAlbumInBrowserTitle": "Naudokite interneto programą, kad pridėtumėte nuotraukų į šį albumą.",
  "allow": "Leisti",
  "allowAppToOpenSharedAlbumLinks": "Leisti programai atverti bendrinamų albumų nuorodas",
  "seePublicAlbumLinksInApp": "Žiūrėti viešų albumų nuorodas programoje",
  "emergencyContacts": "Skubios pagalbos kontaktai",
  "acceptTrustInvite": "Priimti kvietimą",
  "declineTrustInvite": "Atmesti kvietimą",
  "removeYourselfAsTrustedContact": "Šalinti save kaip patikimą kontaktą",
  "legacy": "Palikimas",
  "legacyPageDesc": "Palikimas leidžia patikimiems kontaktams pasiekti jūsų paskyrą jums nesant.",
  "legacyPageDesc2": "Patikimi kontaktai gali pradėti paskyros atkūrimą, o jei per 30 dienų paskyra neužblokuojama, iš naujo nustatyti slaptažodį ir pasiekti paskyrą.",
  "legacyAccounts": "Palikimo paskyros",
  "trustedContacts": "Patikimi kontaktai",
  "addTrustedContact": "Pridėti patikimą kontaktą",
  "removeInvite": "Šalinti kvietimą",
  "recoveryWarning": "Patikimas kontaktas bando pasiekti jūsų paskyrą.",
  "rejectRecovery": "Atmesti atkūrimą",
  "recoveryInitiated": "Pradėtas atkūrimas",
  "recoveryInitiatedDesc": "Paskyrą galėsite pasiekti po {days} dienų. Pranešimas bus išsiųstas į {email}.",
  "@recoveryInitiatedDesc": {
    "placeholders": {
      "days": {
        "type": "int",
        "example": "30"
      },
      "email": {
        "type": "String",
        "example": "me@example.com"
      }
    }
  },
  "cancelAccountRecovery": "Atšaukti atkūrimą",
  "recoveryAccount": "Atkurti paskyrą",
  "cancelAccountRecoveryBody": "Ar tikrai norite atšaukti atkūrimą?",
  "startAccountRecoveryTitle": "Pradėti atkūrimą",
  "whyAddTrustContact": "Patikimas kontaktas gali padėti atkurti jūsų duomenis.",
  "recoveryReady": "Dabar galite atkurti {email} paskyrą nustatydami naują slaptažodį.",
  "@recoveryReady": {
    "placeholders": {
      "email": {
        "type": "String",
        "example": "me@example.com"
      }
    }
  },
  "recoveryWarningBody": "{email} bando atkurti jūsų paskyrą.",
  "trustedInviteBody": "Buvote pakviesti tapti {email} palikimo kontaktu.",
  "warning": "Įspėjimas",
  "proceed": "Tęsti",
  "confirmAddingTrustedContact": "Ketinate pridėti {email} kaip patikimą kontaktą. Jie galės atkurti jūsų paskyrą, jei jūsų nebus {numOfDays} dienų.",
  "@confirmAddingTrustedContact": {
    "placeholders": {
      "email": {
        "type": "String",
        "example": "me@example.com"
      },
      "numOfDays": {
        "type": "int",
        "example": "30"
      }
    }
  },
  "legacyInvite": "{email} pakvietė jus būti patikimu kontaktu",
  "authToManageLegacy": "Nustatykite tapatybę, kad tvarkytumėte patikimus kontaktus",
  "useDifferentPlayerInfo": "Turite problemų paleidžiant šį vaizdo įrašą? Ilgai paspauskite čia, kad išbandytumėte kitą leistuvę.",
  "hideSharedItemsFromHomeGallery": "Slėpti bendrinamus elementus iš pagrindinės galerijos",
  "gallery": "Galerija",
  "joinAlbum": "Junkitės prie albumo",
  "joinAlbumSubtext": "kad peržiūrėtumėte ir pridėtumėte savo nuotraukas",
  "joinAlbumSubtextViewer": "kad pridėtumėte tai prie bendrinamų albumų",
  "join": "Jungtis",
  "linkEmail": "Susieti el. paštą",
  "link": "Susieti",
  "noEnteAccountExclamation": "Nėra „Ente“ paskyros!",
  "orPickFromYourContacts": "arba pasirinkite iš savo kontaktų",
  "emailDoesNotHaveEnteAccount": "{email} neturi „Ente“ paskyros.",
  "@emailDoesNotHaveEnteAccount": {
    "description": "Shown when email doesn't have an Ente account",
    "placeholders": {
      "email": {
        "type": "String"
      }
    }
  },
  "accountOwnerPersonAppbarTitle": "{title} (Aš)",
  "@accountOwnerPersonAppbarTitle": {
    "description": "Title of appbar for account owner person",
    "placeholders": {
      "title": {
        "type": "String"
      }
    }
  },
  "me": "Aš",
  "linkPersonToEmailConfirmation": "Tai susies {personName} su {email}.",
  "@linkPersonToEmailConfirmation": {
    "description": "Confirmation message when linking a person to an email",
    "placeholders": {
      "personName": {
        "type": "String"
      },
      "email": {
        "type": "String"
      }
    }
  },
  "reassignedToName": "Perskirstė jus į {name}",
  "@reassignedToName": {
    "placeholders": {
      "name": {
        "type": "String"
      }
    }
  },
  "saveChangesBeforeLeavingQuestion": "Išsaugoti pakeitimus prieš išeinant?",
  "dontSave": "Neišsaugoti",
  "thisIsMeExclamation": "Tai aš!",
  "linkPerson": "Susiekite asmenį,",
  "linkPersonCaption": "kad geriau bendrintumėte patirtį",
  "@linkPersonCaption": {
    "description": "Caption for the 'Link person' title. It should be a continuation of the 'Link person' title. Just like how 'Link person' + 'for better sharing experience' forms a proper sentence in English, the combination of these two strings should also be a proper sentence in other languages."
  },
  "videoStreaming": "Srautiniai vaizdo įrašai",
  "processingVideos": "Apdorojami vaizdo įrašai",
  "streamDetails": "Srautinio perdavimo išsami informacija",
  "processing": "Apdorojama",
  "queued": "Įtraukta eilėje",
  "ineligible": "Netinkami",
  "failed": "Nepavyko",
  "playStream": "Leisti srautinį perdavimą",
  "playOriginal": "Leisti originalą",
  "joinAlbumConfirmationDialogBody": "Prisijungus prie albumo, jūsų el. paštas bus matomas jo dalyviams.",
  "pleaseWaitThisWillTakeAWhile": "Palaukite, tai šiek tiek užtruks.",
  "editTime": "Redaguoti laiką",
  "selectTime": "Pasirinkti laiką",
  "selectDate": "Pasirinkti datą",
  "previous": "Ankstesnis",
  "selectOneDateAndTimeForAll": "Pasirinkti vieną datą ir laiką viskam",
  "selectStartOfRange": "Pasirinkti intervalo pradžią",
  "thisWillMakeTheDateAndTimeOfAllSelected": "Tai padarys visų pasirinktų nuotraukų datą ir laiką vienodus.",
  "allWillShiftRangeBasedOnFirst": "Tai – pirmoji šioje grupėje. Kitos pasirinktos nuotraukos bus automatiškai perkeltos pagal šią naują datą.",
  "newRange": "Naujas intervalas",
  "selectOneDateAndTime": "Pasirinkti vieną datą ir laiką",
  "moveSelectedPhotosToOneDate": "Perkelti pasirinktas nuotraukas į vieną datą",
  "shiftDatesAndTime": "Pastumti datas ir laiką",
  "photosKeepRelativeTimeDifference": "Nuotraukos išlaiko santykinį laiko skirtumą",
  "photocountPhotos": "{count, plural,  =0 {Nėra nuotraukų} =1 {1 nuotrauka} other {{count} nuotraukų}}",
  "@photocountPhotos": {
    "placeholders": {
      "count": {
        "type": "int",
        "example": "2"
      }
    }
  },
  "appIcon": "Programos piktograma",
  "notThisPerson": "Ne šis asmuo?",
  "selectedItemsWillBeRemovedFromThisPerson": "Pasirinkti elementai bus pašalinti iš šio asmens, bet nebus ištrinti iš jūsų bibliotekos.",
  "throughTheYears": "{dateFormat} per metus",
  "thisWeekThroughTheYears": "Ši savaitė per metus",
  "thisWeekXYearsAgo": "{count, plural, =1 {Šią savaitę, prieš {count} metus} other {Šią savaitę, prieš {count} metų}}",
  "youAndThem": "Jūs ir {name}",
  "admiringThem": "Žavisi {name}",
  "backgroundWithThem": "Gražūs vaizdai su {name}",
  "tripToLocation": "Kelionė į {location}",
  "tripInYear": "Kelionė per {year}",
  "lastYearsTrip": "Pastarųjų metų kelionė",
  "sunrise": "Akiratyje",
  "mountains": "Per kalvas",
  "greenery": "Žaliasis gyvenimas",
  "beach": "Smėlis ir jūra",
  "city": "Mieste",
  "moon": "Mėnulio šviesoje",
  "onTheRoad": "Vėl kelyje",
  "food": "Kulinarinis malonumas",
  "cLIcon": "Nauja piktograma",
  "cLIconDesc": "Pagaliau – nauja programos piktograma, kuri, mūsų manymu, geriausiai atspindi mūsų kūrybą. Taip pat pridėjome piktogramos perjungiklį, tad galite ir toliau naudoti senąją piktogramą.",
  "cLMemories": "Prisiminimai",
  "cLMemoriesDesc": "Iš naujo atraskite ypatingas akimirkas – atkreipkite dėmesį į mėgstamus asmenis, keliones ir atostogas, geriausias nuotraukas bei daug daugiau. Įjunkite mašininį mokymąsi, pažymėkite save ir įvardykite draugus dėl geriausios patirties.",
  "cLWidgets": "Valdikliai",
  "cLWidgetsDesc": "Dabar galima naudoti su prisiminimais integruotus pagrindinio ekrano valdiklius. Jie parodys jūsų ypatingas akimirkas neatvėrus programos.",
  "cLFamilyPlan": "Šeimos plano ribos",
  "cLFamilyPlanDesc": "Dabar galite nustatyti ribas, kiek saugyklos gali naudoti jūsų šeimos nariai.",
  "cLBulkEdit": "Masiškai redaguokite datas",
  "cLBulkEditDesc": "Dabar galite pasirinkti kelias nuotraukas ir vienu sparčiu veiksmu redaguoti visų nuotraukų datą ir laiką. Taip pat palaikomas datų perkėlimas.",
  "curatedMemories": "Kuruoti prisiminimai",
<<<<<<< HEAD
  "onThisDay": "On this day",
  "lookBackOnYourMemories": "Look back on your memories 🌄",
  "newPhotosEmoji": " new 📸",
  "sorryWeHadToPauseYourBackups": "Sorry, we had to pause your backups",
  "clickToInstallOurBestVersionYet": "Click to install our best version yet",
  "onThisDayNotificationExplanation": "Receive reminders about memories from this day in previous years."
=======
  "onThisDay": "Šią dieną"
>>>>>>> f045dc8e
}<|MERGE_RESOLUTION|>--- conflicted
+++ resolved
@@ -1595,14 +1595,5 @@
   "cLBulkEdit": "Masiškai redaguokite datas",
   "cLBulkEditDesc": "Dabar galite pasirinkti kelias nuotraukas ir vienu sparčiu veiksmu redaguoti visų nuotraukų datą ir laiką. Taip pat palaikomas datų perkėlimas.",
   "curatedMemories": "Kuruoti prisiminimai",
-<<<<<<< HEAD
-  "onThisDay": "On this day",
-  "lookBackOnYourMemories": "Look back on your memories 🌄",
-  "newPhotosEmoji": " new 📸",
-  "sorryWeHadToPauseYourBackups": "Sorry, we had to pause your backups",
-  "clickToInstallOurBestVersionYet": "Click to install our best version yet",
-  "onThisDayNotificationExplanation": "Receive reminders about memories from this day in previous years."
-=======
   "onThisDay": "Šią dieną"
->>>>>>> f045dc8e
 }