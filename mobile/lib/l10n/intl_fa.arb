{
  "@@locale ": "en",
  "enterYourEmailAddress": "آدرس ایمیل خود را وارد کنید",
  "accountWelcomeBack": "خوش آمدید!",
  "email": "ایمیل",
  "cancel": "لغو",
  "verify": "تایید",
  "invalidEmailAddress": "آدرس ایمیل معتبر نیست",
  "enterValidEmail": "لطفا یک ایمیل معتبر وارد کنید.",
  "deleteAccount": "حذف حساب کاربری",
  "askDeleteReason": "دلیل اصلی که حساب کاربری‌تان را حذف می‌کنید، چیست؟",
  "deleteAccountFeedbackPrompt": "ما متاسفیم که می‌بینیم شما می‌روید. لطفا نظرات خود را برای کمک به بهبود ما به اشتراک بگذارید.",
  "feedback": "بازخورد",
  "kindlyHelpUsWithThisInformation": "لطفا با این اطلاعات به ما کمک کنید",
  "confirmDeletePrompt": "بله، می خواهم این حساب و داده های آن را در همه برنامه ها برای همیشه حذف کنم.",
  "confirmAccountDeletion": "تایید حذف حساب کاربری",
  "deleteAccountPermanentlyButton": "حذف دائمی حساب کاربری",
  "yourAccountHasBeenDeleted": "حساب کاربری شما حذف شده است",
  "selectReason": "انتخاب دلیل",
  "deleteReason1": "یک ویژگی کلیدی که به آن نیاز دارم، وجود ندارد",
  "deleteReason2": "برنامه یا یک ویژگی خاص آنطور که من فکر می‌کنم، عمل نمی‌کند",
  "deleteReason3": "سرویس دیگری پیدا کردم که بهتر می‌پسندم",
  "deleteReason4": "دلیل من ذکر نشده است",
  "sendEmail": "ارسال ایمیل",
  "deleteRequestSLAText": "درخواست شما ظرف مدت ۷۲ ساعت پردازش خواهد شد.",
  "deleteEmailRequest": "لطفا یک ایمیل به <warning>account-deletion@ente.io</warning> از آدرس ایمیل ثبت شده خود ارسال کنید.",
  "entePhotosPerm": "Ente برای نگه‌داری عکس‌های شما <i>به دسترسی نیاز دارد</i>",
  "ok": "تایید",
  "createAccount": "ایجاد حساب کاربری",
  "createNewAccount": "ایجاد حساب کاربری جدید",
  "password": "رمز عبور",
  "confirmPassword": "تایید رمز عبور",
  "activeSessions": "دستگاه‌های فعال",
  "oops": "اوه",
  "somethingWentWrongPleaseTryAgain": "مشکلی پیش آمده، لطفا دوباره تلاش کنید",
  "thisWillLogYouOutOfThisDevice": "این کار شما را از این دستگاه خارج می‌کند!",
  "thisWillLogYouOutOfTheFollowingDevice": "با این کار شما از دستگاه زیر خارج می‌شوید:",
  "terminateSession": "خروچ دستگاه؟",
  "terminate": "خروج",
  "thisDevice": "این دستگاه",
  "recoverButton": "بازیابی",
  "recoverySuccessful": "بازیابی موفقیت آمیز بود!",
  "decrypting": "در حال رمزگشایی...",
  "incorrectRecoveryKeyTitle": "کلید بازیابی درست نیست",
  "incorrectRecoveryKeyBody": "کلید بازیابی که وارد کردید درست نیست",
  "forgotPassword": "رمز عبور را فراموش کرده‌اید",
  "enterYourRecoveryKey": "کلید بازیابی خود را وارد کنید",
  "noRecoveryKey": "کلید بازیابی ندارید؟",
  "sorry": "متاسفیم",
  "noRecoveryKeyNoDecryption": "با توجه به ماهیت پروتکل رمزگذاری سرتاسر ما، اطلاعات شما بدون رمز عبور یا کلید بازیابی شما قابل رمزگشایی نیست",
  "verifyEmail": "تایید ایمیل",
  "toResetVerifyEmail": "برای تنظیم مجدد رمز عبور، لطفا ابتدا ایمیل خود را تایید کنید.",
  "checkInboxAndSpamFolder": "لطفا صندوق ورودی (و هرزنامه) خود را برای تایید کامل بررسی کنید",
  "tapToEnterCode": "برای وارد کردن کد ضربه بزنید",
  "resendEmail": "ارسال مجدد ایمیل",
  "weHaveSendEmailTo": "ما یک ایمیل به <green>{email}</green> ارسال کرده‌ایم",
  "@weHaveSendEmailTo": {
    "description": "Text to indicate that we have sent a mail to the user",
    "placeholders": {
      "email": {
        "description": "The email address of the user",
        "type": "String",
        "example": "example@ente.io"
      }
    }
  },
  "setPasswordTitle": "تنظیم رمز عبور",
  "changePasswordTitle": "تغییر رمز عبور",
  "resetPasswordTitle": "بازنشانی رمز عبور",
  "encryptionKeys": "کلیدهای رمزنگاری",
  "passwordWarning": "ما این رمز عبور را ذخیره نمی‌کنیم، بنابراین اگر فراموش کنید، <underline>نمی‌توانیم اطلاعات شما را رمزگشایی کنیم</underline>",
  "enterPasswordToEncrypt": "رمز عبوری را وارد کنید که بتوانیم از آن برای رمزگذاری اطلاعات شما استفاده کنیم",
  "enterNewPasswordToEncrypt": "رمز عبور جدیدی را وارد کنید که بتوانیم از آن برای رمزگذاری اطلاعات شما استفاده کنیم",
  "weakStrength": "ضعیف",
  "strongStrength": "قوی",
  "moderateStrength": "متوسط",
  "passwordStrength": "قدرت رمز عبور: {passwordStrengthValue}",
  "@passwordStrength": {
    "description": "Text to indicate the password strength",
    "placeholders": {
      "passwordStrengthValue": {
        "description": "The strength of the password as a string",
        "type": "String",
        "example": "Weak or Moderate or Strong"
      }
    },
    "message": "Password Strength: {passwordStrengthText}"
  },
  "passwordChangedSuccessfully": "رمز عبور با موفقیت تغییر کرد",
  "generatingEncryptionKeys": "در حال تولید کلیدهای رمزگذاری...",
  "pleaseWait": "لطفا صبر کنید...",
  "continueLabel": "ادامه",
  "insecureDevice": "دستگاه ناامن",
  "sorryWeCouldNotGenerateSecureKeysOnThisDevicennplease": "با عرض پوزش، ما نمی‌توانیم کلیدهای امن را در این دستگاه تولید کنیم.\n\nلطفا از دستگاه دیگری ثبت نام کنید.",
  "howItWorks": "چگونه کار می‌کند",
  "encryption": "رمزگذاری",
  "ackPasswordLostWarning": "من درک می‌کنم که اگر رمز عبور خود را گم کنم، ممکن است اطلاعات خود را از دست بدهم، زیرا اطلاعات من <underline>رمزگذاری سرتاسر شده است</underline>.",
  "privacyPolicyTitle": "سیاست حفظ حریم خصوصی",
  "termsOfServicesTitle": "شرایط و مقررات",
  "signUpTerms": "من با <u-terms>شرایط خدمات</u-terms> و <u-policy>سیاست حفظ حریم خصوصی</u-policy> موافقم",
  "logInLabel": "ورود",
  "loginTerms": "با کلیک بر روی ورود به سیستم، من با <u-terms>شرایط خدمات</u-terms> و <u-policy>سیاست حفظ حریم خصوصی</u-policy> موافقم",
  "changeEmail": "تغییر ایمیل",
  "enterYourPassword": "رمز عبور خود را وارد کنید",
  "welcomeBack": "خوش آمدید!",
  "contactSupport": "ارتباط با پشتیبانی",
  "incorrectPasswordTitle": "رمز عبور درست نیست",
  "pleaseTryAgain": "لطفا دوباره تلاش کنید",
  "recreatePasswordTitle": "بازتولید رمز عبور",
  "useRecoveryKey": "از کلید بازیابی استفاده کنید",
  "recreatePasswordBody": "دستگاه فعلی به اندازه کافی قدرتمند نیست تا رمز عبور شما را تایید کند، اما ما می‌توانیم به گونه‌ای بازسازی کنیم که با تمام دستگاه‌ها کار کند.\n\nلطفا با استفاده از کلید بازیابی خود وارد شوید و رمز عبور خود را دوباره ایجاد کنید (در صورت تمایل می‌توانید دوباره از همان رمز عبور استفاده کنید).",
  "verifyPassword": "تایید رمز عبور",
  "recoveryKey": "کلید بازیابی",
  "recoveryKeyOnForgotPassword": "اگر رمز عبور خود را فراموش کردید، تنها راهی که می‌توانید اطلاعات خود را بازیابی کنید با این کلید است.",
  "recoveryKeySaveDescription": "ما این کلید را ذخیره نمی‌کنیم، لطفا این کلید ۲۴ کلمه‌ای را در مکانی امن ذخیره کنید.",
  "doThisLater": "بعداً انجام شود",
  "saveKey": "ذخیره کلید",
  "recoveryKeyCopiedToClipboard": "کلید بازیابی در کلیپ‌بورد کپی شد",
  "recoverAccount": "بازیابی حساب کاربری",
  "recover": "بازیابی",
  "dropSupportEmail": "لطفا یک ایمیل از آدرس ایمیلی که ثبت نام کردید به {supportEmail} ارسال کنید",
  "@dropSupportEmail": {
    "placeholders": {
      "supportEmail": {
        "description": "The support email address",
        "type": "String",
        "example": "support@ente.io"
      }
    }
  },
  "confirm": "تایید",
  "invalidKey": "کلید نامعتبر",
  "tryAgain": "دوباره امتحان کنید",
  "viewRecoveryKey": "نمایش کلید بازیابی",
  "confirmRecoveryKey": "تایید کلید بازیابی",
  "confirmYourRecoveryKey": "کلید بازیابی خود را تایید کنید",
  "addViewer": "افزودن بیننده",
  "addCollaborator": "افزودن همکار",
  "addANewEmail": "افزودن ایمیل جدید",
  "collaboratorsCanAddPhotosAndVideosToTheSharedAlbum": "همکاران می‌توانند عکس‌ها و ویدیوها را به آلبوم اشتراک گذاری شده اضافه کنند.",
  "enterEmail": "ایمیل را وارد کنید",
  "you": "شما",
  "collaborator": "همکار",
  "addMore": "افزودن بیشتر",
  "@addMore": {
    "description": "Button text to add more collaborators/viewers"
  },
  "viewer": "بیننده",
  "manage": "مدیریت",
  "addedAs": "اضافه شده به عنوان",
  "yesConvertToViewer": "بله، تبدیل به بیننده شود",
  "allowAddingPhotos": "اجازه اضافه کردن عکس",
  "@allowAddingPhotos": {
    "description": "Switch button to enable uploading photos to a public link"
  },
  "allowAddPhotosDescription": "به افراد که این پیوند را دارند، اجازه دهید عکس‌ها را به آلبوم اشتراک گذاری شده اضافه کنند.",
  "lockButtonLabel": "قفل",
  "enterPassword": "رمز عبور را وارد کنید",
  "removeLink": "حذف پیوند",
  "manageLink": "مدیریت پیوند",
  "albumUpdated": "آلبوم به‌روز شد",
  "never": "هرگز",
  "custom": "سفارشی",
  "@custom": {
    "description": "Label for setting custom value for link expiry"
  },
  "manageParticipants": "مدیریت",
  "collabLinkSectionDescription": "پیوندی ایجاد کنید تا به افراد اجازه دهید بدون نیاز به برنامه یا حساب کاربری Ente عکس‌ها را در آلبوم اشتراک گذاشته شده شما اضافه و مشاهده کنند. برای جمع‌آوری عکس‌های رویداد عالی است.",
  "verifyEmailID": "تایید {email}",
  "shareTextRecommendUsingEnte": "Ente را دانلود کنید تا بتوانید به راحتی عکس‌ها و ویدیوهای با کیفیت اصلی را به اشتراک بگذارید\n\nhttps://ente.io",
  "details": "جزئیات",
  "faq": "سوالات متداول",
  "archive": "بایگانی",
  "uncategorized": "دسته‌بندی نشده",
  "videoSmallCase": "ویدیو",
  "photoSmallCase": "عکس",
  "status": "وضعیت",
  "selectFoldersForBackup": "پوشه‌ها را برای پشتیبان گیری انتخاب کنید",
  "selectedFoldersWillBeEncryptedAndBackedUp": "پوشه‌های انتخاب شده، رمزگذاری شده و از آنها نسخه پشتیبان تهیه می‌شود",
  "unselectAll": "لغو انتخاب همه",
  "selectAll": "انتخاب همه",
  "skip": "رد کردن",
  "updatingFolderSelection": "در حال به‌روزرسانی گزینش پوشه...",
  "about": "درباره ما",
  "weAreOpenSource": "ما متن‌باز هستیم!",
  "privacy": "حریم خصوصی",
  "terms": "شرایط و مقررات",
  "checkForUpdates": "بررسی برای به‌روزرسانی",
  "checkStatus": "بررسی وضعیت",
  "checking": "در حال بررسی...",
  "youAreOnTheLatestVersion": "شما در حال استفاده از آخرین نسخه هستید",
  "account": "حساب کاربری",
  "manageSubscription": "مدیریت اشتراک",
  "logout": "خروج",
  "areYouSureYouWantToLogout": "آیا برای خارج شدن مطمئن هستید؟",
  "yesLogout": "بله، خارج می‌شوم",
  "aNewVersionOfEnteIsAvailable": "نسخه جدید Ente در دسترس است.",
  "update": "به‌روزرسانی",
  "installManually": "نصب دستی",
  "criticalUpdateAvailable": "به‌روزرسانی حیاتی در دسترس است",
  "updateAvailable": "به‌رورزرسانی در دسترس است",
  "ignoreUpdate": "نادیده گرفتن",
  "downloading": "در حال دانلود...",
  "cannotDeleteSharedFiles": "پرونده‌های به اشتراک گذاشته شده را نمی‌توان حذف کرد",
  "theDownloadCouldNotBeCompleted": "دانلود کامل نشد",
  "retry": "سعی مجدد",
  "backedUpFolders": "پوشه‌های پشتیبان گیری شده",
  "backup": "پشتیبان گیری",
  "familyPlans": "برنامه‌های خانوادگی",
  "notifications": "آگاه‌سازی‌ها",
  "sharedPhotoNotifications": "عکس‌های جدید به اشتراک گذاشته شده",
  "sharedPhotoNotificationsExplanation": "هنگامی که شخصی عکسی را به آلبوم مشترکی که شما بخشی از آن هستید اضافه می‌کند، آگاه‌سازی دریافت می‌کنید",
  "advanced": "پیشرفته",
  "general": "عمومی",
  "security": "امنیت",
  "viewActiveSessions": "مشاهده دستگاه‌های فعال",
  "authToViewYourActiveSessions": "لطفاً برای مشاهده دستگاه‌های فعال خود احراز هویت کنید",
  "no": "خیر",
  "yes": "بله",
  "social": "شبکه اجتماعی",
  "rateUsOnStore": "به ما در {storeName} امتیاز دهید",
  "blog": "وبلاگ",
  "merchandise": "کالا",
  "twitter": "توییتر",
  "mastodon": "ماستودون",
  "matrix": "ماتریس",
  "discord": "دیسکورد",
  "reddit": "ردیت",
  "support": "پشتیبانی",
  "theme": "تم",
  "lightTheme": "روشن",
  "darkTheme": "تیره",
  "systemTheme": "سیستم",
  "manageFamily": "مدیریت خانواده",
  "send": "ارسال",
  "youAreOnAFamilyPlan": "شما در یک برنامه خانوادگی هستید!",
  "startBackup": "شروع پشتیبان گیری",
  "grantFullAccessPrompt": "لطفا اجازه دسترسی به تمام عکس‌ها را در تنظیمات برنامه بدهید",
  "existingUser": "کاربر موجود",
  "privateBackups": "پشتیبان گیری خصوصی",
  "forYourMemories": "برای خاطرات شما",
  "endtoendEncryptedByDefault": "به صورت پیش‌فرض رمزگذاری سرتاسر",
  "safelyStored": "به طور ایمن",
  "atAFalloutShelter": "در یک پناهگاه ذخیره می‌شود",
  "designedToOutlive": "طراحی شده تا بیشتر زنده بماند",
  "available": "در دسترس",
  "everywhere": "همه جا",
  "androidIosWebDesktop": "اندروید، آی‌اواس، وب، رایانه رومیزی",
  "newToEnte": "کاربر جدید Ente",
  "pleaseLoginAgain": "لطفا دوباره وارد شوید",
  "enteCanEncryptAndPreserveFilesOnlyIfYouGrant": "Ente فقط در صورتی می‌تواند پرونده‌ها را رمزگذاری و نگه‌داری کند که به آن‌ها دسترسی داشته باشید",
  "pleaseGrantPermissions": "لطفا دسترسی بدهید",
  "grantPermission": "دسترسی دادن",
  "privateSharing": "اشتراک گذاری خصوصی",
  "shareOnlyWithThePeopleYouWant": "فقط با افرادی که می‌خواهید به اشتراک بگذارید",
  "usePublicLinksForPeopleNotOnEnte": "استفاده از پیوندهای عمومی برای افرادی که در Ente نیستند",
  "allowPeopleToAddPhotos": "به افراد اجازه دهید عکس اضافه کنند",
  "loggingOut": "در حال خروج...",
  "deleteAll": "حذف همه",
  "renameAlbum": "تغییر نام آلبوم",
  "convertToAlbum": "تبدیل به آلبوم",
  "sortAlbumsBy": "مرتب‌سازی براساس",
  "sortNewestFirst": "ایتدا جدیدترین",
  "sortOldestFirst": "ایتدا قدیمی‌ترین",
  "rename": "تغییر نام",
  "verifying": "در حال تایید...",
  "renameFile": "تغییر نام پرونده",
  "itLooksLikeSomethingWentWrongPleaseRetryAfterSome": "به نظر می‌رسد مشکلی وجود دارد. لطفا بعد از مدتی دوباره تلاش کنید. اگر همچنان با خطا مواجه می‌شوید، لطفا با تیم پشتیبانی ما ارتباط برقرار کنید.",
  "error": "خطا",
  "tempErrorContactSupportIfPersists": "به نظر می‌رسد مشکلی وجود دارد. لطفا بعد از مدتی دوباره تلاش کنید. اگر همچنان با خطا مواجه می‌شوید، لطفا با تیم پشتیبانی ما ارتباط برقرار کنید.",
  "preparingLogs": "در حال آماده‌سازی لاگ‌ها...",
  "didYouKnow": "آیا می‌دانستید؟",
  "color": "رنگ",
  "dayToday": "امروز",
  "dayYesterday": "دیروز",
  "storage": "حافظه ذخیره‌سازی",
  "storageBreakupFamily": "خانوادگی",
  "storageBreakupYou": "شما",
  "@storageBreakupYou": {
    "description": "Label to indicate how much storage you are using when you are part of a family plan"
  },
  "storageUsageInfo": "{usedAmount} {usedStorageUnit} از {totalAmount} {totalStorageUnit} استفاده شده",
  "@storageUsageInfo": {
    "description": "Example: 1.2 GB of 2 GB used or 100 GB or 2TB used"
  },
  "availableStorageSpace": "{freeAmount} {storageUnit} رایگان",
  "appVersion": "نسخه: {versionValue}",
  "verifyIDLabel": "تایید",
  "fileInfoAddDescHint": "افزودن توضیحات...",
  "editLocationTagTitle": "ویرایش مکان",
  "familyPlanPortalTitle": "خانوادگی",
  "androidBiometricHint": "تایید هویت",
  "@androidBiometricHint": {
    "description": "Hint message advising the user how to authenticate with biometrics. It is used on Android side. Maximum 60 characters."
  },
  "androidBiometricSuccess": "موفقیت",
  "@androidBiometricSuccess": {
    "description": "Message to let the user know that authentication was successful. It is used on Android side. Maximum 60 characters."
  },
  "androidCancelButton": "لغو",
  "@androidCancelButton": {
    "description": "Message showed on a button that the user can click to leave the current dialog. It is used on Android side. Maximum 30 characters."
  },
  "fileTypes": "انواع پرونده",
  "hearUsWhereTitle": "از کجا در مورد Ente شنیدی؟ (اختیاری)",
  "hearUsExplanation": "ما نصب برنامه را ردیابی نمی‌کنیم. اگر بگویید کجا ما را پیدا کردید، به ما کمک می‌کند!",
  "developerSettings": "تنظیمات توسعه‌دهنده",
  "search": "جستجو",
  "whatsNew": "تغییرات جدید",
<<<<<<< HEAD
  "reviewSuggestions": "مرور پیشنهادها",
  "onThisDay": "On this day",
  "lookBackOnYourMemories": "Look back on your memories 🌄",
  "newPhotosEmoji": " new 📸",
  "sorryWeHadToPauseYourBackups": "Sorry, we had to pause your backups",
  "clickToInstallOurBestVersionYet": "Click to install our best version yet",
  "onThisDayNotificationExplanation": "Receive reminders about memories from this day in previous years."
=======
  "reviewSuggestions": "مرور پیشنهادها"
>>>>>>> f045dc8e
}<|MERGE_RESOLUTION|>--- conflicted
+++ resolved
@@ -307,15 +307,5 @@
   "developerSettings": "تنظیمات توسعه‌دهنده",
   "search": "جستجو",
   "whatsNew": "تغییرات جدید",
-<<<<<<< HEAD
-  "reviewSuggestions": "مرور پیشنهادها",
-  "onThisDay": "On this day",
-  "lookBackOnYourMemories": "Look back on your memories 🌄",
-  "newPhotosEmoji": " new 📸",
-  "sorryWeHadToPauseYourBackups": "Sorry, we had to pause your backups",
-  "clickToInstallOurBestVersionYet": "Click to install our best version yet",
-  "onThisDayNotificationExplanation": "Receive reminders about memories from this day in previous years."
-=======
   "reviewSuggestions": "مرور پیشنهادها"
->>>>>>> f045dc8e
 }