--- conflicted
+++ resolved
@@ -934,12 +934,8 @@
         "onDevice": MessageLookupByLibrary.simpleMessage("Di perangkat ini"),
         "onEnte": MessageLookupByLibrary.simpleMessage(
             "Di <branding>ente</branding>"),
-<<<<<<< HEAD
         "onThisDay": MessageLookupByLibrary.simpleMessage("On this day"),
-        "onlyFamilyAdminCanChangeCode": m53,
-=======
         "onlyFamilyAdminCanChangeCode": m54,
->>>>>>> 4f347c1a
         "oops": MessageLookupByLibrary.simpleMessage("Aduh"),
         "oopsCouldNotSaveEdits": MessageLookupByLibrary.simpleMessage(
             "Aduh, tidak dapat menyimpan perubahan"),
