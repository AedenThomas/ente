// DO NOT EDIT. This is code generated via package:intl/generate_localized.dart
// This is a library that provides messages for a ta locale. All the
// messages from the main program should be duplicated here with the same
// function name.

// Ignore issues from commonly used lints in this file.
// ignore_for_file:unnecessary_brace_in_string_interps, unnecessary_new
// ignore_for_file:prefer_single_quotes,comment_references, directives_ordering
// ignore_for_file:annotate_overrides,prefer_generic_function_type_aliases
// ignore_for_file:unused_import, file_names, avoid_escaping_inner_quotes
// ignore_for_file:unnecessary_string_interpolations, unnecessary_string_escapes

import 'package:intl/intl.dart';
import 'package:intl/message_lookup_by_library.dart';

final messages = new MessageLookup();

typedef String MessageIfAbsent(String messageStr, List<dynamic> args);

class MessageLookup extends MessageLookupByLibrary {
  String get localeName => 'ta';

  static String m115(name) => "Wish \$${name} a happy birthday! 🎉";

  final messages = _notInlinedMessages(_notInlinedMessages);
  static Map<String, Function> _notInlinedMessages(_) => <String, Function>{
        "accountWelcomeBack":
            MessageLookupByLibrary.simpleMessage("மீண்டும் வருக!"),
        "areThey": MessageLookupByLibrary.simpleMessage("Are they "),
        "areYouSureRemoveThisFaceFromPerson":
            MessageLookupByLibrary.simpleMessage(
                "Are you sure you want to remove this face from this person?"),
        "askDeleteReason": MessageLookupByLibrary.simpleMessage(
            "உங்கள் கணக்கை நீக்குவதற்கான முக்கிய காரணம் என்ன?"),
        "cancel": MessageLookupByLibrary.simpleMessage("ரத்து செய்"),
        "confirmAccountDeletion": MessageLookupByLibrary.simpleMessage(
            "கணக்கு நீக்குதலை உறுதிப்படுத்தவும்"),
        "confirmDeletePrompt": MessageLookupByLibrary.simpleMessage(
            "ஆம், எல்லா செயலிகளிலும் இந்தக் கணக்கையும் அதன் தரவையும் நிரந்தரமாக நீக்க விரும்புகிறேன்."),
        "deleteAccount": MessageLookupByLibrary.simpleMessage("கணக்கை நீக்கு"),
        "deleteAccountFeedbackPrompt": MessageLookupByLibrary.simpleMessage(
            "நீங்கள் வெளியேறுவதை கண்டு வருந்துகிறோம். எங்களை மேம்படுத்த உதவ உங்கள் கருத்தைப் பகிரவும்."),
        "deleteAccountPermanentlyButton":
            MessageLookupByLibrary.simpleMessage("கணக்கை நிரந்தரமாக நீக்கவும்"),
        "deleteReason1": MessageLookupByLibrary.simpleMessage(
            "எனக்கு தேவையான ஒரு முக்கிய அம்சம் இதில் இல்லை"),
        "email": MessageLookupByLibrary.simpleMessage("மின்னஞ்சல்"),
        "emailAlreadyRegistered": MessageLookupByLibrary.simpleMessage(
            "மின்னஞ்சல் முன்பே பதிவுசெய்யப்பட்டுள்ளது."),
        "emailNotRegistered": MessageLookupByLibrary.simpleMessage(
            "மின்னஞ்சல் பதிவு செய்யப்படவில்லை."),
        "enterValidEmail": MessageLookupByLibrary.simpleMessage(
            "சரியான மின்னஞ்சல் முகவரியை உள்ளிடவும்."),
        "enterYourEmailAddress": MessageLookupByLibrary.simpleMessage(
            "உங்கள் மின்னஞ்சல் முகவரியை உள்ளிடவும்"),
        "feedback": MessageLookupByLibrary.simpleMessage("பின்னூட்டம்"),
        "invalidEmailAddress":
            MessageLookupByLibrary.simpleMessage("தவறான மின்னஞ்சல் முகவரி"),
        "kindlyHelpUsWithThisInformation": MessageLookupByLibrary.simpleMessage(
            "இந்த தகவலுடன் தயவுசெய்து எங்களுக்கு உதவுங்கள்"),
<<<<<<< HEAD
        "otherDetectedFaces":
            MessageLookupByLibrary.simpleMessage("Other detected faces"),
        "questionmark": MessageLookupByLibrary.simpleMessage("?"),
        "saveAsAnotherPerson":
            MessageLookupByLibrary.simpleMessage("Save as another person"),
        "selectReason": MessageLookupByLibrary.simpleMessage(
            "காரணத்தைத் தேர்ந்தெடுக்கவும்"),
        "showLessFaces":
            MessageLookupByLibrary.simpleMessage("Show less faces"),
        "showMoreFaces":
            MessageLookupByLibrary.simpleMessage("Show more faces"),
=======
        "selectReason": MessageLookupByLibrary.simpleMessage(
            "காரணத்தைத் தேர்ந்தெடுக்கவும்"),
>>>>>>> 76bff25d
        "verify": MessageLookupByLibrary.simpleMessage("சரிபார்க்கவும்"),
        "wishThemAHappyBirthday": m115,
        "yourAccountHasBeenDeleted":
            MessageLookupByLibrary.simpleMessage("உங்கள் கணக்கு நீக்கப்பட்டது")
      };
}<|MERGE_RESOLUTION|>--- conflicted
+++ resolved
@@ -26,10 +26,6 @@
   static Map<String, Function> _notInlinedMessages(_) => <String, Function>{
         "accountWelcomeBack":
             MessageLookupByLibrary.simpleMessage("மீண்டும் வருக!"),
-        "areThey": MessageLookupByLibrary.simpleMessage("Are they "),
-        "areYouSureRemoveThisFaceFromPerson":
-            MessageLookupByLibrary.simpleMessage(
-                "Are you sure you want to remove this face from this person?"),
         "askDeleteReason": MessageLookupByLibrary.simpleMessage(
             "உங்கள் கணக்கை நீக்குவதற்கான முக்கிய காரணம் என்ன?"),
         "cancel": MessageLookupByLibrary.simpleMessage("ரத்து செய்"),
@@ -58,22 +54,8 @@
             MessageLookupByLibrary.simpleMessage("தவறான மின்னஞ்சல் முகவரி"),
         "kindlyHelpUsWithThisInformation": MessageLookupByLibrary.simpleMessage(
             "இந்த தகவலுடன் தயவுசெய்து எங்களுக்கு உதவுங்கள்"),
-<<<<<<< HEAD
-        "otherDetectedFaces":
-            MessageLookupByLibrary.simpleMessage("Other detected faces"),
-        "questionmark": MessageLookupByLibrary.simpleMessage("?"),
-        "saveAsAnotherPerson":
-            MessageLookupByLibrary.simpleMessage("Save as another person"),
         "selectReason": MessageLookupByLibrary.simpleMessage(
             "காரணத்தைத் தேர்ந்தெடுக்கவும்"),
-        "showLessFaces":
-            MessageLookupByLibrary.simpleMessage("Show less faces"),
-        "showMoreFaces":
-            MessageLookupByLibrary.simpleMessage("Show more faces"),
-=======
-        "selectReason": MessageLookupByLibrary.simpleMessage(
-            "காரணத்தைத் தேர்ந்தெடுக்கவும்"),
->>>>>>> 76bff25d
         "verify": MessageLookupByLibrary.simpleMessage("சரிபார்க்கவும்"),
         "wishThemAHappyBirthday": m115,
         "yourAccountHasBeenDeleted":
