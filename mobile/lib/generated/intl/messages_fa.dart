--- conflicted
+++ resolved
@@ -147,6 +147,8 @@
         "confirm": MessageLookupByLibrary.simpleMessage("تایید"),
         "confirmAccountDeletion":
             MessageLookupByLibrary.simpleMessage("تایید حذف حساب کاربری"),
+        "confirmDeletePrompt": MessageLookupByLibrary.simpleMessage(
+            "بله، می خواهم این حساب و داده های آن را در همه برنامه ها برای همیشه حذف کنم."),
         "confirmPassword":
             MessageLookupByLibrary.simpleMessage("تایید رمز عبور"),
         "confirmRecoveryKey":
@@ -234,10 +236,6 @@
         "error": MessageLookupByLibrary.simpleMessage("خطا"),
         "everywhere": MessageLookupByLibrary.simpleMessage("همه جا"),
         "existingUser": MessageLookupByLibrary.simpleMessage("کاربر موجود"),
-<<<<<<< HEAD
-        "faceNotClusteredYet": MessageLookupByLibrary.simpleMessage(
-            "Face not clustered yet, please come back later"),
-=======
         "failedToFetchActiveSessions": MessageLookupByLibrary.simpleMessage(
             "Failed to fetch active sessions"),
         "failedToPlayVideo":
@@ -245,7 +243,8 @@
         "failedToRefreshStripeSubscription":
             MessageLookupByLibrary.simpleMessage(
                 "Failed to refresh subscription"),
->>>>>>> 0ee657af
+        "faceNotClusteredYet": MessageLookupByLibrary.simpleMessage(
+            "Face not clustered yet, please come back later"),
         "familyPlanPortalTitle":
             MessageLookupByLibrary.simpleMessage("خانوادگی"),
         "familyPlans":
