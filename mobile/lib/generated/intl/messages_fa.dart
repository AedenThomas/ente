// DO NOT EDIT. This is code generated via package:intl/generate_localized.dart
// This is a library that provides messages for a fa locale. All the
// messages from the main program should be duplicated here with the same
// function name.

// Ignore issues from commonly used lints in this file.
// ignore_for_file:unnecessary_brace_in_string_interps, unnecessary_new
// ignore_for_file:prefer_single_quotes,comment_references, directives_ordering
// ignore_for_file:annotate_overrides,prefer_generic_function_type_aliases
// ignore_for_file:unused_import, file_names, avoid_escaping_inner_quotes
// ignore_for_file:unnecessary_string_interpolations, unnecessary_string_escapes

import 'package:intl/intl.dart';
import 'package:intl/message_lookup_by_library.dart';

final messages = new MessageLookup();

typedef String MessageIfAbsent(String messageStr, List<dynamic> args);

class MessageLookup extends MessageLookupByLibrary {
  String get localeName => 'fa';

  static String m9(versionValue) => "نسخه: ${versionValue}";

  static String m10(freeAmount, storageUnit) =>
      "${freeAmount} ${storageUnit} رایگان";

  static String m25(supportEmail) =>
      "لطفا یک ایمیل از آدرس ایمیلی که ثبت نام کردید به ${supportEmail} ارسال کنید";

<<<<<<< HEAD
  static String m58(passwordStrengthValue) =>
      "قدرت رمز عبور: ${passwordStrengthValue}";

  static String m69(storeName) => "به ما در ${storeName} امتیاز دهید";

  static String m95(
          usedAmount, usedStorageUnit, totalAmount, totalStorageUnit) =>
      "${usedAmount} ${usedStorageUnit} از ${totalAmount} ${totalStorageUnit} استفاده شده";

  static String m112(email) => "تایید ${email}";

  static String m115(email) =>
=======
  static String m57(passwordStrengthValue) =>
      "قدرت رمز عبور: ${passwordStrengthValue}";

  static String m68(storeName) => "به ما در ${storeName} امتیاز دهید";

  static String m94(
          usedAmount, usedStorageUnit, totalAmount, totalStorageUnit) =>
      "${usedAmount} ${usedStorageUnit} از ${totalAmount} ${totalStorageUnit} استفاده شده";

  static String m111(email) => "تایید ${email}";

  static String m114(email) =>
>>>>>>> 76bff25d
      "ما یک ایمیل به <green>${email}</green> ارسال کرده‌ایم";

  static String m115(name) => "Wish \$${name} a happy birthday! 🎉";

  final messages = _notInlinedMessages(_notInlinedMessages);
  static Map<String, Function> _notInlinedMessages(_) => <String, Function>{
        "aNewVersionOfEnteIsAvailable": MessageLookupByLibrary.simpleMessage(
            "نسخه جدید Ente در دسترس است."),
        "about": MessageLookupByLibrary.simpleMessage("درباره ما"),
        "account": MessageLookupByLibrary.simpleMessage("حساب کاربری"),
        "accountWelcomeBack":
            MessageLookupByLibrary.simpleMessage("خوش آمدید!"),
        "ackPasswordLostWarning": MessageLookupByLibrary.simpleMessage(
            "من درک می‌کنم که اگر رمز عبور خود را گم کنم، ممکن است اطلاعات خود را از دست بدهم، زیرا اطلاعات من <underline>رمزگذاری سرتاسر شده است</underline>."),
        "activeSessions":
            MessageLookupByLibrary.simpleMessage("دستگاه‌های فعال"),
        "addANewEmail":
            MessageLookupByLibrary.simpleMessage("افزودن ایمیل جدید"),
        "addCollaborator": MessageLookupByLibrary.simpleMessage("افزودن همکار"),
        "addMore": MessageLookupByLibrary.simpleMessage("افزودن بیشتر"),
        "addViewer": MessageLookupByLibrary.simpleMessage("افزودن بیننده"),
        "addedAs": MessageLookupByLibrary.simpleMessage("اضافه شده به عنوان"),
        "advanced": MessageLookupByLibrary.simpleMessage("پیشرفته"),
        "albumUpdated": MessageLookupByLibrary.simpleMessage("آلبوم به‌روز شد"),
        "allowAddPhotosDescription": MessageLookupByLibrary.simpleMessage(
            "به افراد که این پیوند را دارند، اجازه دهید عکس‌ها را به آلبوم اشتراک گذاری شده اضافه کنند."),
        "allowAddingPhotos":
            MessageLookupByLibrary.simpleMessage("اجازه اضافه کردن عکس"),
        "allowPeopleToAddPhotos": MessageLookupByLibrary.simpleMessage(
            "به افراد اجازه دهید عکس اضافه کنند"),
        "androidBiometricHint":
            MessageLookupByLibrary.simpleMessage("تایید هویت"),
        "androidBiometricSuccess":
            MessageLookupByLibrary.simpleMessage("موفقیت"),
        "androidCancelButton": MessageLookupByLibrary.simpleMessage("لغو"),
        "androidIosWebDesktop": MessageLookupByLibrary.simpleMessage(
            "اندروید، آی‌اواس، وب، رایانه رومیزی"),
        "appVersion": m9,
        "archive": MessageLookupByLibrary.simpleMessage("بایگانی"),
        "areThey": MessageLookupByLibrary.simpleMessage("Are they "),
        "areYouSureRemoveThisFaceFromPerson":
            MessageLookupByLibrary.simpleMessage(
                "Are you sure you want to remove this face from this person?"),
        "areYouSureYouWantToLogout": MessageLookupByLibrary.simpleMessage(
            "آیا برای خارج شدن مطمئن هستید؟"),
        "askDeleteReason": MessageLookupByLibrary.simpleMessage(
            "دلیل اصلی که حساب کاربری‌تان را حذف می‌کنید، چیست؟"),
        "atAFalloutShelter":
            MessageLookupByLibrary.simpleMessage("در یک پناهگاه ذخیره می‌شود"),
        "authToViewYourActiveSessions": MessageLookupByLibrary.simpleMessage(
            "لطفاً برای مشاهده دستگاه‌های فعال خود احراز هویت کنید"),
        "available": MessageLookupByLibrary.simpleMessage("در دسترس"),
        "availableStorageSpace": m10,
        "backedUpFolders":
            MessageLookupByLibrary.simpleMessage("پوشه‌های پشتیبان گیری شده"),
        "backup": MessageLookupByLibrary.simpleMessage("پشتیبان گیری"),
        "blog": MessageLookupByLibrary.simpleMessage("وبلاگ"),
        "cancel": MessageLookupByLibrary.simpleMessage("لغو"),
        "cannotDeleteSharedFiles": MessageLookupByLibrary.simpleMessage(
            "پرونده‌های به اشتراک گذاشته شده را نمی‌توان حذف کرد"),
        "changeEmail": MessageLookupByLibrary.simpleMessage("تغییر ایمیل"),
        "changePasswordTitle":
            MessageLookupByLibrary.simpleMessage("تغییر رمز عبور"),
        "checkForUpdates":
            MessageLookupByLibrary.simpleMessage("بررسی برای به‌روزرسانی"),
        "checkInboxAndSpamFolder": MessageLookupByLibrary.simpleMessage(
            "لطفا صندوق ورودی (و هرزنامه) خود را برای تایید کامل بررسی کنید"),
        "checkStatus": MessageLookupByLibrary.simpleMessage("بررسی وضعیت"),
        "checking": MessageLookupByLibrary.simpleMessage("در حال بررسی..."),
        "collabLinkSectionDescription": MessageLookupByLibrary.simpleMessage(
            "پیوندی ایجاد کنید تا به افراد اجازه دهید بدون نیاز به برنامه یا حساب کاربری Ente عکس‌ها را در آلبوم اشتراک گذاشته شده شما اضافه و مشاهده کنند. برای جمع‌آوری عکس‌های رویداد عالی است."),
        "collaborator": MessageLookupByLibrary.simpleMessage("همکار"),
        "collaboratorsCanAddPhotosAndVideosToTheSharedAlbum":
            MessageLookupByLibrary.simpleMessage(
                "همکاران می‌توانند عکس‌ها و ویدیوها را به آلبوم اشتراک گذاری شده اضافه کنند."),
        "color": MessageLookupByLibrary.simpleMessage("رنگ"),
        "confirm": MessageLookupByLibrary.simpleMessage("تایید"),
        "confirmAccountDeletion":
            MessageLookupByLibrary.simpleMessage("تایید حذف حساب کاربری"),
        "confirmDeletePrompt": MessageLookupByLibrary.simpleMessage(
            "بله، می خواهم این حساب و داده های آن را در همه برنامه ها برای همیشه حذف کنم."),
        "confirmPassword":
            MessageLookupByLibrary.simpleMessage("تایید رمز عبور"),
        "confirmRecoveryKey":
            MessageLookupByLibrary.simpleMessage("تایید کلید بازیابی"),
        "confirmYourRecoveryKey": MessageLookupByLibrary.simpleMessage(
            "کلید بازیابی خود را تایید کنید"),
        "contactSupport":
            MessageLookupByLibrary.simpleMessage("ارتباط با پشتیبانی"),
        "continueLabel": MessageLookupByLibrary.simpleMessage("ادامه"),
        "convertToAlbum":
            MessageLookupByLibrary.simpleMessage("تبدیل به آلبوم"),
        "createAccount":
            MessageLookupByLibrary.simpleMessage("ایجاد حساب کاربری"),
        "createNewAccount":
            MessageLookupByLibrary.simpleMessage("ایجاد حساب کاربری جدید"),
        "criticalUpdateAvailable": MessageLookupByLibrary.simpleMessage(
            "به‌روزرسانی حیاتی در دسترس است"),
        "custom": MessageLookupByLibrary.simpleMessage("سفارشی"),
        "darkTheme": MessageLookupByLibrary.simpleMessage("تیره"),
        "dayToday": MessageLookupByLibrary.simpleMessage("امروز"),
        "dayYesterday": MessageLookupByLibrary.simpleMessage("دیروز"),
        "decrypting":
            MessageLookupByLibrary.simpleMessage("در حال رمزگشایی..."),
        "deleteAccount":
            MessageLookupByLibrary.simpleMessage("حذف حساب کاربری"),
        "deleteAccountFeedbackPrompt": MessageLookupByLibrary.simpleMessage(
            "ما متاسفیم که می‌بینیم شما می‌روید. لطفا نظرات خود را برای کمک به بهبود ما به اشتراک بگذارید."),
        "deleteAccountPermanentlyButton":
            MessageLookupByLibrary.simpleMessage("حذف دائمی حساب کاربری"),
        "deleteAll": MessageLookupByLibrary.simpleMessage("حذف همه"),
        "deleteEmailRequest": MessageLookupByLibrary.simpleMessage(
            "لطفا یک ایمیل به <warning>account-deletion@ente.io</warning> از آدرس ایمیل ثبت شده خود ارسال کنید."),
        "deleteReason1": MessageLookupByLibrary.simpleMessage(
            "یک ویژگی کلیدی که به آن نیاز دارم، وجود ندارد"),
        "deleteReason2": MessageLookupByLibrary.simpleMessage(
            "برنامه یا یک ویژگی خاص آنطور که من فکر می‌کنم، عمل نمی‌کند"),
        "deleteReason3": MessageLookupByLibrary.simpleMessage(
            "سرویس دیگری پیدا کردم که بهتر می‌پسندم"),
        "deleteReason4":
            MessageLookupByLibrary.simpleMessage("دلیل من ذکر نشده است"),
        "deleteRequestSLAText": MessageLookupByLibrary.simpleMessage(
            "درخواست شما ظرف مدت ۷۲ ساعت پردازش خواهد شد."),
        "designedToOutlive": MessageLookupByLibrary.simpleMessage(
            "طراحی شده تا بیشتر زنده بماند"),
        "details": MessageLookupByLibrary.simpleMessage("جزئیات"),
        "developerSettings":
            MessageLookupByLibrary.simpleMessage("تنظیمات توسعه‌دهنده"),
        "didYouKnow": MessageLookupByLibrary.simpleMessage("آیا می‌دانستید؟"),
        "discord": MessageLookupByLibrary.simpleMessage("دیسکورد"),
        "doThisLater": MessageLookupByLibrary.simpleMessage("بعداً انجام شود"),
        "downloading": MessageLookupByLibrary.simpleMessage("در حال دانلود..."),
        "dropSupportEmail": m25,
        "editLocationTagTitle":
            MessageLookupByLibrary.simpleMessage("ویرایش مکان"),
        "email": MessageLookupByLibrary.simpleMessage("ایمیل"),
        "encryption": MessageLookupByLibrary.simpleMessage("رمزگذاری"),
        "encryptionKeys":
            MessageLookupByLibrary.simpleMessage("کلیدهای رمزنگاری"),
        "endtoendEncryptedByDefault": MessageLookupByLibrary.simpleMessage(
            "به صورت پیش‌فرض رمزگذاری سرتاسر"),
        "enteCanEncryptAndPreserveFilesOnlyIfYouGrant":
            MessageLookupByLibrary.simpleMessage(
                "Ente فقط در صورتی می‌تواند پرونده‌ها را رمزگذاری و نگه‌داری کند که به آن‌ها دسترسی داشته باشید"),
        "entePhotosPerm": MessageLookupByLibrary.simpleMessage(
            "Ente برای نگه‌داری عکس‌های شما <i>به دسترسی نیاز دارد</i>"),
        "enterEmail":
            MessageLookupByLibrary.simpleMessage("ایمیل را وارد کنید"),
        "enterNewPasswordToEncrypt": MessageLookupByLibrary.simpleMessage(
            "رمز عبور جدیدی را وارد کنید که بتوانیم از آن برای رمزگذاری اطلاعات شما استفاده کنیم"),
        "enterPassword":
            MessageLookupByLibrary.simpleMessage("رمز عبور را وارد کنید"),
        "enterPasswordToEncrypt": MessageLookupByLibrary.simpleMessage(
            "رمز عبوری را وارد کنید که بتوانیم از آن برای رمزگذاری اطلاعات شما استفاده کنیم"),
        "enterValidEmail": MessageLookupByLibrary.simpleMessage(
            "لطفا یک ایمیل معتبر وارد کنید."),
        "enterYourEmailAddress":
            MessageLookupByLibrary.simpleMessage("آدرس ایمیل خود را وارد کنید"),
        "enterYourPassword":
            MessageLookupByLibrary.simpleMessage("رمز عبور خود را وارد کنید"),
        "enterYourRecoveryKey": MessageLookupByLibrary.simpleMessage(
            "کلید بازیابی خود را وارد کنید"),
        "error": MessageLookupByLibrary.simpleMessage("خطا"),
        "everywhere": MessageLookupByLibrary.simpleMessage("همه جا"),
        "existingUser": MessageLookupByLibrary.simpleMessage("کاربر موجود"),
        "familyPlanPortalTitle":
            MessageLookupByLibrary.simpleMessage("خانوادگی"),
        "familyPlans":
            MessageLookupByLibrary.simpleMessage("برنامه‌های خانوادگی"),
        "faq": MessageLookupByLibrary.simpleMessage("سوالات متداول"),
        "feedback": MessageLookupByLibrary.simpleMessage("بازخورد"),
        "fileInfoAddDescHint":
            MessageLookupByLibrary.simpleMessage("افزودن توضیحات..."),
        "fileTypes": MessageLookupByLibrary.simpleMessage("انواع پرونده"),
        "forYourMemories":
            MessageLookupByLibrary.simpleMessage("برای خاطرات شما"),
        "forgotPassword":
            MessageLookupByLibrary.simpleMessage("رمز عبور را فراموش کرده‌اید"),
        "general": MessageLookupByLibrary.simpleMessage("عمومی"),
        "generatingEncryptionKeys": MessageLookupByLibrary.simpleMessage(
            "در حال تولید کلیدهای رمزگذاری..."),
        "grantFullAccessPrompt": MessageLookupByLibrary.simpleMessage(
            "لطفا اجازه دسترسی به تمام عکس‌ها را در تنظیمات برنامه بدهید"),
        "grantPermission": MessageLookupByLibrary.simpleMessage("دسترسی دادن"),
        "hearUsExplanation": MessageLookupByLibrary.simpleMessage(
            "ما نصب برنامه را ردیابی نمی‌کنیم. اگر بگویید کجا ما را پیدا کردید، به ما کمک می‌کند!"),
        "hearUsWhereTitle": MessageLookupByLibrary.simpleMessage(
            "از کجا در مورد Ente شنیدی؟ (اختیاری)"),
        "howItWorks": MessageLookupByLibrary.simpleMessage("چگونه کار می‌کند"),
        "ignoreUpdate": MessageLookupByLibrary.simpleMessage("نادیده گرفتن"),
        "incorrectPasswordTitle":
            MessageLookupByLibrary.simpleMessage("رمز عبور درست نیست"),
        "incorrectRecoveryKeyBody": MessageLookupByLibrary.simpleMessage(
            "کلید بازیابی که وارد کردید درست نیست"),
        "incorrectRecoveryKeyTitle":
            MessageLookupByLibrary.simpleMessage("کلید بازیابی درست نیست"),
        "insecureDevice": MessageLookupByLibrary.simpleMessage("دستگاه ناامن"),
        "installManually": MessageLookupByLibrary.simpleMessage("نصب دستی"),
        "invalidEmailAddress":
            MessageLookupByLibrary.simpleMessage("آدرس ایمیل معتبر نیست"),
        "invalidKey": MessageLookupByLibrary.simpleMessage("کلید نامعتبر"),
        "itLooksLikeSomethingWentWrongPleaseRetryAfterSome":
            MessageLookupByLibrary.simpleMessage(
                "به نظر می‌رسد مشکلی وجود دارد. لطفا بعد از مدتی دوباره تلاش کنید. اگر همچنان با خطا مواجه می‌شوید، لطفا با تیم پشتیبانی ما ارتباط برقرار کنید."),
        "kindlyHelpUsWithThisInformation": MessageLookupByLibrary.simpleMessage(
            "لطفا با این اطلاعات به ما کمک کنید"),
        "lightTheme": MessageLookupByLibrary.simpleMessage("روشن"),
        "lockButtonLabel": MessageLookupByLibrary.simpleMessage("قفل"),
        "logInLabel": MessageLookupByLibrary.simpleMessage("ورود"),
        "loggingOut": MessageLookupByLibrary.simpleMessage("در حال خروج..."),
        "loginTerms": MessageLookupByLibrary.simpleMessage(
            "با کلیک بر روی ورود به سیستم، من با <u-terms>شرایط خدمات</u-terms> و <u-policy>سیاست حفظ حریم خصوصی</u-policy> موافقم"),
        "logout": MessageLookupByLibrary.simpleMessage("خروج"),
        "manage": MessageLookupByLibrary.simpleMessage("مدیریت"),
        "manageFamily": MessageLookupByLibrary.simpleMessage("مدیریت خانواده"),
        "manageLink": MessageLookupByLibrary.simpleMessage("مدیریت پیوند"),
        "manageParticipants": MessageLookupByLibrary.simpleMessage("مدیریت"),
        "manageSubscription":
            MessageLookupByLibrary.simpleMessage("مدیریت اشتراک"),
        "mastodon": MessageLookupByLibrary.simpleMessage("ماستودون"),
        "matrix": MessageLookupByLibrary.simpleMessage("ماتریس"),
        "merchandise": MessageLookupByLibrary.simpleMessage("کالا"),
        "moderateStrength": MessageLookupByLibrary.simpleMessage("متوسط"),
        "never": MessageLookupByLibrary.simpleMessage("هرگز"),
        "newToEnte": MessageLookupByLibrary.simpleMessage("کاربر جدید Ente"),
        "no": MessageLookupByLibrary.simpleMessage("خیر"),
        "noRecoveryKey":
            MessageLookupByLibrary.simpleMessage("کلید بازیابی ندارید؟"),
        "noRecoveryKeyNoDecryption": MessageLookupByLibrary.simpleMessage(
            "با توجه به ماهیت پروتکل رمزگذاری سرتاسر ما، اطلاعات شما بدون رمز عبور یا کلید بازیابی شما قابل رمزگشایی نیست"),
        "notifications": MessageLookupByLibrary.simpleMessage("آگاه‌سازی‌ها"),
        "ok": MessageLookupByLibrary.simpleMessage("تایید"),
        "oops": MessageLookupByLibrary.simpleMessage("اوه"),
        "otherDetectedFaces":
            MessageLookupByLibrary.simpleMessage("Other detected faces"),
        "password": MessageLookupByLibrary.simpleMessage("رمز عبور"),
        "passwordChangedSuccessfully": MessageLookupByLibrary.simpleMessage(
            "رمز عبور با موفقیت تغییر کرد"),
<<<<<<< HEAD
        "passwordStrength": m58,
=======
        "passwordStrength": m57,
>>>>>>> 76bff25d
        "passwordWarning": MessageLookupByLibrary.simpleMessage(
            "ما این رمز عبور را ذخیره نمی‌کنیم، بنابراین اگر فراموش کنید، <underline>نمی‌توانیم اطلاعات شما را رمزگشایی کنیم</underline>"),
        "photoSmallCase": MessageLookupByLibrary.simpleMessage("عکس"),
        "pleaseGrantPermissions":
            MessageLookupByLibrary.simpleMessage("لطفا دسترسی بدهید"),
        "pleaseLoginAgain":
            MessageLookupByLibrary.simpleMessage("لطفا دوباره وارد شوید"),
        "pleaseTryAgain":
            MessageLookupByLibrary.simpleMessage("لطفا دوباره تلاش کنید"),
        "pleaseWait": MessageLookupByLibrary.simpleMessage("لطفا صبر کنید..."),
        "preparingLogs":
            MessageLookupByLibrary.simpleMessage("در حال آماده‌سازی لاگ‌ها..."),
        "privacy": MessageLookupByLibrary.simpleMessage("حریم خصوصی"),
        "privacyPolicyTitle":
            MessageLookupByLibrary.simpleMessage("سیاست حفظ حریم خصوصی"),
        "privateBackups":
            MessageLookupByLibrary.simpleMessage("پشتیبان گیری خصوصی"),
        "privateSharing":
            MessageLookupByLibrary.simpleMessage("اشتراک گذاری خصوصی"),
<<<<<<< HEAD
        "questionmark": MessageLookupByLibrary.simpleMessage("?"),
        "rateUsOnStore": m69,
=======
        "rateUsOnStore": m68,
>>>>>>> 76bff25d
        "recover": MessageLookupByLibrary.simpleMessage("بازیابی"),
        "recoverAccount":
            MessageLookupByLibrary.simpleMessage("بازیابی حساب کاربری"),
        "recoverButton": MessageLookupByLibrary.simpleMessage("بازیابی"),
        "recoveryKey": MessageLookupByLibrary.simpleMessage("کلید بازیابی"),
        "recoveryKeyCopiedToClipboard": MessageLookupByLibrary.simpleMessage(
            "کلید بازیابی در کلیپ‌بورد کپی شد"),
        "recoveryKeyOnForgotPassword": MessageLookupByLibrary.simpleMessage(
            "اگر رمز عبور خود را فراموش کردید، تنها راهی که می‌توانید اطلاعات خود را بازیابی کنید با این کلید است."),
        "recoveryKeySaveDescription": MessageLookupByLibrary.simpleMessage(
            "ما این کلید را ذخیره نمی‌کنیم، لطفا این کلید ۲۴ کلمه‌ای را در مکانی امن ذخیره کنید."),
        "recoverySuccessful":
            MessageLookupByLibrary.simpleMessage("بازیابی موفقیت آمیز بود!"),
        "recreatePasswordBody": MessageLookupByLibrary.simpleMessage(
            "دستگاه فعلی به اندازه کافی قدرتمند نیست تا رمز عبور شما را تایید کند، اما ما می‌توانیم به گونه‌ای بازسازی کنیم که با تمام دستگاه‌ها کار کند.\n\nلطفا با استفاده از کلید بازیابی خود وارد شوید و رمز عبور خود را دوباره ایجاد کنید (در صورت تمایل می‌توانید دوباره از همان رمز عبور استفاده کنید)."),
        "recreatePasswordTitle":
            MessageLookupByLibrary.simpleMessage("بازتولید رمز عبور"),
        "reddit": MessageLookupByLibrary.simpleMessage("ردیت"),
        "removeLink": MessageLookupByLibrary.simpleMessage("حذف پیوند"),
        "rename": MessageLookupByLibrary.simpleMessage("تغییر نام"),
        "renameAlbum": MessageLookupByLibrary.simpleMessage("تغییر نام آلبوم"),
        "renameFile": MessageLookupByLibrary.simpleMessage("تغییر نام پرونده"),
        "resendEmail": MessageLookupByLibrary.simpleMessage("ارسال مجدد ایمیل"),
        "resetPasswordTitle":
            MessageLookupByLibrary.simpleMessage("بازنشانی رمز عبور"),
        "retry": MessageLookupByLibrary.simpleMessage("سعی مجدد"),
        "reviewSuggestions":
            MessageLookupByLibrary.simpleMessage("مرور پیشنهادها"),
        "safelyStored": MessageLookupByLibrary.simpleMessage("به طور ایمن"),
        "saveAsAnotherPerson":
            MessageLookupByLibrary.simpleMessage("Save as another person"),
        "saveKey": MessageLookupByLibrary.simpleMessage("ذخیره کلید"),
        "search": MessageLookupByLibrary.simpleMessage("جستجو"),
        "security": MessageLookupByLibrary.simpleMessage("امنیت"),
        "selectAll": MessageLookupByLibrary.simpleMessage("انتخاب همه"),
        "selectFoldersForBackup": MessageLookupByLibrary.simpleMessage(
            "پوشه‌ها را برای پشتیبان گیری انتخاب کنید"),
        "selectReason": MessageLookupByLibrary.simpleMessage("انتخاب دلیل"),
        "selectedFoldersWillBeEncryptedAndBackedUp":
            MessageLookupByLibrary.simpleMessage(
                "پوشه‌های انتخاب شده، رمزگذاری شده و از آنها نسخه پشتیبان تهیه می‌شود"),
        "send": MessageLookupByLibrary.simpleMessage("ارسال"),
        "sendEmail": MessageLookupByLibrary.simpleMessage("ارسال ایمیل"),
        "setPasswordTitle":
            MessageLookupByLibrary.simpleMessage("تنظیم رمز عبور"),
        "shareOnlyWithThePeopleYouWant": MessageLookupByLibrary.simpleMessage(
            "فقط با افرادی که می‌خواهید به اشتراک بگذارید"),
        "shareTextRecommendUsingEnte": MessageLookupByLibrary.simpleMessage(
            "Ente را دانلود کنید تا بتوانید به راحتی عکس‌ها و ویدیوهای با کیفیت اصلی را به اشتراک بگذارید\n\nhttps://ente.io"),
        "sharedPhotoNotifications": MessageLookupByLibrary.simpleMessage(
            "عکس‌های جدید به اشتراک گذاشته شده"),
        "sharedPhotoNotificationsExplanation": MessageLookupByLibrary.simpleMessage(
            "هنگامی که شخصی عکسی را به آلبوم مشترکی که شما بخشی از آن هستید اضافه می‌کند، آگاه‌سازی دریافت می‌کنید"),
        "showLessFaces":
            MessageLookupByLibrary.simpleMessage("Show less faces"),
        "showMoreFaces":
            MessageLookupByLibrary.simpleMessage("Show more faces"),
        "signUpTerms": MessageLookupByLibrary.simpleMessage(
            "من با <u-terms>شرایط خدمات</u-terms> و <u-policy>سیاست حفظ حریم خصوصی</u-policy> موافقم"),
        "skip": MessageLookupByLibrary.simpleMessage("رد کردن"),
        "social": MessageLookupByLibrary.simpleMessage("شبکه اجتماعی"),
        "somethingWentWrongPleaseTryAgain":
            MessageLookupByLibrary.simpleMessage(
                "مشکلی پیش آمده، لطفا دوباره تلاش کنید"),
        "sorry": MessageLookupByLibrary.simpleMessage("متاسفیم"),
        "sorryWeCouldNotGenerateSecureKeysOnThisDevicennplease":
            MessageLookupByLibrary.simpleMessage(
                "با عرض پوزش، ما نمی‌توانیم کلیدهای امن را در این دستگاه تولید کنیم.\n\nلطفا از دستگاه دیگری ثبت نام کنید."),
        "sortAlbumsBy":
            MessageLookupByLibrary.simpleMessage("مرتب‌سازی براساس"),
        "sortNewestFirst":
            MessageLookupByLibrary.simpleMessage("ایتدا جدیدترین"),
        "sortOldestFirst":
            MessageLookupByLibrary.simpleMessage("ایتدا قدیمی‌ترین"),
        "startBackup":
            MessageLookupByLibrary.simpleMessage("شروع پشتیبان گیری"),
        "status": MessageLookupByLibrary.simpleMessage("وضعیت"),
        "storage": MessageLookupByLibrary.simpleMessage("حافظه ذخیره‌سازی"),
        "storageBreakupFamily":
            MessageLookupByLibrary.simpleMessage("خانوادگی"),
        "storageBreakupYou": MessageLookupByLibrary.simpleMessage("شما"),
<<<<<<< HEAD
        "storageUsageInfo": m95,
=======
        "storageUsageInfo": m94,
>>>>>>> 76bff25d
        "strongStrength": MessageLookupByLibrary.simpleMessage("قوی"),
        "support": MessageLookupByLibrary.simpleMessage("پشتیبانی"),
        "systemTheme": MessageLookupByLibrary.simpleMessage("سیستم"),
        "tapToEnterCode": MessageLookupByLibrary.simpleMessage(
            "برای وارد کردن کد ضربه بزنید"),
        "tempErrorContactSupportIfPersists": MessageLookupByLibrary.simpleMessage(
            "به نظر می‌رسد مشکلی وجود دارد. لطفا بعد از مدتی دوباره تلاش کنید. اگر همچنان با خطا مواجه می‌شوید، لطفا با تیم پشتیبانی ما ارتباط برقرار کنید."),
        "terminate": MessageLookupByLibrary.simpleMessage("خروج"),
        "terminateSession":
            MessageLookupByLibrary.simpleMessage("خروچ دستگاه؟"),
        "terms": MessageLookupByLibrary.simpleMessage("شرایط و مقررات"),
        "termsOfServicesTitle":
            MessageLookupByLibrary.simpleMessage("شرایط و مقررات"),
        "theDownloadCouldNotBeCompleted":
            MessageLookupByLibrary.simpleMessage("دانلود کامل نشد"),
        "theme": MessageLookupByLibrary.simpleMessage("تم"),
        "thisDevice": MessageLookupByLibrary.simpleMessage("این دستگاه"),
        "thisWillLogYouOutOfTheFollowingDevice":
            MessageLookupByLibrary.simpleMessage(
                "با این کار شما از دستگاه زیر خارج می‌شوید:"),
        "thisWillLogYouOutOfThisDevice": MessageLookupByLibrary.simpleMessage(
            "این کار شما را از این دستگاه خارج می‌کند!"),
        "toResetVerifyEmail": MessageLookupByLibrary.simpleMessage(
            "برای تنظیم مجدد رمز عبور، لطفا ابتدا ایمیل خود را تایید کنید."),
        "tryAgain": MessageLookupByLibrary.simpleMessage("دوباره امتحان کنید"),
        "twitter": MessageLookupByLibrary.simpleMessage("توییتر"),
        "uncategorized": MessageLookupByLibrary.simpleMessage("دسته‌بندی نشده"),
        "unselectAll": MessageLookupByLibrary.simpleMessage("لغو انتخاب همه"),
        "update": MessageLookupByLibrary.simpleMessage("به‌روزرسانی"),
        "updateAvailable":
            MessageLookupByLibrary.simpleMessage("به‌رورزرسانی در دسترس است"),
        "updatingFolderSelection": MessageLookupByLibrary.simpleMessage(
            "در حال به‌روزرسانی گزینش پوشه..."),
        "usePublicLinksForPeopleNotOnEnte":
            MessageLookupByLibrary.simpleMessage(
                "استفاده از پیوندهای عمومی برای افرادی که در Ente نیستند"),
        "useRecoveryKey": MessageLookupByLibrary.simpleMessage(
            "از کلید بازیابی استفاده کنید"),
        "verify": MessageLookupByLibrary.simpleMessage("تایید"),
        "verifyEmail": MessageLookupByLibrary.simpleMessage("تایید ایمیل"),
<<<<<<< HEAD
        "verifyEmailID": m112,
=======
        "verifyEmailID": m111,
>>>>>>> 76bff25d
        "verifyIDLabel": MessageLookupByLibrary.simpleMessage("تایید"),
        "verifyPassword":
            MessageLookupByLibrary.simpleMessage("تایید رمز عبور"),
        "verifying": MessageLookupByLibrary.simpleMessage("در حال تایید..."),
        "videoSmallCase": MessageLookupByLibrary.simpleMessage("ویدیو"),
        "viewActiveSessions":
            MessageLookupByLibrary.simpleMessage("مشاهده دستگاه‌های فعال"),
        "viewRecoveryKey":
            MessageLookupByLibrary.simpleMessage("نمایش کلید بازیابی"),
        "viewer": MessageLookupByLibrary.simpleMessage("بیننده"),
        "weAreOpenSource":
            MessageLookupByLibrary.simpleMessage("ما متن‌باز هستیم!"),
<<<<<<< HEAD
        "weHaveSendEmailTo": m115,
=======
        "weHaveSendEmailTo": m114,
>>>>>>> 76bff25d
        "weakStrength": MessageLookupByLibrary.simpleMessage("ضعیف"),
        "welcomeBack": MessageLookupByLibrary.simpleMessage("خوش آمدید!"),
        "whatsNew": MessageLookupByLibrary.simpleMessage("تغییرات جدید"),
        "wishThemAHappyBirthday": m115,
        "yes": MessageLookupByLibrary.simpleMessage("بله"),
        "yesConvertToViewer":
            MessageLookupByLibrary.simpleMessage("بله، تبدیل به بیننده شود"),
        "yesLogout": MessageLookupByLibrary.simpleMessage("بله، خارج می‌شوم"),
        "you": MessageLookupByLibrary.simpleMessage("شما"),
        "youAreOnAFamilyPlan": MessageLookupByLibrary.simpleMessage(
            "شما در یک برنامه خانوادگی هستید!"),
        "youAreOnTheLatestVersion": MessageLookupByLibrary.simpleMessage(
            "شما در حال استفاده از آخرین نسخه هستید"),
        "yourAccountHasBeenDeleted":
            MessageLookupByLibrary.simpleMessage("حساب کاربری شما حذف شده است")
      };
}<|MERGE_RESOLUTION|>--- conflicted
+++ resolved
@@ -28,20 +28,6 @@
   static String m25(supportEmail) =>
       "لطفا یک ایمیل از آدرس ایمیلی که ثبت نام کردید به ${supportEmail} ارسال کنید";
 
-<<<<<<< HEAD
-  static String m58(passwordStrengthValue) =>
-      "قدرت رمز عبور: ${passwordStrengthValue}";
-
-  static String m69(storeName) => "به ما در ${storeName} امتیاز دهید";
-
-  static String m95(
-          usedAmount, usedStorageUnit, totalAmount, totalStorageUnit) =>
-      "${usedAmount} ${usedStorageUnit} از ${totalAmount} ${totalStorageUnit} استفاده شده";
-
-  static String m112(email) => "تایید ${email}";
-
-  static String m115(email) =>
-=======
   static String m57(passwordStrengthValue) =>
       "قدرت رمز عبور: ${passwordStrengthValue}";
 
@@ -54,7 +40,6 @@
   static String m111(email) => "تایید ${email}";
 
   static String m114(email) =>
->>>>>>> 76bff25d
       "ما یک ایمیل به <green>${email}</green> ارسال کرده‌ایم";
 
   static String m115(name) => "Wish \$${name} a happy birthday! 🎉";
@@ -94,10 +79,6 @@
             "اندروید، آی‌اواس، وب، رایانه رومیزی"),
         "appVersion": m9,
         "archive": MessageLookupByLibrary.simpleMessage("بایگانی"),
-        "areThey": MessageLookupByLibrary.simpleMessage("Are they "),
-        "areYouSureRemoveThisFaceFromPerson":
-            MessageLookupByLibrary.simpleMessage(
-                "Are you sure you want to remove this face from this person?"),
         "areYouSureYouWantToLogout": MessageLookupByLibrary.simpleMessage(
             "آیا برای خارج شدن مطمئن هستید؟"),
         "askDeleteReason": MessageLookupByLibrary.simpleMessage(
@@ -288,16 +269,10 @@
         "notifications": MessageLookupByLibrary.simpleMessage("آگاه‌سازی‌ها"),
         "ok": MessageLookupByLibrary.simpleMessage("تایید"),
         "oops": MessageLookupByLibrary.simpleMessage("اوه"),
-        "otherDetectedFaces":
-            MessageLookupByLibrary.simpleMessage("Other detected faces"),
         "password": MessageLookupByLibrary.simpleMessage("رمز عبور"),
         "passwordChangedSuccessfully": MessageLookupByLibrary.simpleMessage(
             "رمز عبور با موفقیت تغییر کرد"),
-<<<<<<< HEAD
-        "passwordStrength": m58,
-=======
         "passwordStrength": m57,
->>>>>>> 76bff25d
         "passwordWarning": MessageLookupByLibrary.simpleMessage(
             "ما این رمز عبور را ذخیره نمی‌کنیم، بنابراین اگر فراموش کنید، <underline>نمی‌توانیم اطلاعات شما را رمزگشایی کنیم</underline>"),
         "photoSmallCase": MessageLookupByLibrary.simpleMessage("عکس"),
@@ -317,12 +292,7 @@
             MessageLookupByLibrary.simpleMessage("پشتیبان گیری خصوصی"),
         "privateSharing":
             MessageLookupByLibrary.simpleMessage("اشتراک گذاری خصوصی"),
-<<<<<<< HEAD
-        "questionmark": MessageLookupByLibrary.simpleMessage("?"),
-        "rateUsOnStore": m69,
-=======
         "rateUsOnStore": m68,
->>>>>>> 76bff25d
         "recover": MessageLookupByLibrary.simpleMessage("بازیابی"),
         "recoverAccount":
             MessageLookupByLibrary.simpleMessage("بازیابی حساب کاربری"),
@@ -352,8 +322,6 @@
         "reviewSuggestions":
             MessageLookupByLibrary.simpleMessage("مرور پیشنهادها"),
         "safelyStored": MessageLookupByLibrary.simpleMessage("به طور ایمن"),
-        "saveAsAnotherPerson":
-            MessageLookupByLibrary.simpleMessage("Save as another person"),
         "saveKey": MessageLookupByLibrary.simpleMessage("ذخیره کلید"),
         "search": MessageLookupByLibrary.simpleMessage("جستجو"),
         "security": MessageLookupByLibrary.simpleMessage("امنیت"),
@@ -376,10 +344,6 @@
             "عکس‌های جدید به اشتراک گذاشته شده"),
         "sharedPhotoNotificationsExplanation": MessageLookupByLibrary.simpleMessage(
             "هنگامی که شخصی عکسی را به آلبوم مشترکی که شما بخشی از آن هستید اضافه می‌کند، آگاه‌سازی دریافت می‌کنید"),
-        "showLessFaces":
-            MessageLookupByLibrary.simpleMessage("Show less faces"),
-        "showMoreFaces":
-            MessageLookupByLibrary.simpleMessage("Show more faces"),
         "signUpTerms": MessageLookupByLibrary.simpleMessage(
             "من با <u-terms>شرایط خدمات</u-terms> و <u-policy>سیاست حفظ حریم خصوصی</u-policy> موافقم"),
         "skip": MessageLookupByLibrary.simpleMessage("رد کردن"),
@@ -404,11 +368,7 @@
         "storageBreakupFamily":
             MessageLookupByLibrary.simpleMessage("خانوادگی"),
         "storageBreakupYou": MessageLookupByLibrary.simpleMessage("شما"),
-<<<<<<< HEAD
-        "storageUsageInfo": m95,
-=======
         "storageUsageInfo": m94,
->>>>>>> 76bff25d
         "strongStrength": MessageLookupByLibrary.simpleMessage("قوی"),
         "support": MessageLookupByLibrary.simpleMessage("پشتیبانی"),
         "systemTheme": MessageLookupByLibrary.simpleMessage("سیستم"),
@@ -449,11 +409,7 @@
             "از کلید بازیابی استفاده کنید"),
         "verify": MessageLookupByLibrary.simpleMessage("تایید"),
         "verifyEmail": MessageLookupByLibrary.simpleMessage("تایید ایمیل"),
-<<<<<<< HEAD
-        "verifyEmailID": m112,
-=======
         "verifyEmailID": m111,
->>>>>>> 76bff25d
         "verifyIDLabel": MessageLookupByLibrary.simpleMessage("تایید"),
         "verifyPassword":
             MessageLookupByLibrary.simpleMessage("تایید رمز عبور"),
@@ -466,11 +422,7 @@
         "viewer": MessageLookupByLibrary.simpleMessage("بیننده"),
         "weAreOpenSource":
             MessageLookupByLibrary.simpleMessage("ما متن‌باز هستیم!"),
-<<<<<<< HEAD
-        "weHaveSendEmailTo": m115,
-=======
         "weHaveSendEmailTo": m114,
->>>>>>> 76bff25d
         "weakStrength": MessageLookupByLibrary.simpleMessage("ضعیف"),
         "welcomeBack": MessageLookupByLibrary.simpleMessage("خوش آمدید!"),
         "whatsNew": MessageLookupByLibrary.simpleMessage("تغییرات جدید"),
