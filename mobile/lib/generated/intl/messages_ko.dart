// DO NOT EDIT. This is code generated via package:intl/generate_localized.dart
// This is a library that provides messages for a ko locale. All the
// messages from the main program should be duplicated here with the same
// function name.

// Ignore issues from commonly used lints in this file.
// ignore_for_file:unnecessary_brace_in_string_interps, unnecessary_new
// ignore_for_file:prefer_single_quotes,comment_references, directives_ordering
// ignore_for_file:annotate_overrides,prefer_generic_function_type_aliases
// ignore_for_file:unused_import, file_names, avoid_escaping_inner_quotes
// ignore_for_file:unnecessary_string_interpolations, unnecessary_string_escapes

import 'package:intl/intl.dart';
import 'package:intl/message_lookup_by_library.dart';

final messages = new MessageLookup();

typedef String MessageIfAbsent(String messageStr, List<dynamic> args);

class MessageLookup extends MessageLookupByLibrary {
  String get localeName => 'ko';

  final messages = _notInlinedMessages(_notInlinedMessages);
  static Map<String, Function> _notInlinedMessages(_) => <String, Function>{
<<<<<<< HEAD
        "addCollaborators": m0,
        "addToHiddenAlbum":
            MessageLookupByLibrary.simpleMessage("Add to hidden album"),
        "addViewers": m1,
        "appLock": MessageLookupByLibrary.simpleMessage("App lock"),
        "appLockDescription": MessageLookupByLibrary.simpleMessage(
            "Choose between your device\\\'s default lock screen and a custom lock screen with a PIN or password."),
        "autoLock": MessageLookupByLibrary.simpleMessage("Auto lock"),
        "autoLockFeatureDescription": MessageLookupByLibrary.simpleMessage(
            "Time after which the app locks after being put in the background"),
        "changeLocationOfSelectedItems": MessageLookupByLibrary.simpleMessage(
            "Change location of selected items?"),
        "clusteringProgress":
            MessageLookupByLibrary.simpleMessage("Clustering progress"),
        "collect": MessageLookupByLibrary.simpleMessage("Collect"),
        "collectPhotos": MessageLookupByLibrary.simpleMessage("Collect photos"),
        "collectPhotosDescription": MessageLookupByLibrary.simpleMessage(
            "Create a link where your friends can upload photos in original quality."),
        "contacts": MessageLookupByLibrary.simpleMessage("Contacts"),
        "createCollaborativeLink":
            MessageLookupByLibrary.simpleMessage("Create collaborative link"),
        "deleteConfirmDialogBody": MessageLookupByLibrary.simpleMessage(
            "This account is linked to other ente apps, if you use any.\\n\\nYour uploaded data, across all ente apps, will be scheduled for deletion, and your account will be permanently deleted."),
        "descriptions": MessageLookupByLibrary.simpleMessage("Descriptions"),
        "deviceLock": MessageLookupByLibrary.simpleMessage("Device lock"),
        "editLocation": MessageLookupByLibrary.simpleMessage("Edit location"),
        "editsToLocationWillOnlyBeSeenWithinEnte":
            MessageLookupByLibrary.simpleMessage(
                "Edits to location will only be seen within Ente"),
        "enterPersonName":
            MessageLookupByLibrary.simpleMessage("Enter person name"),
        "enterPin": MessageLookupByLibrary.simpleMessage("Enter PIN"),
        "faceRecognition":
            MessageLookupByLibrary.simpleMessage("Face recognition"),
        "fileTypes": MessageLookupByLibrary.simpleMessage("File types"),
        "foundFaces": MessageLookupByLibrary.simpleMessage("Found faces"),
        "guestView": MessageLookupByLibrary.simpleMessage("Guest view"),
        "guestViewEnablePreSteps": MessageLookupByLibrary.simpleMessage(
            "To enable guest view, please setup device passcode or screen lock in your system settings."),
        "hideContent": MessageLookupByLibrary.simpleMessage("Hide content"),
        "hideContentDescriptionAndroid": MessageLookupByLibrary.simpleMessage(
            "Hides app content in the app switcher and disables screenshots"),
        "hideContentDescriptionIos": MessageLookupByLibrary.simpleMessage(
            "Hides app content in the app switcher"),
        "immediately": MessageLookupByLibrary.simpleMessage("Immediately"),
        "indexingIsPaused": MessageLookupByLibrary.simpleMessage(
            "Indexing is paused, will automatically resume when device is ready"),
        "joinDiscord": MessageLookupByLibrary.simpleMessage("Join Discord"),
        "locations": MessageLookupByLibrary.simpleMessage("Locations"),
        "longPressAnEmailToVerifyEndToEndEncryption":
            MessageLookupByLibrary.simpleMessage(
                "Long press an email to verify end to end encryption."),
        "modifyYourQueryOrTrySearchingFor":
            MessageLookupByLibrary.simpleMessage(
                "Modify your query, or try searching for"),
        "moveToHiddenAlbum":
            MessageLookupByLibrary.simpleMessage("Move to hidden album"),
        "nameTheAlbum": MessageLookupByLibrary.simpleMessage("Name the album"),
        "next": MessageLookupByLibrary.simpleMessage("Next"),
        "noQuickLinksSelected":
            MessageLookupByLibrary.simpleMessage("No quick links selected"),
        "noSystemLockFound":
            MessageLookupByLibrary.simpleMessage("No system lock found"),
        "passwordLock": MessageLookupByLibrary.simpleMessage("Password lock"),
        "passwordStrengthInfo": MessageLookupByLibrary.simpleMessage(
            "Password strength is calculated considering the length of the password, used characters, and whether or not the password appears in the top 10,000 most used passwords"),
        "pinLock": MessageLookupByLibrary.simpleMessage("PIN lock"),
        "pleaseSelectQuickLinksToRemove": MessageLookupByLibrary.simpleMessage(
            "Please select quick links to remove"),
        "reenterPassword":
            MessageLookupByLibrary.simpleMessage("Re-enter password"),
        "reenterPin": MessageLookupByLibrary.simpleMessage("Re-enter PIN"),
        "removePersonLabel":
            MessageLookupByLibrary.simpleMessage("Remove person label"),
        "removePublicLinks":
            MessageLookupByLibrary.simpleMessage("Remove public links"),
        "search": MessageLookupByLibrary.simpleMessage("Search"),
        "selectALocation":
            MessageLookupByLibrary.simpleMessage("Select a location"),
        "selectALocationFirst":
            MessageLookupByLibrary.simpleMessage("Select a location first"),
        "setNewPassword":
            MessageLookupByLibrary.simpleMessage("Set new password"),
        "setNewPin": MessageLookupByLibrary.simpleMessage("Set new PIN"),
        "tapToUnlock": MessageLookupByLibrary.simpleMessage("Tap to unlock"),
        "thisWillRemovePublicLinksOfAllSelectedQuickLinks":
            MessageLookupByLibrary.simpleMessage(
                "This will remove public links of all selected quick links."),
        "toEnableAppLockPleaseSetupDevicePasscodeOrScreen":
            MessageLookupByLibrary.simpleMessage(
                "To enable app lock, please setup device passcode or screen lock in your system settings."),
        "tooManyIncorrectAttempts":
            MessageLookupByLibrary.simpleMessage("Too many incorrect attempts"),
        "yourMap": MessageLookupByLibrary.simpleMessage("Your map")
=======
        "accountWelcomeBack":
            MessageLookupByLibrary.simpleMessage("다시 오신 것을 환영합니다!"),
        "askDeleteReason":
            MessageLookupByLibrary.simpleMessage("계정을 삭제하는 가장 큰 이유가 무엇인가요?"),
        "cancel": MessageLookupByLibrary.simpleMessage("닫기"),
        "confirmAccountDeletion":
            MessageLookupByLibrary.simpleMessage("계정 삭제 확인"),
        "deleteAccount": MessageLookupByLibrary.simpleMessage("계정 삭제"),
        "deleteAccountPermanentlyButton":
            MessageLookupByLibrary.simpleMessage("계정을 영구적으로 삭제"),
        "email": MessageLookupByLibrary.simpleMessage("이메일"),
        "enterValidEmail":
            MessageLookupByLibrary.simpleMessage("올바른 이메일 주소를 입력하세요."),
        "enterYourEmailAddress":
            MessageLookupByLibrary.simpleMessage("이메일을 입력하세요"),
        "feedback": MessageLookupByLibrary.simpleMessage("피드백"),
        "invalidEmailAddress":
            MessageLookupByLibrary.simpleMessage("잘못된 이메일 주소"),
        "localSyncErrorMessage": MessageLookupByLibrary.simpleMessage(
            "Looks like something went wrong since local photos sync is taking more time than expected. Please reach out to our support team"),
        "verify": MessageLookupByLibrary.simpleMessage("인증"),
        "yourAccountHasBeenDeleted":
            MessageLookupByLibrary.simpleMessage("계정이 삭제되었습니다.")
>>>>>>> ff1fa3d3
      };
}<|MERGE_RESOLUTION|>--- conflicted
+++ resolved
@@ -22,7 +22,6 @@
 
   final messages = _notInlinedMessages(_notInlinedMessages);
   static Map<String, Function> _notInlinedMessages(_) => <String, Function>{
-<<<<<<< HEAD
         "addCollaborators": m0,
         "addToHiddenAlbum":
             MessageLookupByLibrary.simpleMessage("Add to hidden album"),
@@ -117,7 +116,6 @@
         "tooManyIncorrectAttempts":
             MessageLookupByLibrary.simpleMessage("Too many incorrect attempts"),
         "yourMap": MessageLookupByLibrary.simpleMessage("Your map")
-=======
         "accountWelcomeBack":
             MessageLookupByLibrary.simpleMessage("다시 오신 것을 환영합니다!"),
         "askDeleteReason":
@@ -141,6 +139,5 @@
         "verify": MessageLookupByLibrary.simpleMessage("인증"),
         "yourAccountHasBeenDeleted":
             MessageLookupByLibrary.simpleMessage("계정이 삭제되었습니다.")
->>>>>>> ff1fa3d3
       };
 }