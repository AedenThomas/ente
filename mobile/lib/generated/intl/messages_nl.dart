// DO NOT EDIT. This is code generated via package:intl/generate_localized.dart
// This is a library that provides messages for a nl locale. All the
// messages from the main program should be duplicated here with the same
// function name.

// Ignore issues from commonly used lints in this file.
// ignore_for_file:unnecessary_brace_in_string_interps, unnecessary_new
// ignore_for_file:prefer_single_quotes,comment_references, directives_ordering
// ignore_for_file:annotate_overrides,prefer_generic_function_type_aliases
// ignore_for_file:unused_import, file_names, avoid_escaping_inner_quotes
// ignore_for_file:unnecessary_string_interpolations, unnecessary_string_escapes

import 'package:intl/intl.dart';
import 'package:intl/message_lookup_by_library.dart';

final messages = new MessageLookup();

typedef String MessageIfAbsent(String messageStr, List<dynamic> args);

class MessageLookup extends MessageLookupByLibrary {
  String get localeName => 'nl';

  static String m6(count) =>
      "${Intl.plural(count, zero: 'Voeg samenwerker toe', one: 'Voeg samenwerker toe', other: 'Voeg samenwerkers toe')}";

  static String m7(count) =>
      "${Intl.plural(count, one: 'Bestand toevoegen', other: 'Bestanden toevoegen')}";

  static String m8(storageAmount, endDate) =>
      "Jouw ${storageAmount} add-on is geldig tot ${endDate}";

  static String m9(count) =>
      "${Intl.plural(count, one: 'Voeg kijker toe', other: 'Voeg kijkers toe')}";

  static String m10(emailOrName) => "Toegevoegd door ${emailOrName}";

  static String m11(albumName) => "Succesvol toegevoegd aan  ${albumName}";

  static String m12(count) =>
      "${Intl.plural(count, zero: 'Geen deelnemers', one: '1 deelnemer', other: '${count} deelnemers')}";

  static String m13(versionValue) => "Versie: ${versionValue}";

  static String m14(freeAmount, storageUnit) =>
      "${freeAmount} ${storageUnit} vrij";

  static String m15(paymentProvider) =>
      "Annuleer eerst uw bestaande abonnement bij ${paymentProvider}";

  static String m16(user) =>
      "${user} zal geen foto\'s meer kunnen toevoegen aan dit album\n\nDe gebruiker zal nog steeds bestaande foto\'s kunnen verwijderen die door hen zijn toegevoegd";

  static String m17(isFamilyMember, storageAmountInGb) =>
      "${Intl.select(isFamilyMember, {
            'true':
                'Jouw familie heeft ${storageAmountInGb} GB geclaimd tot nu toe',
            'false': 'Je hebt ${storageAmountInGb} GB geclaimd tot nu toe',
            'other': 'Je hebt ${storageAmountInGb} GB geclaimd tot nu toe!',
          })}";

  static String m18(albumName) =>
      "Gezamenlijke link aangemaakt voor ${albumName}";

<<<<<<< HEAD
  static String m19(count) =>
      "${Intl.plural(count, zero: '0 samenwerkers toegevoegd', one: '1 samenwerker toegevoegd', other: '${count} samenwerkers toegevoegd')}";

  static String m20(familyAdminEmail) =>
      "Neem contact op met <green>${familyAdminEmail}</green> om uw abonnement te beheren";

  static String m21(provider) =>
      "Neem contact met ons op via support@ente.io om uw ${provider} abonnement te beheren.";

  static String m22(endpoint) => "Verbonden met ${endpoint}";

  static String m23(count) =>
      "${Intl.plural(count, one: 'Verwijder ${count} bestand', other: 'Verwijder ${count} bestanden')}";

  static String m24(currentlyDeleting, totalCount) =>
      "Verwijderen van ${currentlyDeleting} / ${totalCount}";

  static String m25(albumName) =>
      "Dit verwijdert de openbare link voor toegang tot \"${albumName}\".";

  static String m26(supportEmail) =>
      "Stuur een e-mail naar ${supportEmail} vanaf het door jou geregistreerde e-mailadres";

  static String m27(count, storageSaved) =>
      "Je hebt ${Intl.plural(count, one: '${count} dubbel bestand', other: '${count} dubbele bestanden')} opgeruimd, totaal (${storageSaved}!)";

  static String m28(count, formattedSize) =>
      "${count} bestanden, elk ${formattedSize}";

  static String m29(newEmail) => "E-mailadres gewijzigd naar ${newEmail}";

  static String m30(email) =>
      "${email} heeft geen Ente account.\n\nStuur ze een uitnodiging om foto\'s te delen.";

  static String m31(text) => "Extra foto\'s gevonden voor ${text}";

  static String m32(count, formattedNumber) =>
      "${Intl.plural(count, one: '1 bestand', other: '${formattedNumber} bestanden')} in dit album zijn veilig geback-upt";

  static String m33(count, formattedNumber) =>
      "${Intl.plural(count, one: '1 bestand', other: '${formattedNumber} bestanden')} in dit album is veilig geback-upt";

  static String m34(storageAmountInGB) =>
      "${storageAmountInGB} GB telkens als iemand zich aanmeldt voor een betaald abonnement en je code toepast";

  static String m35(endDate) => "Gratis proefversie geldig tot ${endDate}";

  static String m36(count) =>
      "Je hebt nog steeds toegang tot ${Intl.plural(count, one: 'het', other: 'ze')} op Ente zolang je een actief abonnement hebt";

  static String m37(sizeInMBorGB) => "Maak ${sizeInMBorGB} vrij";

  static String m38(count, formattedSize) =>
      "${Intl.plural(count, one: 'Het kan verwijderd worden van het apparaat om ${formattedSize} vrij te maken', other: 'Ze kunnen verwijderd worden van het apparaat om ${formattedSize} vrij te maken')}";

  static String m39(currentlyProcessing, totalCount) =>
      "Verwerken van ${currentlyProcessing} / ${totalCount}";

  static String m40(count) =>
      "${Intl.plural(count, one: '${count} item', other: '${count} items')}";

  static String m41(expiryTime) => "Link vervalt op ${expiryTime}";
=======
  static String m81(count) =>
      "${Intl.plural(count, zero: '0 samenwerkers toegevoegd', one: '1 samenwerker toegevoegd', other: '${count} samenwerkers toegevoegd')}";

  static String m19(familyAdminEmail) =>
      "Neem contact op met <green>${familyAdminEmail}</green> om uw abonnement te beheren";

  static String m20(provider) =>
      "Neem contact met ons op via support@ente.io om uw ${provider} abonnement te beheren.";

  static String m21(endpoint) => "Verbonden met ${endpoint}";

  static String m22(count) =>
      "${Intl.plural(count, one: 'Verwijder ${count} bestand', other: 'Verwijder ${count} bestanden')}";

  static String m23(currentlyDeleting, totalCount) =>
      "Verwijderen van ${currentlyDeleting} / ${totalCount}";

  static String m24(albumName) =>
      "Dit verwijdert de openbare link voor toegang tot \"${albumName}\".";

  static String m25(supportEmail) =>
      "Stuur een e-mail naar ${supportEmail} vanaf het door jou geregistreerde e-mailadres";

  static String m26(count, storageSaved) =>
      "Je hebt ${Intl.plural(count, one: '${count} dubbel bestand', other: '${count} dubbele bestanden')} opgeruimd, totaal (${storageSaved}!)";

  static String m27(count, formattedSize) =>
      "${count} bestanden, elk ${formattedSize}";

  static String m28(newEmail) => "E-mailadres gewijzigd naar ${newEmail}";

  static String m29(email) =>
      "${email} heeft geen Ente account.\n\nStuur ze een uitnodiging om foto\'s te delen.";

  static String m30(text) => "Extra foto\'s gevonden voor ${text}";

  static String m31(count, formattedNumber) =>
      "${Intl.plural(count, one: '1 bestand', other: '${formattedNumber} bestanden')} in dit album zijn veilig geback-upt";

  static String m32(count, formattedNumber) =>
      "${Intl.plural(count, one: '1 bestand', other: '${formattedNumber} bestanden')} in dit album is veilig geback-upt";

  static String m33(storageAmountInGB) =>
      "${storageAmountInGB} GB telkens als iemand zich aanmeldt voor een betaald abonnement en je code toepast";

  static String m34(endDate) => "Gratis proefversie geldig tot ${endDate}";

  static String m35(count) =>
      "Je hebt nog steeds toegang tot ${Intl.plural(count, one: 'het', other: 'ze')} op Ente zolang je een actief abonnement hebt";

  static String m36(sizeInMBorGB) => "Maak ${sizeInMBorGB} vrij";

  static String m37(count, formattedSize) =>
      "${Intl.plural(count, one: 'Het kan verwijderd worden van het apparaat om ${formattedSize} vrij te maken', other: 'Ze kunnen verwijderd worden van het apparaat om ${formattedSize} vrij te maken')}";

  static String m38(currentlyProcessing, totalCount) =>
      "Verwerken van ${currentlyProcessing} / ${totalCount}";

  static String m39(count) =>
      "${Intl.plural(count, one: '${count} item', other: '${count} items')}";

  static String m40(expiryTime) => "Link vervalt op ${expiryTime}";
>>>>>>> afad2c78

  static String m3(count, formattedCount) =>
      "${Intl.plural(count, zero: 'geen herinneringen', one: '${formattedCount} herinnering', other: '${formattedCount} herinneringen')}";

<<<<<<< HEAD
  static String m42(count) =>
      "${Intl.plural(count, one: 'Bestand verplaatsen', other: 'Bestanden verplaatsen')}";

  static String m43(albumName) => "Succesvol verplaatst naar ${albumName}";

  static String m44(personName) => "Geen suggesties voor ${personName}";

  static String m45(name) => "Niet ${name}?";

  static String m46(familyAdminEmail) =>
=======
  static String m41(count) =>
      "${Intl.plural(count, one: 'Bestand verplaatsen', other: 'Bestanden verplaatsen')}";

  static String m42(albumName) => "Succesvol verplaatst naar ${albumName}";

  static String m43(personName) => "Geen suggesties voor ${personName}";

  static String m44(name) => "Niet ${name}?";

  static String m45(familyAdminEmail) =>
>>>>>>> afad2c78
      "Neem contact op met ${familyAdminEmail} om uw code te wijzigen.";

  static String m0(passwordStrengthValue) =>
      "Wachtwoord sterkte: ${passwordStrengthValue}";

<<<<<<< HEAD
  static String m47(providerName) =>
      "Praat met ${providerName} klantenservice als u in rekening bent gebracht";

  static String m48(count) =>
      "${Intl.plural(count, zero: '0 foto\'s', one: '1 foto', other: '${count} foto\'s')}";

  static String m49(endDate) =>
      "Gratis proefperiode geldig tot ${endDate}.\nU kunt naderhand een betaald abonnement kiezen.";

  static String m50(toEmail) => "Stuur ons een e-mail op ${toEmail}";

  static String m51(toEmail) =>
      "Verstuur de logboeken alstublieft naar ${toEmail}";

  static String m52(folderName) => "Verwerken van ${folderName}...";

  static String m53(storeName) => "Beoordeel ons op ${storeName}";

  static String m54(storageInGB) =>
      "Jullie krijgen allebei ${storageInGB} GB* gratis";

  static String m55(userEmail) =>
      "${userEmail} zal worden verwijderd uit dit gedeelde album\n\nAlle door hen toegevoegde foto\'s worden ook uit het album verwijderd";

  static String m56(endDate) => "Wordt verlengd op ${endDate}";

  static String m57(count) =>
      "${Intl.plural(count, one: '${count} resultaat gevonden', other: '${count} resultaten gevonden')}";

  static String m58(snapshotLenght, searchLenght) =>
=======
  static String m46(providerName) =>
      "Praat met ${providerName} klantenservice als u in rekening bent gebracht";

  static String m82(count) =>
      "${Intl.plural(count, zero: '0 foto\'s', one: '1 foto', other: '${count} foto\'s')}";

  static String m47(endDate) =>
      "Gratis proefperiode geldig tot ${endDate}.\nU kunt naderhand een betaald abonnement kiezen.";

  static String m48(toEmail) => "Stuur ons een e-mail op ${toEmail}";

  static String m49(toEmail) =>
      "Verstuur de logboeken alstublieft naar ${toEmail}";

  static String m50(folderName) => "Verwerken van ${folderName}...";

  static String m51(storeName) => "Beoordeel ons op ${storeName}";

  static String m52(storageInGB) =>
      "Jullie krijgen allebei ${storageInGB} GB* gratis";

  static String m53(userEmail) =>
      "${userEmail} zal worden verwijderd uit dit gedeelde album\n\nAlle door hen toegevoegde foto\'s worden ook uit het album verwijderd";

  static String m54(endDate) => "Wordt verlengd op ${endDate}";

  static String m55(count) =>
      "${Intl.plural(count, one: '${count} resultaat gevonden', other: '${count} resultaten gevonden')}";

  static String m56(snapshotLenght, searchLenght) =>
>>>>>>> afad2c78
      "Lengte van secties komt niet overeen: ${snapshotLenght} != ${searchLenght}";

  static String m4(count) => "${count} geselecteerd";

<<<<<<< HEAD
  static String m59(count, yourCount) =>
      "${count} geselecteerd (${yourCount} van jou)";

  static String m60(verificationID) =>
=======
  static String m57(count, yourCount) =>
      "${count} geselecteerd (${yourCount} van jou)";

  static String m58(verificationID) =>
>>>>>>> afad2c78
      "Hier is mijn verificatie-ID: ${verificationID} voor ente.io.";

  static String m5(verificationID) =>
      "Hey, kunt u bevestigen dat dit uw ente.io verificatie-ID is: ${verificationID}";

<<<<<<< HEAD
  static String m61(referralCode, referralStorageInGB) =>
      "Ente verwijzingscode: ${referralCode} \n\nPas het toe bij Instellingen → Algemeen → Verwijzingen om ${referralStorageInGB} GB gratis te krijgen nadat je je hebt aangemeld voor een betaald abonnement\n\nhttps://ente.io";

  static String m62(numberOfPeople) =>
      "${Intl.plural(numberOfPeople, zero: 'Deel met specifieke mensen', one: 'Gedeeld met 1 persoon', other: 'Gedeeld met ${numberOfPeople} mensen')}";

  static String m63(emailIDs) => "Gedeeld met ${emailIDs}";

  static String m64(fileType) =>
      "Deze ${fileType} zal worden verwijderd van jouw apparaat.";

  static String m65(fileType) =>
      "Deze ${fileType} staat zowel in Ente als op jouw apparaat.";

  static String m66(fileType) =>
=======
  static String m59(referralCode, referralStorageInGB) =>
      "Ente verwijzingscode: ${referralCode} \n\nPas het toe bij Instellingen → Algemeen → Verwijzingen om ${referralStorageInGB} GB gratis te krijgen nadat je je hebt aangemeld voor een betaald abonnement\n\nhttps://ente.io";

  static String m60(numberOfPeople) =>
      "${Intl.plural(numberOfPeople, zero: 'Deel met specifieke mensen', one: 'Gedeeld met 1 persoon', other: 'Gedeeld met ${numberOfPeople} mensen')}";

  static String m61(emailIDs) => "Gedeeld met ${emailIDs}";

  static String m62(fileType) =>
      "Deze ${fileType} zal worden verwijderd van jouw apparaat.";

  static String m63(fileType) =>
      "Deze ${fileType} staat zowel in Ente als op jouw apparaat.";

  static String m64(fileType) =>
>>>>>>> afad2c78
      "Deze ${fileType} zal worden verwijderd uit Ente.";

  static String m1(storageAmountInGB) => "${storageAmountInGB} GB";

<<<<<<< HEAD
  static String m67(
          usedAmount, usedStorageUnit, totalAmount, totalStorageUnit) =>
      "${usedAmount} ${usedStorageUnit} van ${totalAmount} ${totalStorageUnit} gebruikt";

  static String m68(id) =>
      "Jouw ${id} is al aan een ander Ente account gekoppeld.\nAls je jouw ${id} wilt gebruiken met dit account, neem dan contact op met onze klantenservice";

  static String m69(endDate) => "Uw abonnement loopt af op ${endDate}";

  static String m70(completed, total) =>
      "${completed}/${total} herinneringen bewaard";

  static String m71(ignoreReason) =>
      "Tik om te uploaden, upload wordt momenteel genegeerd vanwege ${ignoreReason}";

  static String m72(storageAmountInGB) =>
      "Zij krijgen ook ${storageAmountInGB} GB";

  static String m73(email) => "Dit is de verificatie-ID van ${email}";

  static String m74(count) =>
      "${Intl.plural(count, zero: '', one: '1 dag', other: '${count} dagen')}";

  static String m75(galleryType) =>
      "Galerijtype ${galleryType} wordt niet ondersteund voor hernoemen";

  static String m76(ignoreReason) =>
      "Upload wordt genegeerd omdat ${ignoreReason}";

  static String m77(count) => "${count} herinneringen veiligstellen...";

  static String m78(endDate) => "Geldig tot ${endDate}";

  static String m79(email) => "Verifieer ${email}";

  static String m80(count) =>
=======
  static String m65(
          usedAmount, usedStorageUnit, totalAmount, totalStorageUnit) =>
      "${usedAmount} ${usedStorageUnit} van ${totalAmount} ${totalStorageUnit} gebruikt";

  static String m66(id) =>
      "Jouw ${id} is al aan een ander Ente account gekoppeld.\nAls je jouw ${id} wilt gebruiken met dit account, neem dan contact op met onze klantenservice";

  static String m67(endDate) => "Uw abonnement loopt af op ${endDate}";

  static String m68(completed, total) =>
      "${completed}/${total} herinneringen bewaard";

  static String m69(ignoreReason) =>
      "Tik om te uploaden, upload wordt momenteel genegeerd vanwege ${ignoreReason}";

  static String m70(storageAmountInGB) =>
      "Zij krijgen ook ${storageAmountInGB} GB";

  static String m71(email) => "Dit is de verificatie-ID van ${email}";

  static String m72(count) =>
      "${Intl.plural(count, zero: '', one: '1 dag', other: '${count} dagen')}";

  static String m73(galleryType) =>
      "Galerijtype ${galleryType} wordt niet ondersteund voor hernoemen";

  static String m74(ignoreReason) =>
      "Upload wordt genegeerd omdat ${ignoreReason}";

  static String m75(count) => "${count} herinneringen veiligstellen...";

  static String m76(endDate) => "Geldig tot ${endDate}";

  static String m77(email) => "Verifieer ${email}";

  static String m78(count) =>
>>>>>>> afad2c78
      "${Intl.plural(count, zero: '0 kijkers toegevoegd', one: '1 kijker toegevoegd', other: '${count} kijkers toegevoegd')}";

  static String m2(email) =>
      "We hebben een e-mail gestuurd naar <green>${email}</green>";

  static String m81(count) =>
      "${Intl.plural(count, one: '${count} jaar geleden', other: '${count} jaar geleden')}";

  static String m82(storageSaved) =>
      "Je hebt ${storageSaved} succesvol vrijgemaakt!";

  final messages = _notInlinedMessages(_notInlinedMessages);
  static Map<String, Function> _notInlinedMessages(_) => <String, Function>{
        "aNewVersionOfEnteIsAvailable": MessageLookupByLibrary.simpleMessage(
            "Er is een nieuwe versie van Ente beschikbaar."),
        "about": MessageLookupByLibrary.simpleMessage("Over"),
        "account": MessageLookupByLibrary.simpleMessage("Account"),
        "accountIsAlreadyConfigured": MessageLookupByLibrary.simpleMessage(
            "Account is al geconfigureerd."),
        "accountWelcomeBack":
            MessageLookupByLibrary.simpleMessage("Welkom terug!"),
        "ackPasswordLostWarning": MessageLookupByLibrary.simpleMessage(
            "Ik begrijp dat als ik mijn wachtwoord verlies, ik mijn gegevens kan verliezen omdat mijn gegevens <underline>end-to-end versleuteld</underline> zijn."),
        "activeSessions":
            MessageLookupByLibrary.simpleMessage("Actieve sessies"),
        "add": MessageLookupByLibrary.simpleMessage("Toevoegen"),
        "addAName": MessageLookupByLibrary.simpleMessage("Een naam toevoegen"),
        "addANewEmail":
            MessageLookupByLibrary.simpleMessage("Nieuw e-mailadres toevoegen"),
        "addCollaborator":
            MessageLookupByLibrary.simpleMessage("Samenwerker toevoegen"),
        "addCollaborators": m6,
        "addFiles": MessageLookupByLibrary.simpleMessage("Bestanden toevoegen"),
        "addFromDevice":
            MessageLookupByLibrary.simpleMessage("Toevoegen vanaf apparaat"),
        "addItem": m7,
        "addLocation":
            MessageLookupByLibrary.simpleMessage("Locatie toevoegen"),
        "addLocationButton": MessageLookupByLibrary.simpleMessage("Toevoegen"),
        "addMore": MessageLookupByLibrary.simpleMessage("Meer toevoegen"),
        "addName": MessageLookupByLibrary.simpleMessage("Naam toevoegen"),
        "addNameOrMerge": MessageLookupByLibrary.simpleMessage(
            "Naam toevoegen of samenvoegen"),
        "addNew": MessageLookupByLibrary.simpleMessage("Nieuwe toevoegen"),
        "addNewPerson":
            MessageLookupByLibrary.simpleMessage("Nieuw persoon toevoegen"),
        "addOnPageSubtitle":
            MessageLookupByLibrary.simpleMessage("Details van add-ons"),
        "addOnValidTill": m8,
        "addOns": MessageLookupByLibrary.simpleMessage("Add-ons"),
        "addPhotos": MessageLookupByLibrary.simpleMessage("Foto\'s toevoegen"),
        "addSelected":
            MessageLookupByLibrary.simpleMessage("Voeg geselecteerde toe"),
        "addToAlbum":
            MessageLookupByLibrary.simpleMessage("Toevoegen aan album"),
        "addToEnte": MessageLookupByLibrary.simpleMessage("Toevoegen aan Ente"),
        "addToHiddenAlbum": MessageLookupByLibrary.simpleMessage(
            "Toevoegen aan verborgen album"),
        "addViewer": MessageLookupByLibrary.simpleMessage("Voeg kijker toe"),
        "addViewers": m9,
        "addYourPhotosNow":
            MessageLookupByLibrary.simpleMessage("Voeg nu je foto\'s toe"),
        "addedAs": MessageLookupByLibrary.simpleMessage("Toegevoegd als"),
        "addedBy": m10,
        "addedSuccessfullyTo": m11,
        "addingToFavorites":
            MessageLookupByLibrary.simpleMessage("Toevoegen aan favorieten..."),
        "advanced": MessageLookupByLibrary.simpleMessage("Geavanceerd"),
        "advancedSettings": MessageLookupByLibrary.simpleMessage("Geavanceerd"),
        "after1Day": MessageLookupByLibrary.simpleMessage("Na 1 dag"),
        "after1Hour": MessageLookupByLibrary.simpleMessage("Na 1 uur"),
        "after1Month": MessageLookupByLibrary.simpleMessage("Na 1 maand"),
        "after1Week": MessageLookupByLibrary.simpleMessage("Na 1 week"),
        "after1Year": MessageLookupByLibrary.simpleMessage("Na 1 jaar"),
        "albumOwner": MessageLookupByLibrary.simpleMessage("Eigenaar"),
        "albumParticipantsCount": m12,
        "albumTitle": MessageLookupByLibrary.simpleMessage("Albumtitel"),
        "albumUpdated":
            MessageLookupByLibrary.simpleMessage("Album bijgewerkt"),
        "albums": MessageLookupByLibrary.simpleMessage("Albums"),
        "allClear": MessageLookupByLibrary.simpleMessage("✨ Alles in orde"),
        "allMemoriesPreserved":
            MessageLookupByLibrary.simpleMessage("Alle herinneringen bewaard"),
        "allPersonGroupingWillReset": MessageLookupByLibrary.simpleMessage(
            "Alle groepen voor deze persoon worden gereset, en je verliest alle suggesties die voor deze persoon zijn gedaan"),
        "allowAddPhotosDescription": MessageLookupByLibrary.simpleMessage(
            "Sta toe dat mensen met de link ook foto\'s kunnen toevoegen aan het gedeelde album."),
        "allowAddingPhotos":
            MessageLookupByLibrary.simpleMessage("Foto\'s toevoegen toestaan"),
        "allowDownloads":
            MessageLookupByLibrary.simpleMessage("Downloads toestaan"),
        "allowPeopleToAddPhotos": MessageLookupByLibrary.simpleMessage(
            "Mensen toestaan foto\'s toe te voegen"),
        "androidBiometricHint":
            MessageLookupByLibrary.simpleMessage("Identiteit verifiëren"),
        "androidBiometricNotRecognized": MessageLookupByLibrary.simpleMessage(
            "Niet herkend. Probeer het opnieuw."),
        "androidBiometricRequiredTitle": MessageLookupByLibrary.simpleMessage(
            "Biometrische verificatie vereist"),
        "androidBiometricSuccess":
            MessageLookupByLibrary.simpleMessage("Succes"),
        "androidCancelButton":
            MessageLookupByLibrary.simpleMessage("Annuleren"),
        "androidDeviceCredentialsRequiredTitle":
            MessageLookupByLibrary.simpleMessage("Apparaatgegevens vereist"),
        "androidDeviceCredentialsSetupDescription":
            MessageLookupByLibrary.simpleMessage("Apparaatgegevens vereist"),
        "androidGoToSettingsDescription": MessageLookupByLibrary.simpleMessage(
            "Biometrische verificatie is niet ingesteld op uw apparaat. Ga naar \'Instellingen > Beveiliging\' om biometrische verificatie toe te voegen."),
        "androidIosWebDesktop":
            MessageLookupByLibrary.simpleMessage("Android, iOS, Web, Desktop"),
        "androidSignInTitle":
            MessageLookupByLibrary.simpleMessage("Verificatie vereist"),
        "appLock": MessageLookupByLibrary.simpleMessage("App-vergrendeling"),
        "appLockDescriptions": MessageLookupByLibrary.simpleMessage(
            "Kies tussen het standaard vergrendelscherm van uw apparaat en een aangepast vergrendelscherm met een pincode of wachtwoord."),
        "appVersion": m13,
        "appleId": MessageLookupByLibrary.simpleMessage("Apple ID"),
        "apply": MessageLookupByLibrary.simpleMessage("Toepassen"),
        "applyCodeTitle":
            MessageLookupByLibrary.simpleMessage("Code toepassen"),
        "appstoreSubscription":
            MessageLookupByLibrary.simpleMessage("PlayStore abonnement"),
        "archive": MessageLookupByLibrary.simpleMessage("Archiveer"),
        "archiveAlbum":
            MessageLookupByLibrary.simpleMessage("Album archiveren"),
        "archiving": MessageLookupByLibrary.simpleMessage("Archiveren..."),
        "areYouSureThatYouWantToLeaveTheFamily":
            MessageLookupByLibrary.simpleMessage(
                "Weet u zeker dat u het familie abonnement wilt verlaten?"),
        "areYouSureYouWantToCancel": MessageLookupByLibrary.simpleMessage(
            "Weet u zeker dat u wilt opzeggen?"),
        "areYouSureYouWantToChangeYourPlan":
            MessageLookupByLibrary.simpleMessage(
                "Weet u zeker dat u uw abonnement wilt wijzigen?"),
        "areYouSureYouWantToExit": MessageLookupByLibrary.simpleMessage(
            "Weet u zeker dat u wilt afsluiten?"),
        "areYouSureYouWantToLogout": MessageLookupByLibrary.simpleMessage(
            "Weet je zeker dat je wilt uitloggen?"),
        "areYouSureYouWantToRenew": MessageLookupByLibrary.simpleMessage(
            "Weet u zeker dat u wilt verlengen?"),
        "areYouSureYouWantToResetThisPerson":
            MessageLookupByLibrary.simpleMessage(
                "Weet u zeker dat u deze persoon wilt resetten?"),
        "askCancelReason": MessageLookupByLibrary.simpleMessage(
            "Uw abonnement is opgezegd. Wilt u de reden delen?"),
        "askDeleteReason": MessageLookupByLibrary.simpleMessage(
            "Wat is de voornaamste reden dat je jouw account verwijdert?"),
        "askYourLovedOnesToShare": MessageLookupByLibrary.simpleMessage(
            "Vraag uw dierbaren om te delen"),
        "atAFalloutShelter":
            MessageLookupByLibrary.simpleMessage("in een kernbunker"),
        "authToChangeEmailVerificationSetting":
            MessageLookupByLibrary.simpleMessage(
                "Gelieve te verifiëren om de e-mailverificatie te wijzigen"),
        "authToChangeLockscreenSetting": MessageLookupByLibrary.simpleMessage(
            "Graag verifiëren om de vergrendelscherm instellingen te wijzigen"),
        "authToChangeYourEmail": MessageLookupByLibrary.simpleMessage(
            "Gelieve te verifiëren om je e-mailadres te wijzigen"),
        "authToChangeYourPassword": MessageLookupByLibrary.simpleMessage(
            "Gelieve te verifiëren om je wachtwoord te wijzigen"),
        "authToConfigureTwofactorAuthentication":
            MessageLookupByLibrary.simpleMessage(
                "Graag verifiëren om tweestapsverificatie te configureren"),
        "authToInitiateAccountDeletion": MessageLookupByLibrary.simpleMessage(
            "Gelieve te verifiëren om het verwijderen van je account te starten"),
        "authToViewPasskey": MessageLookupByLibrary.simpleMessage(
            "Verifieer uzelf om uw toegangssleutel te bekijken"),
        "authToViewYourActiveSessions": MessageLookupByLibrary.simpleMessage(
            "Graag verifiëren om uw actieve sessies te bekijken"),
        "authToViewYourHiddenFiles": MessageLookupByLibrary.simpleMessage(
            "Gelieve te verifiëren om je verborgen bestanden te bekijken"),
        "authToViewYourMemories": MessageLookupByLibrary.simpleMessage(
            "Graag verifiëren om uw herinneringen te bekijken"),
        "authToViewYourRecoveryKey": MessageLookupByLibrary.simpleMessage(
            "Graag verifiëren om uw herstelsleutel te bekijken"),
        "authenticating": MessageLookupByLibrary.simpleMessage("Verifiëren..."),
        "authenticationFailedPleaseTryAgain":
            MessageLookupByLibrary.simpleMessage(
                "Verificatie mislukt, probeer het opnieuw"),
        "authenticationSuccessful":
            MessageLookupByLibrary.simpleMessage("Verificatie geslaagd!"),
        "autoCastDialogBody": MessageLookupByLibrary.simpleMessage(
            "Je zult de beschikbare Cast apparaten hier zien."),
        "autoCastiOSPermission": MessageLookupByLibrary.simpleMessage(
            "Zorg ervoor dat lokale netwerkrechten zijn ingeschakeld voor de Ente Photos app, in Instellingen."),
        "autoLock":
            MessageLookupByLibrary.simpleMessage("Automatische vergrendeling"),
        "autoLockFeatureDescription": MessageLookupByLibrary.simpleMessage(
            "Tijd waarna de app wordt vergrendeld wanneer deze in achtergrond-modus is gezet"),
        "autoLogoutMessage": MessageLookupByLibrary.simpleMessage(
            "Door een technische storing bent u uitgelogd. Onze excuses voor het ongemak."),
        "autoPair":
            MessageLookupByLibrary.simpleMessage("Automatisch koppelen"),
        "autoPairDesc": MessageLookupByLibrary.simpleMessage(
            "Automatisch koppelen werkt alleen met apparaten die Chromecast ondersteunen."),
        "available": MessageLookupByLibrary.simpleMessage("Beschikbaar"),
        "availableStorageSpace": m14,
        "backedUpFolders":
            MessageLookupByLibrary.simpleMessage("Back-up mappen"),
        "backup": MessageLookupByLibrary.simpleMessage("Back-up"),
        "backupFailed": MessageLookupByLibrary.simpleMessage("Back-up mislukt"),
        "backupOverMobileData": MessageLookupByLibrary.simpleMessage(
            "Back-up maken via mobiele data"),
        "backupSettings":
            MessageLookupByLibrary.simpleMessage("Back-up instellingen"),
        "backupStatus": MessageLookupByLibrary.simpleMessage("Back-upstatus"),
        "backupStatusDescription": MessageLookupByLibrary.simpleMessage(
            "Items die zijn geback-upt, worden hier getoond"),
        "backupVideos":
            MessageLookupByLibrary.simpleMessage("Back-up video\'s"),
        "birthday": MessageLookupByLibrary.simpleMessage("Verjaardag"),
        "blackFridaySale":
            MessageLookupByLibrary.simpleMessage("Black Friday-aanbieding"),
        "blog": MessageLookupByLibrary.simpleMessage("Blog"),
        "cachedData": MessageLookupByLibrary.simpleMessage("Cachegegevens"),
        "calculating": MessageLookupByLibrary.simpleMessage("Berekenen..."),
        "canNotUploadToAlbumsOwnedByOthers":
            MessageLookupByLibrary.simpleMessage(
                "Kan niet uploaden naar albums die van anderen zijn"),
        "canOnlyCreateLinkForFilesOwnedByYou":
            MessageLookupByLibrary.simpleMessage(
                "Kan alleen een link maken voor bestanden die van u zijn"),
        "canOnlyRemoveFilesOwnedByYou": MessageLookupByLibrary.simpleMessage(
            "Kan alleen bestanden verwijderen die jouw eigendom zijn"),
        "cancel": MessageLookupByLibrary.simpleMessage("Annuleer"),
        "cancelOtherSubscription": m15,
        "cancelSubscription":
            MessageLookupByLibrary.simpleMessage("Abonnement opzeggen"),
        "cannotAddMorePhotosAfterBecomingViewer": m16,
        "cannotDeleteSharedFiles": MessageLookupByLibrary.simpleMessage(
            "Kan gedeelde bestanden niet verwijderen"),
        "castAlbum": MessageLookupByLibrary.simpleMessage("Album casten"),
        "castIPMismatchBody": MessageLookupByLibrary.simpleMessage(
            "Zorg ervoor dat je op hetzelfde netwerk zit als de tv."),
        "castIPMismatchTitle":
            MessageLookupByLibrary.simpleMessage("Album casten mislukt"),
        "castInstruction": MessageLookupByLibrary.simpleMessage(
            "Bezoek cast.ente.io op het apparaat dat u wilt koppelen.\n\nVoer de code hieronder in om het album op uw TV af te spelen."),
        "centerPoint": MessageLookupByLibrary.simpleMessage("Middelpunt"),
        "change": MessageLookupByLibrary.simpleMessage("Wijzigen"),
        "changeEmail": MessageLookupByLibrary.simpleMessage("E-mail wijzigen"),
        "changeLocationOfSelectedItems": MessageLookupByLibrary.simpleMessage(
            "Locatie van geselecteerde items wijzigen?"),
        "changeLogBackupStatusContent": MessageLookupByLibrary.simpleMessage(
            "We hebben een logboek toegevoegd van alle bestanden die zijn geüpload naar Ente, inclusief fouten en wachtrij."),
        "changeLogBackupStatusTitle":
            MessageLookupByLibrary.simpleMessage("Back-up status"),
        "changeLogDiscoverContent": MessageLookupByLibrary.simpleMessage(
            "Op zoek naar foto\'s van je identiteitskaarten, notities of zelfs herinneringen? Ga naar het tabblad Zoeken en bekijk ontdekking. Op basis van onze semantische zoekopdracht is het een plek om foto\'s te vinden die belangrijk voor jou kunnen zijn.\\n\\nAlleen beschikbaar als je Machine Learning hebt ingeschakeld."),
        "changeLogDiscoverTitle":
            MessageLookupByLibrary.simpleMessage("Ontdek"),
        "changeLogMagicSearchImprovementContent":
            MessageLookupByLibrary.simpleMessage(
                "We hebben magische zoekopdrachten veel sneller gemaakt zodat je niet hoeft te wachten om te vinden wat je zoekt."),
        "changeLogMagicSearchImprovementTitle":
            MessageLookupByLibrary.simpleMessage("Magisch zoeken verbetering"),
        "changePassword":
            MessageLookupByLibrary.simpleMessage("Wachtwoord wijzigen"),
        "changePasswordTitle":
            MessageLookupByLibrary.simpleMessage("Wachtwoord wijzigen"),
        "changePermissions":
            MessageLookupByLibrary.simpleMessage("Rechten aanpassen?"),
        "changeYourReferralCode":
            MessageLookupByLibrary.simpleMessage("Wijzig uw verwijzingscode"),
        "checkForUpdates":
            MessageLookupByLibrary.simpleMessage("Controleer op updates"),
        "checkInboxAndSpamFolder": MessageLookupByLibrary.simpleMessage(
            "Controleer je inbox (en spam) om verificatie te voltooien"),
        "checkStatus":
            MessageLookupByLibrary.simpleMessage("Status controleren"),
        "checking": MessageLookupByLibrary.simpleMessage("Controleren..."),
        "checkingModels":
            MessageLookupByLibrary.simpleMessage("Modellen controleren..."),
        "claimFreeStorage":
            MessageLookupByLibrary.simpleMessage("Claim gratis opslag"),
        "claimMore": MessageLookupByLibrary.simpleMessage("Claim meer!"),
        "claimed": MessageLookupByLibrary.simpleMessage("Geclaimd"),
        "claimedStorageSoFar": m17,
        "cleanUncategorized":
            MessageLookupByLibrary.simpleMessage("Ongecategoriseerd opschonen"),
        "cleanUncategorizedDescription": MessageLookupByLibrary.simpleMessage(
            "Verwijder alle bestanden van Ongecategoriseerd die aanwezig zijn in andere albums"),
        "clearCaches": MessageLookupByLibrary.simpleMessage("Cache legen"),
        "clearIndexes": MessageLookupByLibrary.simpleMessage("Index wissen"),
        "click": MessageLookupByLibrary.simpleMessage("• Click"),
        "clickOnTheOverflowMenu":
            MessageLookupByLibrary.simpleMessage("• Klik op het menu"),
        "close": MessageLookupByLibrary.simpleMessage("Sluiten"),
        "clubByCaptureTime":
            MessageLookupByLibrary.simpleMessage("Samenvoegen op tijd"),
        "clubByFileName":
            MessageLookupByLibrary.simpleMessage("Samenvoegen op bestandsnaam"),
        "clusteringProgress":
            MessageLookupByLibrary.simpleMessage("Voortgang clusteren"),
        "codeAppliedPageTitle":
            MessageLookupByLibrary.simpleMessage("Code toegepast"),
        "codeChangeLimitReached": MessageLookupByLibrary.simpleMessage(
            "Sorry, u heeft de limiet van het aantal codewijzigingen bereikt."),
        "codeCopiedToClipboard": MessageLookupByLibrary.simpleMessage(
            "Code gekopieerd naar klembord"),
        "codeUsedByYou":
            MessageLookupByLibrary.simpleMessage("Code gebruikt door jou"),
        "collabLinkSectionDescription": MessageLookupByLibrary.simpleMessage(
            "Maak een link waarmee mensen foto\'s in jouw gedeelde album kunnen toevoegen en bekijken zonder dat ze daarvoor een Ente app of account nodig hebben. Handig voor het verzamelen van foto\'s van evenementen."),
        "collaborativeLink":
            MessageLookupByLibrary.simpleMessage("Gezamenlijke link"),
        "collaborativeLinkCreatedFor": m18,
        "collaborator": MessageLookupByLibrary.simpleMessage("Samenwerker"),
        "collaboratorsCanAddPhotosAndVideosToTheSharedAlbum":
            MessageLookupByLibrary.simpleMessage(
                "Samenwerkers kunnen foto\'s en video\'s toevoegen aan het gedeelde album."),
<<<<<<< HEAD
        "collaboratorsSuccessfullyAdded": m19,
=======
        "collaboratorsSuccessfullyAdded": m81,
>>>>>>> afad2c78
        "collageLayout": MessageLookupByLibrary.simpleMessage("Layout"),
        "collageSaved": MessageLookupByLibrary.simpleMessage(
            "Collage opgeslagen in gallerij"),
        "collect": MessageLookupByLibrary.simpleMessage("Verzamelen"),
        "collectEventPhotos": MessageLookupByLibrary.simpleMessage(
            "Foto\'s van gebeurtenissen verzamelen"),
        "collectPhotos":
            MessageLookupByLibrary.simpleMessage("Foto\'s verzamelen"),
        "collectPhotosDescription": MessageLookupByLibrary.simpleMessage(
            "Maak een link waarin je vrienden foto\'s kunnen uploaden in de originele kwaliteit."),
        "color": MessageLookupByLibrary.simpleMessage("Kleur"),
        "configuration": MessageLookupByLibrary.simpleMessage("Configuratie"),
        "confirm": MessageLookupByLibrary.simpleMessage("Bevestig"),
        "confirm2FADisable": MessageLookupByLibrary.simpleMessage(
            "Weet u zeker dat u tweestapsverificatie wilt uitschakelen?"),
        "confirmAccountDeletion": MessageLookupByLibrary.simpleMessage(
            "Account verwijderen bevestigen"),
        "confirmDeletePrompt": MessageLookupByLibrary.simpleMessage(
            "Ja, ik wil mijn account en de bijbehorende gegevens verspreid over alle apps permanent verwijderen."),
        "confirmPassword":
            MessageLookupByLibrary.simpleMessage("Wachtwoord bevestigen"),
        "confirmPlanChange": MessageLookupByLibrary.simpleMessage(
            "Bevestig verandering van abonnement"),
        "confirmRecoveryKey":
            MessageLookupByLibrary.simpleMessage("Bevestig herstelsleutel"),
        "confirmYourRecoveryKey":
            MessageLookupByLibrary.simpleMessage("Bevestig herstelsleutel"),
        "connectToDevice": MessageLookupByLibrary.simpleMessage(
            "Verbinding maken met apparaat"),
<<<<<<< HEAD
        "contactFamilyAdmin": m20,
        "contactSupport":
            MessageLookupByLibrary.simpleMessage("Contacteer klantenservice"),
        "contactToManageSubscription": m21,
=======
        "contactFamilyAdmin": m19,
        "contactSupport":
            MessageLookupByLibrary.simpleMessage("Contacteer klantenservice"),
        "contactToManageSubscription": m20,
>>>>>>> afad2c78
        "contacts": MessageLookupByLibrary.simpleMessage("Contacten"),
        "contents": MessageLookupByLibrary.simpleMessage("Inhoud"),
        "continueLabel": MessageLookupByLibrary.simpleMessage("Doorgaan"),
        "continueOnFreeTrial": MessageLookupByLibrary.simpleMessage(
            "Doorgaan met gratis proefversie"),
        "convertToAlbum":
            MessageLookupByLibrary.simpleMessage("Omzetten naar album"),
        "copyEmailAddress":
            MessageLookupByLibrary.simpleMessage("E-mailadres kopiëren"),
        "copyLink": MessageLookupByLibrary.simpleMessage("Kopieer link"),
        "copypasteThisCodentoYourAuthenticatorApp":
            MessageLookupByLibrary.simpleMessage(
                "Kopieer en plak deze code\nnaar je authenticator app"),
        "couldNotBackUpTryLater": MessageLookupByLibrary.simpleMessage(
            "We konden uw gegevens niet back-uppen.\nWe zullen het later opnieuw proberen."),
        "couldNotFreeUpSpace":
            MessageLookupByLibrary.simpleMessage("Kon geen ruimte vrijmaken"),
        "couldNotUpdateSubscription": MessageLookupByLibrary.simpleMessage(
            "Kon abonnement niet wijzigen"),
        "count": MessageLookupByLibrary.simpleMessage("Aantal"),
        "crashReporting":
            MessageLookupByLibrary.simpleMessage("Crash rapportering"),
        "create": MessageLookupByLibrary.simpleMessage("Creëren"),
        "createAccount":
            MessageLookupByLibrary.simpleMessage("Account aanmaken"),
        "createAlbumActionHint": MessageLookupByLibrary.simpleMessage(
            "Lang indrukken om foto\'s te selecteren en klik + om een album te maken"),
        "createCollaborativeLink":
            MessageLookupByLibrary.simpleMessage("Maak een gezamenlijke link"),
        "createCollage": MessageLookupByLibrary.simpleMessage("Creëer collage"),
        "createNewAccount":
            MessageLookupByLibrary.simpleMessage("Nieuw account aanmaken"),
        "createOrSelectAlbum":
            MessageLookupByLibrary.simpleMessage("Maak of selecteer album"),
        "createPublicLink":
            MessageLookupByLibrary.simpleMessage("Maak publieke link"),
        "creatingLink":
            MessageLookupByLibrary.simpleMessage("Link aanmaken..."),
        "criticalUpdateAvailable": MessageLookupByLibrary.simpleMessage(
            "Belangrijke update beschikbaar"),
        "crop": MessageLookupByLibrary.simpleMessage("Bijsnijden"),
        "currentUsageIs":
            MessageLookupByLibrary.simpleMessage("Huidig gebruik is "),
        "currentlyRunning":
            MessageLookupByLibrary.simpleMessage("momenteel bezig"),
        "custom": MessageLookupByLibrary.simpleMessage("Aangepast"),
<<<<<<< HEAD
        "customEndpoint": m22,
=======
        "customEndpoint": m21,
>>>>>>> afad2c78
        "darkTheme": MessageLookupByLibrary.simpleMessage("Donker"),
        "dayToday": MessageLookupByLibrary.simpleMessage("Vandaag"),
        "dayYesterday": MessageLookupByLibrary.simpleMessage("Gisteren"),
        "decrypting": MessageLookupByLibrary.simpleMessage("Ontsleutelen..."),
        "decryptingVideo":
            MessageLookupByLibrary.simpleMessage("Video ontsleutelen..."),
        "deduplicateFiles": MessageLookupByLibrary.simpleMessage(
            "Dubbele bestanden verwijderen"),
        "delete": MessageLookupByLibrary.simpleMessage("Verwijderen"),
        "deleteAccount":
            MessageLookupByLibrary.simpleMessage("Account verwijderen"),
        "deleteAccountFeedbackPrompt": MessageLookupByLibrary.simpleMessage(
            "We vinden het jammer je te zien gaan. Deel je feedback om ons te helpen verbeteren."),
        "deleteAccountPermanentlyButton": MessageLookupByLibrary.simpleMessage(
            "Account permanent verwijderen"),
        "deleteAlbum": MessageLookupByLibrary.simpleMessage("Verwijder album"),
        "deleteAlbumDialog": MessageLookupByLibrary.simpleMessage(
            "Verwijder de foto\'s (en video\'s) van dit album ook uit <bold>alle</bold> andere albums waar deze deel van uitmaken?"),
        "deleteAlbumsDialogBody": MessageLookupByLibrary.simpleMessage(
            "Hiermee worden alle lege albums verwijderd. Dit is handig wanneer je rommel in je albumlijst wilt verminderen."),
        "deleteAll": MessageLookupByLibrary.simpleMessage("Alles Verwijderen"),
        "deleteConfirmDialogBody": MessageLookupByLibrary.simpleMessage(
            "Dit account is gekoppeld aan andere Ente apps, als je er gebruik van maakt. Je geüploade gegevens worden in alle Ente apps gepland voor verwijdering, en je account wordt permanent verwijderd voor alle Ente diensten."),
        "deleteEmailRequest": MessageLookupByLibrary.simpleMessage(
            "Stuur een e-mail naar <warning>account-deletion@ente.io</warning> vanaf het door jou geregistreerde e-mailadres."),
        "deleteEmptyAlbums":
            MessageLookupByLibrary.simpleMessage("Lege albums verwijderen"),
        "deleteEmptyAlbumsWithQuestionMark":
            MessageLookupByLibrary.simpleMessage("Lege albums verwijderen?"),
        "deleteFromBoth":
            MessageLookupByLibrary.simpleMessage("Verwijder van beide"),
        "deleteFromDevice":
            MessageLookupByLibrary.simpleMessage("Verwijder van apparaat"),
        "deleteFromEnte":
            MessageLookupByLibrary.simpleMessage("Verwijder van Ente"),
<<<<<<< HEAD
        "deleteItemCount": m23,
=======
        "deleteItemCount": m22,
>>>>>>> afad2c78
        "deleteLocation":
            MessageLookupByLibrary.simpleMessage("Verwijder locatie"),
        "deletePhotos":
            MessageLookupByLibrary.simpleMessage("Foto\'s verwijderen"),
<<<<<<< HEAD
        "deleteProgress": m24,
=======
        "deleteProgress": m23,
>>>>>>> afad2c78
        "deleteReason1": MessageLookupByLibrary.simpleMessage(
            "Ik mis een belangrijke functie"),
        "deleteReason2": MessageLookupByLibrary.simpleMessage(
            "De app of een bepaalde functie functioneert niet zoals ik verwacht"),
        "deleteReason3": MessageLookupByLibrary.simpleMessage(
            "Ik heb een andere dienst gevonden die me beter bevalt"),
        "deleteReason4": MessageLookupByLibrary.simpleMessage(
            "Mijn reden wordt niet vermeld"),
        "deleteRequestSLAText": MessageLookupByLibrary.simpleMessage(
            "Je verzoek wordt binnen 72 uur verwerkt."),
        "deleteSharedAlbum":
            MessageLookupByLibrary.simpleMessage("Gedeeld album verwijderen?"),
        "deleteSharedAlbumDialogBody": MessageLookupByLibrary.simpleMessage(
            "Het album wordt verwijderd voor iedereen\n\nJe verliest de toegang tot gedeelde foto\'s in dit album die eigendom zijn van anderen"),
        "descriptions": MessageLookupByLibrary.simpleMessage("Beschrijvingen"),
        "deselectAll":
            MessageLookupByLibrary.simpleMessage("Alles deselecteren"),
        "designedToOutlive": MessageLookupByLibrary.simpleMessage(
            "Ontworpen om levenslang mee te gaan"),
        "details": MessageLookupByLibrary.simpleMessage("Details"),
        "developerSettings":
            MessageLookupByLibrary.simpleMessage("Ontwikkelaarsinstellingen"),
        "developerSettingsWarning": MessageLookupByLibrary.simpleMessage(
            "Weet je zeker dat je de ontwikkelaarsinstellingen wilt wijzigen?"),
        "deviceCodeHint":
            MessageLookupByLibrary.simpleMessage("Voer de code in"),
        "deviceFilesAutoUploading": MessageLookupByLibrary.simpleMessage(
            "Bestanden toegevoegd aan dit album van dit apparaat zullen automatisch geüpload worden naar Ente."),
        "deviceLock":
            MessageLookupByLibrary.simpleMessage("Apparaat vergrendeld"),
        "deviceLockExplanation": MessageLookupByLibrary.simpleMessage(
            "Schakel de schermvergrendeling van het apparaat uit wanneer Ente op de voorgrond is en er een back-up aan de gang is. Dit is normaal gesproken niet nodig, maar kan grote uploads en initiële imports van grote mappen sneller laten verlopen."),
        "deviceNotFound":
            MessageLookupByLibrary.simpleMessage("Apparaat niet gevonden"),
        "didYouKnow": MessageLookupByLibrary.simpleMessage("Wist u dat?"),
        "disableAutoLock": MessageLookupByLibrary.simpleMessage(
            "Automatisch vergrendelen uitschakelen"),
        "disableDownloadWarningBody": MessageLookupByLibrary.simpleMessage(
            "Kijkers kunnen nog steeds screenshots maken of een kopie van je foto\'s opslaan met behulp van externe tools"),
        "disableDownloadWarningTitle":
            MessageLookupByLibrary.simpleMessage("Let op"),
<<<<<<< HEAD
        "disableLinkMessage": m25,
=======
        "disableLinkMessage": m24,
>>>>>>> afad2c78
        "disableTwofactor": MessageLookupByLibrary.simpleMessage(
            "Tweestapsverificatie uitschakelen"),
        "disablingTwofactorAuthentication":
            MessageLookupByLibrary.simpleMessage(
                "Tweestapsverificatie uitschakelen..."),
        "discord": MessageLookupByLibrary.simpleMessage("Discord"),
        "discover": MessageLookupByLibrary.simpleMessage("Ontdek"),
        "discover_babies": MessageLookupByLibrary.simpleMessage("Baby\'s"),
        "discover_celebrations":
            MessageLookupByLibrary.simpleMessage("Vieringen"),
        "discover_food": MessageLookupByLibrary.simpleMessage("Voedsel"),
        "discover_greenery": MessageLookupByLibrary.simpleMessage("Natuur"),
        "discover_hills": MessageLookupByLibrary.simpleMessage("Heuvels"),
        "discover_identity": MessageLookupByLibrary.simpleMessage("Identiteit"),
        "discover_memes": MessageLookupByLibrary.simpleMessage("Memes"),
        "discover_notes": MessageLookupByLibrary.simpleMessage("Notities"),
        "discover_pets": MessageLookupByLibrary.simpleMessage("Huisdieren"),
        "discover_receipts": MessageLookupByLibrary.simpleMessage("Bonnen"),
        "discover_screenshots":
            MessageLookupByLibrary.simpleMessage("Schermafbeeldingen"),
        "discover_selfies": MessageLookupByLibrary.simpleMessage("Selfies"),
        "discover_sunset":
            MessageLookupByLibrary.simpleMessage("Zonsondergang"),
        "discover_visiting_cards":
            MessageLookupByLibrary.simpleMessage("Visite kaartjes"),
        "discover_wallpapers":
            MessageLookupByLibrary.simpleMessage("Achtergronden"),
        "dismiss": MessageLookupByLibrary.simpleMessage("Afwijzen"),
        "distanceInKMUnit": MessageLookupByLibrary.simpleMessage("km"),
        "doNotSignOut": MessageLookupByLibrary.simpleMessage("Niet uitloggen"),
        "doThisLater": MessageLookupByLibrary.simpleMessage("Doe dit later"),
        "doYouWantToDiscardTheEditsYouHaveMade":
            MessageLookupByLibrary.simpleMessage(
                "Wilt u de bewerkingen die u hebt gemaakt annuleren?"),
        "done": MessageLookupByLibrary.simpleMessage("Voltooid"),
        "doubleYourStorage":
            MessageLookupByLibrary.simpleMessage("Verdubbel uw opslagruimte"),
        "download": MessageLookupByLibrary.simpleMessage("Downloaden"),
        "downloadFailed":
            MessageLookupByLibrary.simpleMessage("Download mislukt"),
        "downloading": MessageLookupByLibrary.simpleMessage("Downloaden..."),
<<<<<<< HEAD
        "dropSupportEmail": m26,
        "duplicateFileCountWithStorageSaved": m27,
        "duplicateItemsGroup": m28,
=======
        "dropSupportEmail": m25,
        "duplicateFileCountWithStorageSaved": m26,
        "duplicateItemsGroup": m27,
>>>>>>> afad2c78
        "edit": MessageLookupByLibrary.simpleMessage("Bewerken"),
        "editLocation":
            MessageLookupByLibrary.simpleMessage("Locatie bewerken"),
        "editLocationTagTitle":
            MessageLookupByLibrary.simpleMessage("Locatie bewerken"),
        "editPerson": MessageLookupByLibrary.simpleMessage("Persoon bewerken"),
        "editsSaved":
            MessageLookupByLibrary.simpleMessage("Bewerkingen opgeslagen"),
        "editsToLocationWillOnlyBeSeenWithinEnte":
            MessageLookupByLibrary.simpleMessage(
                "Bewerkte locatie wordt alleen gezien binnen Ente"),
        "eligible": MessageLookupByLibrary.simpleMessage("gerechtigd"),
        "email": MessageLookupByLibrary.simpleMessage("E-mail"),
<<<<<<< HEAD
        "emailChangedTo": m29,
        "emailNoEnteAccount": m30,
=======
        "emailChangedTo": m28,
        "emailNoEnteAccount": m29,
>>>>>>> afad2c78
        "emailVerificationToggle":
            MessageLookupByLibrary.simpleMessage("E-mailverificatie"),
        "emailYourLogs":
            MessageLookupByLibrary.simpleMessage("E-mail uw logboeken"),
        "empty": MessageLookupByLibrary.simpleMessage("Leeg"),
        "emptyTrash":
            MessageLookupByLibrary.simpleMessage("Prullenbak leegmaken?"),
        "enable": MessageLookupByLibrary.simpleMessage("Inschakelen"),
        "enableMLIndexingDesc": MessageLookupByLibrary.simpleMessage(
            "Ente ondersteunt on-device machine learning voor gezichtsherkenning, magisch zoeken en andere geavanceerde zoekfuncties"),
        "enableMachineLearningBanner": MessageLookupByLibrary.simpleMessage(
            "Schakel machine learning in voor magische zoekopdrachten en gezichtsherkenning"),
        "enableMaps":
            MessageLookupByLibrary.simpleMessage("Kaarten inschakelen"),
        "enableMapsDesc": MessageLookupByLibrary.simpleMessage(
            "Dit toont jouw foto\'s op een wereldkaart.\n\nDeze kaart wordt gehost door Open Street Map, en de exacte locaties van jouw foto\'s worden nooit gedeeld.\n\nJe kunt deze functie op elk gewenst moment uitschakelen via de instellingen."),
        "enabled": MessageLookupByLibrary.simpleMessage("Ingeschakeld"),
        "encryptingBackup":
            MessageLookupByLibrary.simpleMessage("Back-up versleutelen..."),
        "encryption": MessageLookupByLibrary.simpleMessage("Encryptie"),
        "encryptionKeys":
            MessageLookupByLibrary.simpleMessage("Encryptiesleutels"),
        "endpointUpdatedMessage": MessageLookupByLibrary.simpleMessage(
            "Eindpunt met succes bijgewerkt"),
        "endtoendEncryptedByDefault": MessageLookupByLibrary.simpleMessage(
            "Standaard end-to-end versleuteld"),
        "enteCanEncryptAndPreserveFilesOnlyIfYouGrant":
            MessageLookupByLibrary.simpleMessage(
                "Ente kan bestanden alleen versleutelen en bewaren als u toegang tot ze geeft"),
        "entePhotosPerm": MessageLookupByLibrary.simpleMessage(
            "Ente <i>heeft toestemming nodig om</i> je foto\'s te bewaren"),
        "enteSubscriptionPitch": MessageLookupByLibrary.simpleMessage(
            "Ente bewaart uw herinneringen, zodat ze altijd beschikbaar voor u zijn, zelfs als u uw apparaat verliest."),
        "enteSubscriptionShareWithFamily": MessageLookupByLibrary.simpleMessage(
            "Je familie kan ook aan je abonnement worden toegevoegd."),
        "enterAlbumName":
            MessageLookupByLibrary.simpleMessage("Voer albumnaam in"),
        "enterCode": MessageLookupByLibrary.simpleMessage("Voer code in"),
        "enterCodeDescription": MessageLookupByLibrary.simpleMessage(
            "Voer de code van de vriend in om gratis opslag voor jullie beiden te claimen"),
        "enterDateOfBirth":
            MessageLookupByLibrary.simpleMessage("Verjaardag (optioneel)"),
        "enterEmail":
            MessageLookupByLibrary.simpleMessage("Voer e-mailadres in"),
        "enterFileName":
            MessageLookupByLibrary.simpleMessage("Geef bestandsnaam op"),
        "enterName": MessageLookupByLibrary.simpleMessage("Naam invoeren"),
        "enterNewPasswordToEncrypt": MessageLookupByLibrary.simpleMessage(
            "Voer een nieuw wachtwoord in dat we kunnen gebruiken om je gegevens te versleutelen"),
        "enterPassword":
            MessageLookupByLibrary.simpleMessage("Voer wachtwoord in"),
        "enterPasswordToEncrypt": MessageLookupByLibrary.simpleMessage(
            "Voer een wachtwoord in dat we kunnen gebruiken om je gegevens te versleutelen"),
        "enterPersonName":
            MessageLookupByLibrary.simpleMessage("Naam van persoon invoeren"),
        "enterPin": MessageLookupByLibrary.simpleMessage("PIN invoeren"),
        "enterReferralCode":
            MessageLookupByLibrary.simpleMessage("Voer verwijzingscode in"),
        "enterThe6digitCodeFromnyourAuthenticatorApp":
            MessageLookupByLibrary.simpleMessage(
                "Voer de 6-cijferige code van je verificatie-app in"),
        "enterValidEmail": MessageLookupByLibrary.simpleMessage(
            "Voer een geldig e-mailadres in."),
        "enterYourEmailAddress":
            MessageLookupByLibrary.simpleMessage("Voer uw e-mailadres in"),
        "enterYourPassword":
            MessageLookupByLibrary.simpleMessage("Voer je wachtwoord in"),
        "enterYourRecoveryKey":
            MessageLookupByLibrary.simpleMessage("Voer je herstelcode in"),
        "error": MessageLookupByLibrary.simpleMessage("Foutmelding"),
        "everywhere": MessageLookupByLibrary.simpleMessage("overal"),
        "exif": MessageLookupByLibrary.simpleMessage("EXIF"),
        "existingUser":
            MessageLookupByLibrary.simpleMessage("Bestaande gebruiker"),
        "expiredLinkInfo": MessageLookupByLibrary.simpleMessage(
            "Deze link is verlopen. Selecteer een nieuwe vervaltijd of schakel de vervaldatum uit."),
        "exportLogs":
            MessageLookupByLibrary.simpleMessage("Logboek exporteren"),
        "exportYourData":
            MessageLookupByLibrary.simpleMessage("Exporteer je gegevens"),
        "extraPhotosFound":
            MessageLookupByLibrary.simpleMessage("Extra foto\'s gevonden"),
<<<<<<< HEAD
        "extraPhotosFoundFor": m31,
        "faceNotClusteredYet": MessageLookupByLibrary.simpleMessage(
            "Face not clustered yet, please come back later"),
=======
        "extraPhotosFoundFor": m30,
>>>>>>> afad2c78
        "faceRecognition":
            MessageLookupByLibrary.simpleMessage("Gezichtsherkenning"),
        "faces": MessageLookupByLibrary.simpleMessage("Gezichten"),
        "failedToApplyCode":
            MessageLookupByLibrary.simpleMessage("Code toepassen mislukt"),
        "failedToCancel":
            MessageLookupByLibrary.simpleMessage("Opzeggen mislukt"),
        "failedToDownloadVideo": MessageLookupByLibrary.simpleMessage(
            "Downloaden van video mislukt"),
        "failedToFetchActiveSessions": MessageLookupByLibrary.simpleMessage(
            "Ophalen van actieve sessies mislukt"),
        "failedToFetchOriginalForEdit": MessageLookupByLibrary.simpleMessage(
            "Fout bij ophalen origineel voor bewerking"),
        "failedToFetchReferralDetails": MessageLookupByLibrary.simpleMessage(
            "Kan geen verwijzingsgegevens ophalen. Probeer het later nog eens."),
        "failedToLoadAlbums":
            MessageLookupByLibrary.simpleMessage("Laden van albums mislukt"),
        "failedToPlayVideo":
            MessageLookupByLibrary.simpleMessage("Afspelen van video mislukt"),
        "failedToRefreshStripeSubscription":
            MessageLookupByLibrary.simpleMessage(
                "Abonnement vernieuwen mislukt"),
        "failedToRenew":
            MessageLookupByLibrary.simpleMessage("Verlengen mislukt"),
        "failedToVerifyPaymentStatus": MessageLookupByLibrary.simpleMessage(
            "Betalingsstatus verifiëren mislukt"),
        "familyPlanOverview": MessageLookupByLibrary.simpleMessage(
            "Voeg 5 gezinsleden toe aan je bestaande abonnement zonder extra te betalen.\n\nElk lid krijgt zijn eigen privé ruimte en kan elkaars bestanden niet zien tenzij ze zijn gedeeld.\n\nFamilieplannen zijn beschikbaar voor klanten die een betaald Ente abonnement hebben.\n\nAbonneer nu om aan de slag te gaan!"),
        "familyPlanPortalTitle":
            MessageLookupByLibrary.simpleMessage("Familie"),
        "familyPlans":
            MessageLookupByLibrary.simpleMessage("Familie abonnement"),
        "faq": MessageLookupByLibrary.simpleMessage("Veelgestelde vragen"),
        "faqs": MessageLookupByLibrary.simpleMessage("Veelgestelde vragen"),
        "favorite":
            MessageLookupByLibrary.simpleMessage("Toevoegen aan favorieten"),
        "feedback": MessageLookupByLibrary.simpleMessage("Feedback"),
        "file": MessageLookupByLibrary.simpleMessage("Bestand"),
        "fileFailedToSaveToGallery": MessageLookupByLibrary.simpleMessage(
            "Opslaan van bestand naar galerij mislukt"),
        "fileInfoAddDescHint": MessageLookupByLibrary.simpleMessage(
            "Voeg een beschrijving toe..."),
        "fileNotUploadedYet":
            MessageLookupByLibrary.simpleMessage("Bestand nog niet geüpload"),
        "fileSavedToGallery": MessageLookupByLibrary.simpleMessage(
            "Bestand opgeslagen in galerij"),
        "fileTypes": MessageLookupByLibrary.simpleMessage("Bestandstype"),
        "fileTypesAndNames":
            MessageLookupByLibrary.simpleMessage("Bestandstypen en namen"),
<<<<<<< HEAD
        "filesBackedUpFromDevice": m32,
        "filesBackedUpInAlbum": m33,
=======
        "filesBackedUpFromDevice": m31,
        "filesBackedUpInAlbum": m32,
>>>>>>> afad2c78
        "filesDeleted":
            MessageLookupByLibrary.simpleMessage("Bestanden verwijderd"),
        "filesSavedToGallery": MessageLookupByLibrary.simpleMessage(
            "Bestand opgeslagen in galerij"),
        "findPeopleByName":
            MessageLookupByLibrary.simpleMessage("Mensen snel op naam zoeken"),
        "findThemQuickly": MessageLookupByLibrary.simpleMessage("Vind ze snel"),
        "flip": MessageLookupByLibrary.simpleMessage("Omdraaien"),
        "forYourMemories":
            MessageLookupByLibrary.simpleMessage("voor uw herinneringen"),
        "forgotPassword":
            MessageLookupByLibrary.simpleMessage("Wachtwoord vergeten"),
        "foundFaces":
            MessageLookupByLibrary.simpleMessage("Gezichten gevonden"),
        "freeStorageClaimed":
            MessageLookupByLibrary.simpleMessage("Gratis opslag geclaimd"),
<<<<<<< HEAD
        "freeStorageOnReferralSuccess": m34,
        "freeStorageUsable":
            MessageLookupByLibrary.simpleMessage("Gratis opslag bruikbaar"),
        "freeTrial": MessageLookupByLibrary.simpleMessage("Gratis proefversie"),
        "freeTrialValidTill": m35,
        "freeUpAccessPostDelete": m36,
        "freeUpAmount": m37,
=======
        "freeStorageOnReferralSuccess": m33,
        "freeStorageUsable":
            MessageLookupByLibrary.simpleMessage("Gratis opslag bruikbaar"),
        "freeTrial": MessageLookupByLibrary.simpleMessage("Gratis proefversie"),
        "freeTrialValidTill": m34,
        "freeUpAccessPostDelete": m35,
        "freeUpAmount": m36,
>>>>>>> afad2c78
        "freeUpDeviceSpace":
            MessageLookupByLibrary.simpleMessage("Apparaatruimte vrijmaken"),
        "freeUpDeviceSpaceDesc": MessageLookupByLibrary.simpleMessage(
            "Bespaar ruimte op je apparaat door bestanden die al geback-upt zijn te wissen."),
        "freeUpSpace": MessageLookupByLibrary.simpleMessage("Ruimte vrijmaken"),
<<<<<<< HEAD
        "freeUpSpaceSaving": m38,
=======
        "freeUpSpaceSaving": m37,
>>>>>>> afad2c78
        "galleryMemoryLimitInfo": MessageLookupByLibrary.simpleMessage(
            "Tot 1000 herinneringen getoond in de galerij"),
        "general": MessageLookupByLibrary.simpleMessage("Algemeen"),
        "generatingEncryptionKeys": MessageLookupByLibrary.simpleMessage(
            "Encryptiesleutels genereren..."),
<<<<<<< HEAD
        "genericProgress": m39,
=======
        "genericProgress": m38,
>>>>>>> afad2c78
        "goToSettings":
            MessageLookupByLibrary.simpleMessage("Ga naar instellingen"),
        "googlePlayId": MessageLookupByLibrary.simpleMessage("Google Play ID"),
        "grantFullAccessPrompt": MessageLookupByLibrary.simpleMessage(
            "Geef toegang tot alle foto\'s in de Instellingen app"),
        "grantPermission":
            MessageLookupByLibrary.simpleMessage("Toestemming verlenen"),
        "groupNearbyPhotos":
            MessageLookupByLibrary.simpleMessage("Groep foto\'s in de buurt"),
        "guestView": MessageLookupByLibrary.simpleMessage("Gasten weergave"),
        "guestViewEnablePreSteps": MessageLookupByLibrary.simpleMessage(
            "Om gasten weergave in te schakelen, moet u een toegangscode of schermvergrendeling instellen in uw systeeminstellingen."),
        "hearUsExplanation": MessageLookupByLibrary.simpleMessage(
            "Wij gebruiken geen tracking. Het zou helpen als je ons vertelt waar je ons gevonden hebt!"),
        "hearUsWhereTitle": MessageLookupByLibrary.simpleMessage(
            "Hoe hoorde je over Ente? (optioneel)"),
        "help": MessageLookupByLibrary.simpleMessage("Hulp"),
        "hidden": MessageLookupByLibrary.simpleMessage("Verborgen"),
        "hide": MessageLookupByLibrary.simpleMessage("Verbergen"),
        "hideContent": MessageLookupByLibrary.simpleMessage("Inhoud verbergen"),
        "hideContentDescriptionAndroid": MessageLookupByLibrary.simpleMessage(
            "Verbergt app-inhoud in de app-schakelaar en schakelt schermopnamen uit"),
        "hideContentDescriptionIos": MessageLookupByLibrary.simpleMessage(
            "Verbergt de inhoud van de app in de app-schakelaar"),
        "hiding": MessageLookupByLibrary.simpleMessage("Verbergen..."),
        "hostedAtOsmFrance":
            MessageLookupByLibrary.simpleMessage("Gehost bij OSM France"),
        "howItWorks": MessageLookupByLibrary.simpleMessage("Hoe het werkt"),
        "howToViewShareeVerificationID": MessageLookupByLibrary.simpleMessage(
            "Vraag hen om hun e-mailadres lang in te drukken op het instellingenscherm en te controleren dat de ID\'s op beide apparaten overeenkomen."),
        "iOSGoToSettingsDescription": MessageLookupByLibrary.simpleMessage(
            "Biometrische authenticatie is niet ingesteld op uw apparaat. Schakel Touch ID of Face ID in op uw telefoon."),
        "iOSLockOut": MessageLookupByLibrary.simpleMessage(
            "Biometrische verificatie is uitgeschakeld. Vergrendel en ontgrendel uw scherm om het in te schakelen."),
        "iOSOkButton": MessageLookupByLibrary.simpleMessage("Oké"),
        "ignoreUpdate": MessageLookupByLibrary.simpleMessage("Negeren"),
        "ignored": MessageLookupByLibrary.simpleMessage("genegeerd"),
        "ignoredFolderUploadReason": MessageLookupByLibrary.simpleMessage(
            "Sommige bestanden in dit album worden genegeerd voor uploaden omdat ze eerder van Ente zijn verwijderd."),
        "imageNotAnalyzed": MessageLookupByLibrary.simpleMessage(
            "Afbeelding niet geanalyseerd"),
        "immediately": MessageLookupByLibrary.simpleMessage("Onmiddellijk"),
        "importing": MessageLookupByLibrary.simpleMessage("Importeren...."),
        "incorrectCode": MessageLookupByLibrary.simpleMessage("Onjuiste code"),
        "incorrectPasswordTitle":
            MessageLookupByLibrary.simpleMessage("Onjuist wachtwoord"),
        "incorrectRecoveryKey":
            MessageLookupByLibrary.simpleMessage("Onjuiste herstelsleutel"),
        "incorrectRecoveryKeyBody": MessageLookupByLibrary.simpleMessage(
            "De ingevoerde herstelsleutel is onjuist"),
        "incorrectRecoveryKeyTitle":
            MessageLookupByLibrary.simpleMessage("Onjuiste herstelsleutel"),
        "indexedItems":
            MessageLookupByLibrary.simpleMessage("Geïndexeerde bestanden"),
        "indexingIsPaused": MessageLookupByLibrary.simpleMessage(
            "Indexeren is gepauzeerd. Het zal automatisch hervatten wanneer het apparaat klaar is."),
        "info": MessageLookupByLibrary.simpleMessage("Info"),
        "insecureDevice":
            MessageLookupByLibrary.simpleMessage("Onveilig apparaat"),
        "installManually":
            MessageLookupByLibrary.simpleMessage("Installeer handmatig"),
        "invalidEmailAddress":
            MessageLookupByLibrary.simpleMessage("Ongeldig e-mailadres"),
        "invalidEndpoint":
            MessageLookupByLibrary.simpleMessage("Ongeldig eindpunt"),
        "invalidEndpointMessage": MessageLookupByLibrary.simpleMessage(
            "Sorry, het eindpunt dat je hebt ingevoerd is ongeldig. Voer een geldig eindpunt in en probeer het opnieuw."),
        "invalidKey": MessageLookupByLibrary.simpleMessage("Ongeldige sleutel"),
        "invalidRecoveryKey": MessageLookupByLibrary.simpleMessage(
            "De herstelsleutel die je hebt ingevoerd is niet geldig. Zorg ervoor dat deze 24 woorden bevat en controleer de spelling van elk van deze woorden.\n\nAls je een oudere herstelcode hebt ingevoerd, zorg ervoor dat deze 64 tekens lang is, en controleer ze allemaal."),
        "invite": MessageLookupByLibrary.simpleMessage("Uitnodigen"),
        "inviteToEnte":
            MessageLookupByLibrary.simpleMessage("Uitnodigen voor Ente"),
        "inviteYourFriends":
            MessageLookupByLibrary.simpleMessage("Vrienden uitnodigen"),
        "inviteYourFriendsToEnte": MessageLookupByLibrary.simpleMessage(
            "Vrienden uitnodigen voor Ente"),
        "itLooksLikeSomethingWentWrongPleaseRetryAfterSome":
            MessageLookupByLibrary.simpleMessage(
                "Het lijkt erop dat er iets fout is gegaan. Probeer het later opnieuw. Als de fout zich blijft voordoen, neem dan contact op met ons supportteam."),
<<<<<<< HEAD
        "itemCount": m40,
=======
        "itemCount": m39,
>>>>>>> afad2c78
        "itemsShowTheNumberOfDaysRemainingBeforePermanentDeletion":
            MessageLookupByLibrary.simpleMessage(
                "Bestanden tonen het aantal resterende dagen voordat ze permanent worden verwijderd"),
        "itemsWillBeRemovedFromAlbum": MessageLookupByLibrary.simpleMessage(
            "Geselecteerde items zullen worden verwijderd uit dit album"),
        "joinDiscord": MessageLookupByLibrary.simpleMessage("Join de Discord"),
        "keepPhotos": MessageLookupByLibrary.simpleMessage("Foto\'s behouden"),
        "kiloMeterUnit": MessageLookupByLibrary.simpleMessage("km"),
        "kindlyHelpUsWithThisInformation": MessageLookupByLibrary.simpleMessage(
            "Help ons alsjeblieft met deze informatie"),
        "language": MessageLookupByLibrary.simpleMessage("Taal"),
        "lastUpdated": MessageLookupByLibrary.simpleMessage("Laatst gewijzigd"),
        "leave": MessageLookupByLibrary.simpleMessage("Verlaten"),
        "leaveAlbum": MessageLookupByLibrary.simpleMessage("Album verlaten"),
        "leaveFamily":
            MessageLookupByLibrary.simpleMessage("Familie abonnement verlaten"),
        "leaveSharedAlbum":
            MessageLookupByLibrary.simpleMessage("Gedeeld album verlaten?"),
        "left": MessageLookupByLibrary.simpleMessage("Links"),
        "light": MessageLookupByLibrary.simpleMessage("Licht"),
        "lightTheme": MessageLookupByLibrary.simpleMessage("Licht"),
        "linkCopiedToClipboard": MessageLookupByLibrary.simpleMessage(
            "Link gekopieerd naar klembord"),
        "linkDeviceLimit":
            MessageLookupByLibrary.simpleMessage("Apparaat limiet"),
        "linkEnabled": MessageLookupByLibrary.simpleMessage("Ingeschakeld"),
        "linkExpired": MessageLookupByLibrary.simpleMessage("Verlopen"),
<<<<<<< HEAD
        "linkExpiresOn": m41,
=======
        "linkExpiresOn": m40,
>>>>>>> afad2c78
        "linkExpiry": MessageLookupByLibrary.simpleMessage("Vervaldatum"),
        "linkHasExpired":
            MessageLookupByLibrary.simpleMessage("Link is vervallen"),
        "linkNeverExpires": MessageLookupByLibrary.simpleMessage("Nooit"),
        "livePhotos": MessageLookupByLibrary.simpleMessage("Live foto"),
        "loadMessage1": MessageLookupByLibrary.simpleMessage(
            "U kunt uw abonnement met uw familie delen"),
        "loadMessage2": MessageLookupByLibrary.simpleMessage(
            "We hebben tot nu toe meer dan tien miljoen herinneringen bewaard"),
        "loadMessage3": MessageLookupByLibrary.simpleMessage(
            "We bewaren 3 kopieën van uw bestanden, één in een ondergrondse kernbunker"),
        "loadMessage4": MessageLookupByLibrary.simpleMessage(
            "Al onze apps zijn open source"),
        "loadMessage5": MessageLookupByLibrary.simpleMessage(
            "Onze broncode en cryptografie zijn extern gecontroleerd en geverifieerd"),
        "loadMessage6": MessageLookupByLibrary.simpleMessage(
            "Je kunt links naar je albums delen met je dierbaren"),
        "loadMessage7": MessageLookupByLibrary.simpleMessage(
            "Onze mobiele apps draaien op de achtergrond om alle nieuwe foto\'s die je maakt te versleutelen en te back-uppen"),
        "loadMessage8": MessageLookupByLibrary.simpleMessage(
            "web.ente.io heeft een vlotte uploader"),
        "loadMessage9": MessageLookupByLibrary.simpleMessage(
            "We gebruiken Xchacha20Poly1305 om uw gegevens veilig te versleutelen"),
        "loadingExifData":
            MessageLookupByLibrary.simpleMessage("EXIF-gegevens laden..."),
        "loadingGallery":
            MessageLookupByLibrary.simpleMessage("Laden van gallerij..."),
        "loadingMessage":
            MessageLookupByLibrary.simpleMessage("Uw foto\'s laden..."),
        "loadingModel":
            MessageLookupByLibrary.simpleMessage("Modellen downloaden..."),
        "loadingYourPhotos": MessageLookupByLibrary.simpleMessage(
            "Je foto\'s worden geladen..."),
        "localGallery": MessageLookupByLibrary.simpleMessage("Lokale galerij"),
        "localIndexing":
            MessageLookupByLibrary.simpleMessage("Lokaal indexeren"),
        "localSyncErrorMessage": MessageLookupByLibrary.simpleMessage(
            "Het lijkt erop dat er iets mis is gegaan omdat het synchroniseren van lokale foto\'s meer tijd kost dan verwacht. Neem contact op met ons supportteam"),
        "location": MessageLookupByLibrary.simpleMessage("Locatie"),
        "locationName": MessageLookupByLibrary.simpleMessage("Locatie naam"),
        "locationTagFeatureDescription": MessageLookupByLibrary.simpleMessage(
            "Een locatie tag groept alle foto\'s die binnen een bepaalde straal van een foto zijn genomen"),
        "locations": MessageLookupByLibrary.simpleMessage("Locaties"),
        "lockButtonLabel": MessageLookupByLibrary.simpleMessage("Vergrendel"),
        "lockscreen": MessageLookupByLibrary.simpleMessage("Vergrendelscherm"),
        "logInLabel": MessageLookupByLibrary.simpleMessage("Inloggen"),
        "loggingOut": MessageLookupByLibrary.simpleMessage("Uitloggen..."),
        "loginSessionExpired":
            MessageLookupByLibrary.simpleMessage("Sessie verlopen"),
        "loginSessionExpiredDetails": MessageLookupByLibrary.simpleMessage(
            "Jouw sessie is verlopen. Log opnieuw in."),
        "loginTerms": MessageLookupByLibrary.simpleMessage(
            "Door op inloggen te klikken, ga ik akkoord met de <u-terms>gebruiksvoorwaarden</u-terms> en <u-policy>privacybeleid</u-policy>"),
        "logout": MessageLookupByLibrary.simpleMessage("Uitloggen"),
        "logsDialogBody": MessageLookupByLibrary.simpleMessage(
            "Dit zal logboeken verzenden om ons te helpen uw probleem op te lossen. Houd er rekening mee dat bestandsnamen zullen worden meegenomen om problemen met specifieke bestanden bij te houden."),
        "longPressAnEmailToVerifyEndToEndEncryption":
            MessageLookupByLibrary.simpleMessage(
                "Druk lang op een e-mail om de versleuteling te verifiëren."),
        "longpressOnAnItemToViewInFullscreen": MessageLookupByLibrary.simpleMessage(
            "Houd een bestand lang ingedrukt om te bekijken op volledig scherm"),
        "loopVideoOff":
            MessageLookupByLibrary.simpleMessage("Video in lus afspelen uit"),
        "loopVideoOn":
            MessageLookupByLibrary.simpleMessage("Video in lus afspelen aan"),
        "lostDevice":
            MessageLookupByLibrary.simpleMessage("Apparaat verloren?"),
        "machineLearning":
            MessageLookupByLibrary.simpleMessage("Machine Learning"),
        "magicSearch":
            MessageLookupByLibrary.simpleMessage("Magische zoekfunctie"),
        "magicSearchHint": MessageLookupByLibrary.simpleMessage(
            "Magisch zoeken maakt het mogelijk om foto\'s op hun inhoud worden gezocht, bijvoorbeeld \"bloem\", \"rode auto\", \"identiteitsdocumenten\""),
        "manage": MessageLookupByLibrary.simpleMessage("Beheren"),
        "manageDeviceStorage":
            MessageLookupByLibrary.simpleMessage("Apparaatopslag beheren"),
        "manageFamily":
            MessageLookupByLibrary.simpleMessage("Familie abonnement beheren"),
        "manageLink": MessageLookupByLibrary.simpleMessage("Beheer link"),
        "manageParticipants": MessageLookupByLibrary.simpleMessage("Beheren"),
        "manageSubscription":
            MessageLookupByLibrary.simpleMessage("Abonnement beheren"),
        "manualPairDesc": MessageLookupByLibrary.simpleMessage(
            "Koppelen met de PIN werkt met elk scherm waarop je jouw album wilt zien."),
        "map": MessageLookupByLibrary.simpleMessage("Kaart"),
        "maps": MessageLookupByLibrary.simpleMessage("Kaarten"),
        "mastodon": MessageLookupByLibrary.simpleMessage("Mastodon"),
        "matrix": MessageLookupByLibrary.simpleMessage("Matrix"),
        "memoryCount": m3,
        "merchandise": MessageLookupByLibrary.simpleMessage("Merchandise"),
        "mergeWithExisting":
            MessageLookupByLibrary.simpleMessage("Samenvoegen met bestaand"),
        "mergedPhotos":
            MessageLookupByLibrary.simpleMessage("Samengevoegde foto\'s"),
        "mlConsent":
            MessageLookupByLibrary.simpleMessage("Schakel machine learning in"),
        "mlConsentConfirmation": MessageLookupByLibrary.simpleMessage(
            "Ik begrijp het, en wil machine learning inschakelen"),
        "mlConsentDescription": MessageLookupByLibrary.simpleMessage(
            "Als u machine learning inschakelt, zal Ente informatie zoals gezichtsgeometrie uit bestanden extraheren, inclusief degenen die met u gedeeld worden.\n\nDit gebeurt op uw apparaat, en alle gegenereerde biometrische informatie zal end-to-end versleuteld worden."),
        "mlConsentPrivacy": MessageLookupByLibrary.simpleMessage(
            "Klik hier voor meer details over deze functie in ons privacybeleid."),
        "mlConsentTitle": MessageLookupByLibrary.simpleMessage(
            "Machine learning inschakelen?"),
        "mlIndexingDescription": MessageLookupByLibrary.simpleMessage(
            "Houd er rekening mee dat machine learning zal leiden tot hoger bandbreedte- en batterijgebruik totdat alle items geïndexeerd zijn. Overweeg het gebruik van de desktop app voor snellere indexering. Alle resultaten worden automatisch gesynchroniseerd."),
        "mobileWebDesktop":
            MessageLookupByLibrary.simpleMessage("Mobiel, Web, Desktop"),
        "moderateStrength": MessageLookupByLibrary.simpleMessage("Matig"),
        "modifyYourQueryOrTrySearchingFor":
            MessageLookupByLibrary.simpleMessage(
                "Pas je zoekopdracht aan of zoek naar"),
        "moments": MessageLookupByLibrary.simpleMessage("Momenten"),
        "month": MessageLookupByLibrary.simpleMessage("maand"),
        "monthly": MessageLookupByLibrary.simpleMessage("Maandelijks"),
        "moreDetails": MessageLookupByLibrary.simpleMessage("Meer details"),
        "mostRecent": MessageLookupByLibrary.simpleMessage("Meest recent"),
        "mostRelevant": MessageLookupByLibrary.simpleMessage("Meest relevant"),
<<<<<<< HEAD
        "moveItem": m42,
=======
        "moveItem": m41,
>>>>>>> afad2c78
        "moveToAlbum":
            MessageLookupByLibrary.simpleMessage("Verplaats naar album"),
        "moveToHiddenAlbum": MessageLookupByLibrary.simpleMessage(
            "Verplaatsen naar verborgen album"),
<<<<<<< HEAD
        "movedSuccessfullyTo": m43,
=======
        "movedSuccessfullyTo": m42,
>>>>>>> afad2c78
        "movedToTrash":
            MessageLookupByLibrary.simpleMessage("Naar prullenbak verplaatst"),
        "movingFilesToAlbum": MessageLookupByLibrary.simpleMessage(
            "Bestanden verplaatsen naar album..."),
        "name": MessageLookupByLibrary.simpleMessage("Naam"),
        "nameTheAlbum": MessageLookupByLibrary.simpleMessage("Album benoemen"),
        "networkConnectionRefusedErr": MessageLookupByLibrary.simpleMessage(
            "Kan geen verbinding maken met Ente, probeer het later opnieuw. Als de fout zich blijft voordoen, neem dan contact op met support."),
        "networkHostLookUpErr": MessageLookupByLibrary.simpleMessage(
            "Kan geen verbinding maken met Ente, controleer uw netwerkinstellingen en neem contact op met ondersteuning als de fout zich blijft voordoen."),
        "never": MessageLookupByLibrary.simpleMessage("Nooit"),
        "newAlbum": MessageLookupByLibrary.simpleMessage("Nieuw album"),
        "newLocation": MessageLookupByLibrary.simpleMessage("Nieuwe locatie"),
        "newPerson": MessageLookupByLibrary.simpleMessage("Nieuw persoon"),
        "newToEnte": MessageLookupByLibrary.simpleMessage("Nieuw bij Ente"),
        "newest": MessageLookupByLibrary.simpleMessage("Nieuwste"),
        "next": MessageLookupByLibrary.simpleMessage("Volgende"),
        "no": MessageLookupByLibrary.simpleMessage("Nee"),
        "noAlbumsSharedByYouYet": MessageLookupByLibrary.simpleMessage(
            "Nog geen albums gedeeld door jou"),
        "noDeviceFound":
            MessageLookupByLibrary.simpleMessage("Geen apparaat gevonden"),
        "noDeviceLimit": MessageLookupByLibrary.simpleMessage("Geen"),
        "noDeviceThatCanBeDeleted": MessageLookupByLibrary.simpleMessage(
            "Je hebt geen bestanden op dit apparaat die verwijderd kunnen worden"),
        "noDuplicates":
            MessageLookupByLibrary.simpleMessage("✨ Geen duplicaten"),
        "noExifData":
            MessageLookupByLibrary.simpleMessage("Geen EXIF gegevens"),
        "noFacesFound":
            MessageLookupByLibrary.simpleMessage("Geen gezichten gevonden"),
        "noHiddenPhotosOrVideos": MessageLookupByLibrary.simpleMessage(
            "Geen verborgen foto\'s of video\'s"),
        "noImagesWithLocation": MessageLookupByLibrary.simpleMessage(
            "Geen afbeeldingen met locatie"),
        "noInternetConnection":
            MessageLookupByLibrary.simpleMessage("Geen internetverbinding"),
        "noPhotosAreBeingBackedUpRightNow":
            MessageLookupByLibrary.simpleMessage(
                "Er worden momenteel geen foto\'s geback-upt"),
        "noPhotosFoundHere":
            MessageLookupByLibrary.simpleMessage("Geen foto\'s gevonden hier"),
        "noQuickLinksSelected": MessageLookupByLibrary.simpleMessage(
            "Geen snelle links geselecteerd"),
        "noRecoveryKey":
            MessageLookupByLibrary.simpleMessage("Geen herstelcode?"),
        "noRecoveryKeyNoDecryption": MessageLookupByLibrary.simpleMessage(
            "Door de aard van ons end-to-end encryptieprotocol kunnen je gegevens niet worden ontsleuteld zonder je wachtwoord of herstelsleutel"),
        "noResults": MessageLookupByLibrary.simpleMessage("Geen resultaten"),
        "noResultsFound":
            MessageLookupByLibrary.simpleMessage("Geen resultaten gevonden"),
<<<<<<< HEAD
        "noSuggestionsForPerson": m44,
        "noSystemLockFound": MessageLookupByLibrary.simpleMessage(
            "Geen systeemvergrendeling gevonden"),
        "notPersonLabel": m45,
=======
        "noSuggestionsForPerson": m43,
        "noSystemLockFound": MessageLookupByLibrary.simpleMessage(
            "Geen systeemvergrendeling gevonden"),
        "notPersonLabel": m44,
>>>>>>> afad2c78
        "nothingSharedWithYouYet":
            MessageLookupByLibrary.simpleMessage("Nog niets met je gedeeld"),
        "nothingToSeeHere":
            MessageLookupByLibrary.simpleMessage("Nog niets te zien hier! 👀"),
        "notifications": MessageLookupByLibrary.simpleMessage("Meldingen"),
        "ok": MessageLookupByLibrary.simpleMessage("Oké"),
        "onDevice": MessageLookupByLibrary.simpleMessage("Op het apparaat"),
        "onEnte": MessageLookupByLibrary.simpleMessage(
            "Op <branding>ente</branding>"),
<<<<<<< HEAD
        "onlyFamilyAdminCanChangeCode": m46,
=======
        "onlyFamilyAdminCanChangeCode": m45,
>>>>>>> afad2c78
        "onlyThem": MessageLookupByLibrary.simpleMessage("Alleen hen"),
        "oops": MessageLookupByLibrary.simpleMessage("Oeps"),
        "oopsCouldNotSaveEdits": MessageLookupByLibrary.simpleMessage(
            "Oeps, kon bewerkingen niet opslaan"),
        "oopsSomethingWentWrong":
            MessageLookupByLibrary.simpleMessage("Oeps, er is iets misgegaan"),
        "openSettings":
            MessageLookupByLibrary.simpleMessage("Instellingen openen"),
        "openTheItem": MessageLookupByLibrary.simpleMessage("• Open het item"),
        "openstreetmapContributors":
            MessageLookupByLibrary.simpleMessage("OpenStreetMap bijdragers"),
        "optionalAsShortAsYouLike": MessageLookupByLibrary.simpleMessage(
            "Optioneel, zo kort als je wilt..."),
        "orMergeWithExistingPerson": MessageLookupByLibrary.simpleMessage(
            "Of samenvoegen met bestaande"),
        "orPickAnExistingOne":
            MessageLookupByLibrary.simpleMessage("Of kies een bestaande"),
        "pair": MessageLookupByLibrary.simpleMessage("Koppelen"),
        "pairWithPin": MessageLookupByLibrary.simpleMessage("Koppelen met PIN"),
        "pairingComplete":
            MessageLookupByLibrary.simpleMessage("Koppeling voltooid"),
        "panorama": MessageLookupByLibrary.simpleMessage("Panorama"),
        "passKeyPendingVerification": MessageLookupByLibrary.simpleMessage(
            "Verificatie is nog in behandeling"),
        "passkey": MessageLookupByLibrary.simpleMessage("Passkey"),
        "passkeyAuthTitle":
            MessageLookupByLibrary.simpleMessage("Passkey verificatie"),
        "password": MessageLookupByLibrary.simpleMessage("Wachtwoord"),
        "passwordChangedSuccessfully": MessageLookupByLibrary.simpleMessage(
            "Wachtwoord succesvol aangepast"),
        "passwordLock": MessageLookupByLibrary.simpleMessage("Wachtwoord slot"),
        "passwordStrength": m0,
        "passwordStrengthInfo": MessageLookupByLibrary.simpleMessage(
            "De wachtwoordsterkte wordt berekend aan de hand van de lengte van het wachtwoord, de gebruikte tekens en of het wachtwoord al dan niet in de top 10.000 van meest gebruikte wachtwoorden staat"),
        "passwordWarning": MessageLookupByLibrary.simpleMessage(
            "Wij slaan dit wachtwoord niet op, dus als je het vergeet, kunnen <underline>we je gegevens niet ontsleutelen</underline>"),
        "paymentDetails":
            MessageLookupByLibrary.simpleMessage("Betaalgegevens"),
        "paymentFailed":
            MessageLookupByLibrary.simpleMessage("Betaling mislukt"),
        "paymentFailedMessage": MessageLookupByLibrary.simpleMessage(
            "Helaas is je betaling mislukt. Neem contact op met support zodat we je kunnen helpen!"),
<<<<<<< HEAD
        "paymentFailedTalkToProvider": m47,
=======
        "paymentFailedTalkToProvider": m46,
>>>>>>> afad2c78
        "pendingItems":
            MessageLookupByLibrary.simpleMessage("Bestanden in behandeling"),
        "pendingSync": MessageLookupByLibrary.simpleMessage(
            "Synchronisatie in behandeling"),
        "people": MessageLookupByLibrary.simpleMessage("Personen"),
        "peopleUsingYourCode": MessageLookupByLibrary.simpleMessage(
            "Mensen die jouw code gebruiken"),
        "permDeleteWarning": MessageLookupByLibrary.simpleMessage(
            "Alle bestanden in de prullenbak zullen permanent worden verwijderd\n\nDeze actie kan niet ongedaan worden gemaakt"),
        "permanentlyDelete":
            MessageLookupByLibrary.simpleMessage("Permanent verwijderen"),
        "permanentlyDeleteFromDevice": MessageLookupByLibrary.simpleMessage(
            "Permanent verwijderen van apparaat?"),
        "personName": MessageLookupByLibrary.simpleMessage("Naam van persoon"),
        "photoDescriptions":
            MessageLookupByLibrary.simpleMessage("Foto beschrijvingen"),
        "photoGridSize":
            MessageLookupByLibrary.simpleMessage("Foto raster grootte"),
        "photoSmallCase": MessageLookupByLibrary.simpleMessage("foto"),
        "photos": MessageLookupByLibrary.simpleMessage("Foto\'s"),
        "photosAddedByYouWillBeRemovedFromTheAlbum":
            MessageLookupByLibrary.simpleMessage(
                "Foto\'s toegevoegd door u zullen worden verwijderd uit het album"),
<<<<<<< HEAD
        "photosCount": m48,
=======
        "photosCount": m82,
>>>>>>> afad2c78
        "pickCenterPoint":
            MessageLookupByLibrary.simpleMessage("Kies middelpunt"),
        "pinAlbum":
            MessageLookupByLibrary.simpleMessage("Album bovenaan vastzetten"),
        "pinLock": MessageLookupByLibrary.simpleMessage("PIN vergrendeling"),
        "playOnTv":
            MessageLookupByLibrary.simpleMessage("Album afspelen op TV"),
<<<<<<< HEAD
        "playStoreFreeTrialValidTill": m49,
=======
        "playStoreFreeTrialValidTill": m47,
>>>>>>> afad2c78
        "playstoreSubscription":
            MessageLookupByLibrary.simpleMessage("PlayStore abonnement"),
        "pleaseCheckYourInternetConnectionAndTryAgain":
            MessageLookupByLibrary.simpleMessage(
                "Controleer je internetverbinding en probeer het opnieuw."),
        "pleaseContactSupportAndWeWillBeHappyToHelp":
            MessageLookupByLibrary.simpleMessage(
                "Neem alstublieft contact op met support@ente.io en we helpen u graag!"),
        "pleaseContactSupportIfTheProblemPersists":
            MessageLookupByLibrary.simpleMessage(
                "Neem contact op met klantenservice als het probleem aanhoudt"),
<<<<<<< HEAD
        "pleaseEmailUsAt": m50,
=======
        "pleaseEmailUsAt": m48,
>>>>>>> afad2c78
        "pleaseGrantPermissions": MessageLookupByLibrary.simpleMessage(
            "Geef alstublieft toestemming"),
        "pleaseLoginAgain":
            MessageLookupByLibrary.simpleMessage("Log opnieuw in"),
        "pleaseSelectQuickLinksToRemove": MessageLookupByLibrary.simpleMessage(
            "Selecteer snelle links om te verwijderen"),
<<<<<<< HEAD
        "pleaseSendTheLogsTo": m51,
=======
        "pleaseSendTheLogsTo": m49,
>>>>>>> afad2c78
        "pleaseTryAgain":
            MessageLookupByLibrary.simpleMessage("Probeer het nog eens"),
        "pleaseVerifyTheCodeYouHaveEntered":
            MessageLookupByLibrary.simpleMessage(
                "Controleer de code die u hebt ingevoerd"),
        "pleaseWait":
            MessageLookupByLibrary.simpleMessage("Een ogenblik geduld..."),
        "pleaseWaitDeletingAlbum": MessageLookupByLibrary.simpleMessage(
            "Een ogenblik geduld, album wordt verwijderd"),
        "pleaseWaitForSometimeBeforeRetrying":
            MessageLookupByLibrary.simpleMessage(
                "Gelieve even te wachten voordat u opnieuw probeert"),
        "preparingLogs":
            MessageLookupByLibrary.simpleMessage("Logboeken voorbereiden..."),
        "preserveMore": MessageLookupByLibrary.simpleMessage("Meer bewaren"),
        "pressAndHoldToPlayVideo": MessageLookupByLibrary.simpleMessage(
            "Ingedrukt houden om video af te spelen"),
        "pressAndHoldToPlayVideoDetailed": MessageLookupByLibrary.simpleMessage(
            "Houd de afbeelding ingedrukt om video af te spelen"),
        "privacy": MessageLookupByLibrary.simpleMessage("Privacy"),
        "privacyPolicyTitle":
            MessageLookupByLibrary.simpleMessage("Privacybeleid"),
        "privateBackups":
            MessageLookupByLibrary.simpleMessage("Privé back-ups"),
        "privateSharing": MessageLookupByLibrary.simpleMessage("Privé delen"),
<<<<<<< HEAD
        "processingImport": m52,
=======
        "processingImport": m50,
>>>>>>> afad2c78
        "publicLinkCreated":
            MessageLookupByLibrary.simpleMessage("Publieke link aangemaakt"),
        "publicLinkEnabled":
            MessageLookupByLibrary.simpleMessage("Publieke link ingeschakeld"),
        "quickLinks": MessageLookupByLibrary.simpleMessage("Snelle links"),
        "radius": MessageLookupByLibrary.simpleMessage("Straal"),
        "raiseTicket": MessageLookupByLibrary.simpleMessage("Meld probleem"),
        "rateTheApp": MessageLookupByLibrary.simpleMessage("Beoordeel de app"),
        "rateUs": MessageLookupByLibrary.simpleMessage("Beoordeel ons"),
<<<<<<< HEAD
        "rateUsOnStore": m53,
=======
        "rateUsOnStore": m51,
>>>>>>> afad2c78
        "recover": MessageLookupByLibrary.simpleMessage("Herstellen"),
        "recoverAccount":
            MessageLookupByLibrary.simpleMessage("Account herstellen"),
        "recoverButton": MessageLookupByLibrary.simpleMessage("Herstellen"),
        "recoveryKey": MessageLookupByLibrary.simpleMessage("Herstelsleutel"),
        "recoveryKeyCopiedToClipboard": MessageLookupByLibrary.simpleMessage(
            "Herstelsleutel gekopieerd naar klembord"),
        "recoveryKeyOnForgotPassword": MessageLookupByLibrary.simpleMessage(
            "Als je je wachtwoord vergeet, kun je alleen met deze sleutel je gegevens herstellen."),
        "recoveryKeySaveDescription": MessageLookupByLibrary.simpleMessage(
            "We slaan deze sleutel niet op, bewaar deze 24 woorden sleutel op een veilige plaats."),
        "recoveryKeySuccessBody": MessageLookupByLibrary.simpleMessage(
            "Super! Je herstelsleutel is geldig. Bedankt voor het verifiëren.\n\nVergeet niet om je herstelsleutel veilig te bewaren."),
        "recoveryKeyVerified": MessageLookupByLibrary.simpleMessage(
            "Herstel sleutel geverifieerd"),
        "recoveryKeyVerifyReason": MessageLookupByLibrary.simpleMessage(
            "Je herstelsleutel is de enige manier om je foto\'s te herstellen als je je wachtwoord bent vergeten. Je vindt je herstelsleutel in Instellingen > Account.\n\nVoer hier je herstelsleutel in om te controleren of je hem correct hebt opgeslagen."),
        "recoverySuccessful":
            MessageLookupByLibrary.simpleMessage("Herstel succesvol!"),
        "recreatePasswordBody": MessageLookupByLibrary.simpleMessage(
            "Het huidige apparaat is niet krachtig genoeg om je wachtwoord te verifiëren, dus moeten we de code een keer opnieuw genereren op een manier die met alle apparaten werkt.\n\nLog in met behulp van uw herstelcode en genereer opnieuw uw wachtwoord (je kunt dezelfde indien gewenst opnieuw gebruiken)."),
        "recreatePasswordTitle": MessageLookupByLibrary.simpleMessage(
            "Wachtwoord opnieuw instellen"),
        "reddit": MessageLookupByLibrary.simpleMessage("Reddit"),
        "reenterPassword":
            MessageLookupByLibrary.simpleMessage("Wachtwoord opnieuw invoeren"),
        "reenterPin":
            MessageLookupByLibrary.simpleMessage("PIN opnieuw invoeren"),
        "referFriendsAnd2xYourPlan": MessageLookupByLibrary.simpleMessage(
            "Verwijs vrienden en 2x uw abonnement"),
        "referralStep1": MessageLookupByLibrary.simpleMessage(
            "1. Geef deze code aan je vrienden"),
        "referralStep2": MessageLookupByLibrary.simpleMessage(
            "2. Ze registreren voor een betaald plan"),
<<<<<<< HEAD
        "referralStep3": m54,
=======
        "referralStep3": m52,
>>>>>>> afad2c78
        "referrals": MessageLookupByLibrary.simpleMessage("Referenties"),
        "referralsAreCurrentlyPaused": MessageLookupByLibrary.simpleMessage(
            "Verwijzingen zijn momenteel gepauzeerd"),
        "remindToEmptyDeviceTrash": MessageLookupByLibrary.simpleMessage(
            "Leeg ook \"Onlangs verwijderd\" uit \"Instellingen\" -> \"Opslag\" om de vrij gekomen ruimte te benutten"),
        "remindToEmptyEnteTrash": MessageLookupByLibrary.simpleMessage(
            "Leeg ook uw \"Prullenbak\" om de vrij gekomen ruimte te benutten"),
        "remoteImages":
            MessageLookupByLibrary.simpleMessage("Externe afbeeldingen"),
        "remoteThumbnails":
            MessageLookupByLibrary.simpleMessage("Externe thumbnails"),
        "remoteVideos":
            MessageLookupByLibrary.simpleMessage("Externe video\'s"),
        "remove": MessageLookupByLibrary.simpleMessage("Verwijder"),
        "removeDuplicates":
            MessageLookupByLibrary.simpleMessage("Duplicaten verwijderen"),
        "removeDuplicatesDesc": MessageLookupByLibrary.simpleMessage(
            "Controleer en verwijder bestanden die exacte kopieën zijn."),
        "removeFromAlbum":
            MessageLookupByLibrary.simpleMessage("Verwijder uit album"),
        "removeFromAlbumTitle":
            MessageLookupByLibrary.simpleMessage("Uit album verwijderen?"),
        "removeFromFavorite":
            MessageLookupByLibrary.simpleMessage("Verwijder van favorieten"),
        "removeLink": MessageLookupByLibrary.simpleMessage("Verwijder link"),
        "removeParticipant":
            MessageLookupByLibrary.simpleMessage("Deelnemer verwijderen"),
<<<<<<< HEAD
        "removeParticipantBody": m55,
=======
        "removeParticipantBody": m53,
>>>>>>> afad2c78
        "removePersonLabel":
            MessageLookupByLibrary.simpleMessage("Verwijder persoonslabel"),
        "removePublicLink":
            MessageLookupByLibrary.simpleMessage("Verwijder publieke link"),
        "removePublicLinks":
            MessageLookupByLibrary.simpleMessage("Verwijder publieke link"),
        "removeShareItemsWarning": MessageLookupByLibrary.simpleMessage(
            "Sommige van de items die je verwijdert zijn door andere mensen toegevoegd, en je verliest de toegang daartoe"),
        "removeWithQuestionMark":
            MessageLookupByLibrary.simpleMessage("Verwijder?"),
        "removingFromFavorites": MessageLookupByLibrary.simpleMessage(
            "Verwijderen uit favorieten..."),
        "rename": MessageLookupByLibrary.simpleMessage("Naam wijzigen"),
        "renameAlbum":
            MessageLookupByLibrary.simpleMessage("Albumnaam wijzigen"),
        "renameFile":
            MessageLookupByLibrary.simpleMessage("Bestandsnaam wijzigen"),
        "renewSubscription":
            MessageLookupByLibrary.simpleMessage("Abonnement verlengen"),
<<<<<<< HEAD
        "renewsOn": m56,
=======
        "renewsOn": m54,
>>>>>>> afad2c78
        "reportABug": MessageLookupByLibrary.simpleMessage("Een fout melden"),
        "reportBug": MessageLookupByLibrary.simpleMessage("Fout melden"),
        "resendEmail":
            MessageLookupByLibrary.simpleMessage("E-mail opnieuw versturen"),
        "resetIgnoredFiles":
            MessageLookupByLibrary.simpleMessage("Reset genegeerde bestanden"),
        "resetPasswordTitle":
            MessageLookupByLibrary.simpleMessage("Wachtwoord resetten"),
        "resetPerson": MessageLookupByLibrary.simpleMessage("Verwijderen"),
        "resetToDefault": MessageLookupByLibrary.simpleMessage(
            "Standaardinstellingen herstellen"),
        "restore": MessageLookupByLibrary.simpleMessage("Herstellen"),
        "restoreToAlbum":
            MessageLookupByLibrary.simpleMessage("Terugzetten naar album"),
        "restoringFiles":
            MessageLookupByLibrary.simpleMessage("Bestanden herstellen..."),
        "resumableUploads":
            MessageLookupByLibrary.simpleMessage("Hervatbare uploads"),
        "retry": MessageLookupByLibrary.simpleMessage("Opnieuw"),
        "review": MessageLookupByLibrary.simpleMessage("Beoordelen"),
        "reviewDeduplicateItems": MessageLookupByLibrary.simpleMessage(
            "Controleer en verwijder de bestanden die u denkt dat dubbel zijn."),
        "reviewSuggestions":
            MessageLookupByLibrary.simpleMessage("Suggesties beoordelen"),
        "right": MessageLookupByLibrary.simpleMessage("Rechts"),
        "rotate": MessageLookupByLibrary.simpleMessage("Roteren"),
        "rotateLeft": MessageLookupByLibrary.simpleMessage("Roteer links"),
        "rotateRight": MessageLookupByLibrary.simpleMessage("Rechtsom draaien"),
        "safelyStored":
            MessageLookupByLibrary.simpleMessage("Veilig opgeslagen"),
        "save": MessageLookupByLibrary.simpleMessage("Opslaan"),
        "saveCollage": MessageLookupByLibrary.simpleMessage("Sla collage op"),
        "saveCopy": MessageLookupByLibrary.simpleMessage("Kopie opslaan"),
        "saveKey": MessageLookupByLibrary.simpleMessage("Bewaar sleutel"),
        "savePerson": MessageLookupByLibrary.simpleMessage("Persoon opslaan"),
        "saveYourRecoveryKeyIfYouHaventAlready":
            MessageLookupByLibrary.simpleMessage(
                "Sla je herstelsleutel op als je dat nog niet gedaan hebt"),
        "saving": MessageLookupByLibrary.simpleMessage("Opslaan..."),
        "savingEdits":
            MessageLookupByLibrary.simpleMessage("Bewerken opslaan..."),
        "scanCode": MessageLookupByLibrary.simpleMessage("Scan code"),
        "scanThisBarcodeWithnyourAuthenticatorApp":
            MessageLookupByLibrary.simpleMessage(
                "Scan deze barcode met\nje authenticator app"),
        "search": MessageLookupByLibrary.simpleMessage("Zoeken"),
        "searchAlbumsEmptySection":
            MessageLookupByLibrary.simpleMessage("Albums"),
        "searchByAlbumNameHint":
            MessageLookupByLibrary.simpleMessage("Albumnaam"),
        "searchByExamples": MessageLookupByLibrary.simpleMessage(
            "• Albumnamen (bijv. \"Camera\")\n• Types van bestanden (bijv. \"Video\'s\", \".gif\")\n• Jaren en maanden (bijv. \"2022\", \"januari\")\n• Feestdagen (bijv. \"Kerstmis\")\n• Fotobeschrijvingen (bijv. \"#fun\")"),
        "searchCaptionEmptySection": MessageLookupByLibrary.simpleMessage(
            "Voeg beschrijvingen zoals \"#weekendje weg\" toe in foto-info om ze snel hier te vinden"),
        "searchDatesEmptySection": MessageLookupByLibrary.simpleMessage(
            "Zoeken op een datum, maand of jaar"),
        "searchDiscoverEmptySection": MessageLookupByLibrary.simpleMessage(
            "Afbeeldingen worden hier getoond zodra de verwerking voltooid is"),
        "searchFaceEmptySection": MessageLookupByLibrary.simpleMessage(
            "Mensen worden hier getoond als het indexeren klaar is"),
        "searchFileTypesAndNamesEmptySection":
            MessageLookupByLibrary.simpleMessage("Bestandstypen en namen"),
        "searchHint1":
            MessageLookupByLibrary.simpleMessage("Snelle, lokale zoekfunctie"),
        "searchHint2":
            MessageLookupByLibrary.simpleMessage("Foto datums, beschrijvingen"),
        "searchHint3": MessageLookupByLibrary.simpleMessage(
            "Albums, bestandsnamen en typen"),
        "searchHint4": MessageLookupByLibrary.simpleMessage("Locatie"),
        "searchHint5": MessageLookupByLibrary.simpleMessage(
            "Binnenkort beschikbaar: Gezichten & magische zoekopdrachten ✨"),
        "searchLocationEmptySection": MessageLookupByLibrary.simpleMessage(
            "Foto\'s groeperen die in een bepaalde straal van een foto worden genomen"),
        "searchPeopleEmptySection": MessageLookupByLibrary.simpleMessage(
            "Nodig mensen uit, en je ziet alle foto\'s die door hen worden gedeeld hier"),
        "searchPersonsEmptySection": MessageLookupByLibrary.simpleMessage(
            "Mensen worden hier getoond zodra de verwerking voltooid is"),
<<<<<<< HEAD
        "searchResultCount": m57,
        "searchSectionsLengthMismatch": m58,
=======
        "searchResultCount": m55,
        "searchSectionsLengthMismatch": m56,
>>>>>>> afad2c78
        "security": MessageLookupByLibrary.simpleMessage("Beveiliging"),
        "selectALocation":
            MessageLookupByLibrary.simpleMessage("Selecteer een locatie"),
        "selectALocationFirst":
            MessageLookupByLibrary.simpleMessage("Selecteer eerst een locatie"),
        "selectAlbum": MessageLookupByLibrary.simpleMessage("Album selecteren"),
        "selectAll": MessageLookupByLibrary.simpleMessage("Selecteer alles"),
        "selectAllShort": MessageLookupByLibrary.simpleMessage("Alle"),
        "selectCoverPhoto":
            MessageLookupByLibrary.simpleMessage("Selecteer omslagfoto"),
        "selectFoldersForBackup": MessageLookupByLibrary.simpleMessage(
            "Selecteer mappen voor back-up"),
        "selectItemsToAdd": MessageLookupByLibrary.simpleMessage(
            "Selecteer items om toe te voegen"),
        "selectLanguage":
            MessageLookupByLibrary.simpleMessage("Taal selecteren"),
        "selectMailApp":
            MessageLookupByLibrary.simpleMessage("Selecteer mail app"),
        "selectMorePhotos":
            MessageLookupByLibrary.simpleMessage("Selecteer meer foto\'s"),
        "selectReason": MessageLookupByLibrary.simpleMessage("Selecteer reden"),
        "selectYourPlan":
            MessageLookupByLibrary.simpleMessage("Kies uw abonnement"),
        "selectedFilesAreNotOnEnte": MessageLookupByLibrary.simpleMessage(
            "Geselecteerde bestanden staan niet op Ente"),
        "selectedFoldersWillBeEncryptedAndBackedUp":
            MessageLookupByLibrary.simpleMessage(
                "Geselecteerde mappen worden versleuteld en geback-upt"),
        "selectedItemsWillBeDeletedFromAllAlbumsAndMoved":
            MessageLookupByLibrary.simpleMessage(
                "Geselecteerde bestanden worden verwijderd uit alle albums en verplaatst naar de prullenbak."),
        "selectedPhotos": m4,
<<<<<<< HEAD
        "selectedPhotosWithYours": m59,
=======
        "selectedPhotosWithYours": m57,
>>>>>>> afad2c78
        "send": MessageLookupByLibrary.simpleMessage("Verzenden"),
        "sendEmail": MessageLookupByLibrary.simpleMessage("E-mail versturen"),
        "sendInvite":
            MessageLookupByLibrary.simpleMessage("Stuur een uitnodiging"),
        "sendLink": MessageLookupByLibrary.simpleMessage("Stuur link"),
        "serverEndpoint":
            MessageLookupByLibrary.simpleMessage("Server eindpunt"),
        "sessionExpired":
            MessageLookupByLibrary.simpleMessage("Sessie verlopen"),
        "sessionIdMismatch":
            MessageLookupByLibrary.simpleMessage("Sessie ID komt niet overeen"),
        "setAPassword":
            MessageLookupByLibrary.simpleMessage("Stel een wachtwoord in"),
        "setAs": MessageLookupByLibrary.simpleMessage("Instellen als"),
        "setCover": MessageLookupByLibrary.simpleMessage("Omslag instellen"),
        "setLabel": MessageLookupByLibrary.simpleMessage("Instellen"),
        "setNewPassword":
            MessageLookupByLibrary.simpleMessage("Nieuw wachtwoord instellen"),
        "setNewPin":
            MessageLookupByLibrary.simpleMessage("Nieuwe PIN instellen"),
        "setPasswordTitle":
            MessageLookupByLibrary.simpleMessage("Wachtwoord instellen"),
        "setRadius": MessageLookupByLibrary.simpleMessage("Radius instellen"),
        "setupComplete": MessageLookupByLibrary.simpleMessage("Setup voltooid"),
        "share": MessageLookupByLibrary.simpleMessage("Delen"),
        "shareALink": MessageLookupByLibrary.simpleMessage("Deel een link"),
        "shareAlbumHint": MessageLookupByLibrary.simpleMessage(
            "Open een album en tik op de deelknop rechts bovenaan om te delen."),
        "shareAnAlbumNow":
            MessageLookupByLibrary.simpleMessage("Deel nu een album"),
        "shareLink": MessageLookupByLibrary.simpleMessage("Link delen"),
<<<<<<< HEAD
        "shareMyVerificationID": m60,
=======
        "shareMyVerificationID": m58,
>>>>>>> afad2c78
        "shareOnlyWithThePeopleYouWant": MessageLookupByLibrary.simpleMessage(
            "Deel alleen met de mensen die u wilt"),
        "shareTextConfirmOthersVerificationID": m5,
        "shareTextRecommendUsingEnte": MessageLookupByLibrary.simpleMessage(
            "Download Ente zodat we gemakkelijk foto\'s en video\'s in originele kwaliteit kunnen delen\n\nhttps://ente.io"),
<<<<<<< HEAD
        "shareTextReferralCode": m61,
        "shareWithNonenteUsers": MessageLookupByLibrary.simpleMessage(
            "Delen met niet-Ente gebruikers"),
        "shareWithPeopleSectionTitle": m62,
=======
        "shareTextReferralCode": m59,
        "shareWithNonenteUsers": MessageLookupByLibrary.simpleMessage(
            "Delen met niet-Ente gebruikers"),
        "shareWithPeopleSectionTitle": m60,
>>>>>>> afad2c78
        "shareYourFirstAlbum":
            MessageLookupByLibrary.simpleMessage("Deel jouw eerste album"),
        "sharedAlbumSectionDescription": MessageLookupByLibrary.simpleMessage(
            "Maak gedeelde en collaboratieve albums met andere Ente gebruikers, inclusief gebruikers met gratis abonnementen."),
        "sharedByMe": MessageLookupByLibrary.simpleMessage("Gedeeld door mij"),
        "sharedByYou": MessageLookupByLibrary.simpleMessage("Gedeeld door jou"),
        "sharedPhotoNotifications":
            MessageLookupByLibrary.simpleMessage("Nieuwe gedeelde foto\'s"),
        "sharedPhotoNotificationsExplanation": MessageLookupByLibrary.simpleMessage(
            "Ontvang meldingen wanneer iemand een foto toevoegt aan een gedeeld album waar je deel van uitmaakt"),
<<<<<<< HEAD
        "sharedWith": m63,
=======
        "sharedWith": m61,
>>>>>>> afad2c78
        "sharedWithMe": MessageLookupByLibrary.simpleMessage("Gedeeld met mij"),
        "sharedWithYou":
            MessageLookupByLibrary.simpleMessage("Gedeeld met jou"),
        "sharing": MessageLookupByLibrary.simpleMessage("Delen..."),
        "showMemories":
            MessageLookupByLibrary.simpleMessage("Toon herinneringen"),
        "showPerson": MessageLookupByLibrary.simpleMessage("Toon persoon"),
        "signOutFromOtherDevices":
            MessageLookupByLibrary.simpleMessage("Log uit op andere apparaten"),
        "signOutOtherBody": MessageLookupByLibrary.simpleMessage(
            "Als je denkt dat iemand je wachtwoord zou kunnen kennen, kun je alle andere apparaten die je account gebruiken dwingen om uit te loggen."),
        "signOutOtherDevices":
            MessageLookupByLibrary.simpleMessage("Log uit op andere apparaten"),
        "signUpTerms": MessageLookupByLibrary.simpleMessage(
            "Ik ga akkoord met de <u-terms>gebruiksvoorwaarden</u-terms> en <u-policy>privacybeleid</u-policy>"),
<<<<<<< HEAD
        "singleFileDeleteFromDevice": m64,
        "singleFileDeleteHighlight": MessageLookupByLibrary.simpleMessage(
            "Het wordt uit alle albums verwijderd."),
        "singleFileInBothLocalAndRemote": m65,
        "singleFileInRemoteOnly": m66,
=======
        "singleFileDeleteFromDevice": m62,
        "singleFileDeleteHighlight": MessageLookupByLibrary.simpleMessage(
            "Het wordt uit alle albums verwijderd."),
        "singleFileInBothLocalAndRemote": m63,
        "singleFileInRemoteOnly": m64,
>>>>>>> afad2c78
        "skip": MessageLookupByLibrary.simpleMessage("Overslaan"),
        "social": MessageLookupByLibrary.simpleMessage("Sociale media"),
        "someItemsAreInBothEnteAndYourDevice": MessageLookupByLibrary.simpleMessage(
            "Sommige bestanden bevinden zich zowel in Ente als op jouw apparaat."),
        "someOfTheFilesYouAreTryingToDeleteAre":
            MessageLookupByLibrary.simpleMessage(
                "Sommige bestanden die u probeert te verwijderen zijn alleen beschikbaar op uw apparaat en kunnen niet hersteld worden als deze verwijderd worden"),
        "someoneSharingAlbumsWithYouShouldSeeTheSameId":
            MessageLookupByLibrary.simpleMessage(
                "Iemand die albums met je deelt zou hetzelfde ID op hun apparaat moeten zien."),
        "somethingWentWrong":
            MessageLookupByLibrary.simpleMessage("Er ging iets mis"),
        "somethingWentWrongPleaseTryAgain":
            MessageLookupByLibrary.simpleMessage(
                "Er is iets fout gegaan, probeer het opnieuw"),
        "sorry": MessageLookupByLibrary.simpleMessage("Sorry"),
        "sorryCouldNotAddToFavorites": MessageLookupByLibrary.simpleMessage(
            "Sorry, kon niet aan favorieten worden toegevoegd!"),
        "sorryCouldNotRemoveFromFavorites":
            MessageLookupByLibrary.simpleMessage(
                "Sorry, kon niet uit favorieten worden verwijderd!"),
        "sorryTheCodeYouveEnteredIsIncorrect":
            MessageLookupByLibrary.simpleMessage(
                "Sorry, de ingevoerde code is onjuist"),
        "sorryWeCouldNotGenerateSecureKeysOnThisDevicennplease":
            MessageLookupByLibrary.simpleMessage(
                "Sorry, we konden geen beveiligde sleutels genereren op dit apparaat.\n\nGelieve je aan te melden vanaf een ander apparaat."),
        "sort": MessageLookupByLibrary.simpleMessage("Sorteren"),
        "sortAlbumsBy": MessageLookupByLibrary.simpleMessage("Sorteren op"),
        "sortNewestFirst":
            MessageLookupByLibrary.simpleMessage("Nieuwste eerst"),
        "sortOldestFirst": MessageLookupByLibrary.simpleMessage("Oudste eerst"),
        "sparkleSuccess": MessageLookupByLibrary.simpleMessage("✨ Succes"),
        "startBackup": MessageLookupByLibrary.simpleMessage("Back-up starten"),
        "status": MessageLookupByLibrary.simpleMessage("Status"),
        "stopCastingBody":
            MessageLookupByLibrary.simpleMessage("Wil je stoppen met casten?"),
        "stopCastingTitle":
            MessageLookupByLibrary.simpleMessage("Casten stoppen"),
        "storage": MessageLookupByLibrary.simpleMessage("Opslagruimte"),
        "storageBreakupFamily": MessageLookupByLibrary.simpleMessage("Familie"),
        "storageBreakupYou": MessageLookupByLibrary.simpleMessage("Jij"),
        "storageInGB": m1,
        "storageLimitExceeded":
            MessageLookupByLibrary.simpleMessage("Opslaglimiet overschreden"),
<<<<<<< HEAD
        "storageUsageInfo": m67,
        "strongStrength": MessageLookupByLibrary.simpleMessage("Sterk"),
        "subAlreadyLinkedErrMessage": m68,
        "subWillBeCancelledOn": m69,
=======
        "storageUsageInfo": m65,
        "strongStrength": MessageLookupByLibrary.simpleMessage("Sterk"),
        "subAlreadyLinkedErrMessage": m66,
        "subWillBeCancelledOn": m67,
>>>>>>> afad2c78
        "subscribe": MessageLookupByLibrary.simpleMessage("Abonneer"),
        "subscribeToEnableSharing": MessageLookupByLibrary.simpleMessage(
            "Je hebt een actief betaald abonnement nodig om delen mogelijk te maken."),
        "subscription": MessageLookupByLibrary.simpleMessage("Abonnement"),
        "success": MessageLookupByLibrary.simpleMessage("Succes"),
        "successfullyArchived":
            MessageLookupByLibrary.simpleMessage("Succesvol gearchiveerd"),
        "successfullyHid":
            MessageLookupByLibrary.simpleMessage("Succesvol verborgen"),
        "successfullyUnarchived": MessageLookupByLibrary.simpleMessage(
            "Succesvol uit archief gehaald"),
        "successfullyUnhid": MessageLookupByLibrary.simpleMessage(
            "Met succes zichtbaar gemaakt"),
        "suggestFeatures":
            MessageLookupByLibrary.simpleMessage("Features voorstellen"),
        "support": MessageLookupByLibrary.simpleMessage("Ondersteuning"),
<<<<<<< HEAD
        "syncProgress": m70,
=======
        "syncProgress": m68,
>>>>>>> afad2c78
        "syncStopped":
            MessageLookupByLibrary.simpleMessage("Synchronisatie gestopt"),
        "syncing": MessageLookupByLibrary.simpleMessage("Synchroniseren..."),
        "systemTheme": MessageLookupByLibrary.simpleMessage("Systeem"),
        "tapToCopy": MessageLookupByLibrary.simpleMessage("tik om te kopiëren"),
        "tapToEnterCode":
            MessageLookupByLibrary.simpleMessage("Tik om code in te voeren"),
        "tapToUnlock":
            MessageLookupByLibrary.simpleMessage("Tik om te ontgrendelen"),
        "tapToUpload":
            MessageLookupByLibrary.simpleMessage("Tik om te uploaden"),
<<<<<<< HEAD
        "tapToUploadIsIgnoredDue": m71,
=======
        "tapToUploadIsIgnoredDue": m69,
>>>>>>> afad2c78
        "tempErrorContactSupportIfPersists": MessageLookupByLibrary.simpleMessage(
            "Het lijkt erop dat er iets fout is gegaan. Probeer het later opnieuw. Als de fout zich blijft voordoen, neem dan contact op met ons supportteam."),
        "terminate": MessageLookupByLibrary.simpleMessage("Beëindigen"),
        "terminateSession":
            MessageLookupByLibrary.simpleMessage("Sessie beëindigen?"),
        "terms": MessageLookupByLibrary.simpleMessage("Voorwaarden"),
        "termsOfServicesTitle":
            MessageLookupByLibrary.simpleMessage("Voorwaarden"),
        "thankYou": MessageLookupByLibrary.simpleMessage("Bedankt"),
        "thankYouForSubscribing": MessageLookupByLibrary.simpleMessage(
            "Dank je wel voor het abonneren!"),
        "theDownloadCouldNotBeCompleted": MessageLookupByLibrary.simpleMessage(
            "De download kon niet worden voltooid"),
        "theRecoveryKeyYouEnteredIsIncorrect":
            MessageLookupByLibrary.simpleMessage(
                "De ingevoerde herstelsleutel is onjuist"),
        "theme": MessageLookupByLibrary.simpleMessage("Thema"),
        "theseItemsWillBeDeletedFromYourDevice":
            MessageLookupByLibrary.simpleMessage(
                "Deze bestanden zullen worden verwijderd van uw apparaat."),
<<<<<<< HEAD
        "theyAlsoGetXGb": m72,
=======
        "theyAlsoGetXGb": m70,
>>>>>>> afad2c78
        "theyWillBeDeletedFromAllAlbums": MessageLookupByLibrary.simpleMessage(
            "Ze zullen uit alle albums worden verwijderd."),
        "thisActionCannotBeUndone": MessageLookupByLibrary.simpleMessage(
            "Deze actie kan niet ongedaan gemaakt worden"),
        "thisAlbumAlreadyHDACollaborativeLink":
            MessageLookupByLibrary.simpleMessage(
                "Dit album heeft al een gezamenlijke link"),
        "thisCanBeUsedToRecoverYourAccountIfYou":
            MessageLookupByLibrary.simpleMessage(
                "Dit kan worden gebruikt om je account te herstellen als je je tweede factor verliest"),
        "thisDevice": MessageLookupByLibrary.simpleMessage("Dit apparaat"),
        "thisEmailIsAlreadyInUse": MessageLookupByLibrary.simpleMessage(
            "Dit e-mailadres is al in gebruik"),
        "thisImageHasNoExifData": MessageLookupByLibrary.simpleMessage(
            "Deze foto heeft geen exif gegevens"),
<<<<<<< HEAD
        "thisIsPersonVerificationId": m73,
=======
        "thisIsPersonVerificationId": m71,
>>>>>>> afad2c78
        "thisIsYourVerificationId":
            MessageLookupByLibrary.simpleMessage("Dit is uw verificatie-ID"),
        "thisWillLogYouOutOfTheFollowingDevice":
            MessageLookupByLibrary.simpleMessage(
                "Dit zal je uitloggen van het volgende apparaat:"),
        "thisWillLogYouOutOfThisDevice": MessageLookupByLibrary.simpleMessage(
            "Dit zal je uitloggen van dit apparaat!"),
        "thisWillRemovePublicLinksOfAllSelectedQuickLinks":
            MessageLookupByLibrary.simpleMessage(
                "Hiermee worden openbare links van alle geselecteerde snelle links verwijderd."),
        "toEnableAppLockPleaseSetupDevicePasscodeOrScreen":
            MessageLookupByLibrary.simpleMessage(
                "Om appvergrendeling in te schakelen, moet u een toegangscode of schermvergrendeling instellen in uw systeeminstellingen."),
        "toHideAPhotoOrVideo": MessageLookupByLibrary.simpleMessage(
            "Om een foto of video te verbergen"),
        "toResetVerifyEmail": MessageLookupByLibrary.simpleMessage(
            "Verifieer eerst je e-mailadres om je wachtwoord opnieuw in te stellen."),
        "todaysLogs":
            MessageLookupByLibrary.simpleMessage("Logboeken van vandaag"),
        "tooManyIncorrectAttempts":
            MessageLookupByLibrary.simpleMessage("Te veel onjuiste pogingen"),
        "total": MessageLookupByLibrary.simpleMessage("totaal"),
        "totalSize": MessageLookupByLibrary.simpleMessage("Totale grootte"),
        "trash": MessageLookupByLibrary.simpleMessage("Prullenbak"),
<<<<<<< HEAD
        "trashDaysLeft": m74,
=======
        "trashDaysLeft": m72,
>>>>>>> afad2c78
        "trim": MessageLookupByLibrary.simpleMessage("Knippen"),
        "tryAgain": MessageLookupByLibrary.simpleMessage("Probeer opnieuw"),
        "turnOnBackupForAutoUpload": MessageLookupByLibrary.simpleMessage(
            "Schakel back-up in om bestanden die toegevoegd zijn aan deze map op dit apparaat automatisch te uploaden."),
        "twitter": MessageLookupByLibrary.simpleMessage("Twitter"),
        "twoMonthsFreeOnYearlyPlans": MessageLookupByLibrary.simpleMessage(
            "Krijg 2 maanden gratis op jaarlijkse abonnementen"),
        "twofactor":
            MessageLookupByLibrary.simpleMessage("Tweestapsverificatie"),
        "twofactorAuthenticationHasBeenDisabled":
            MessageLookupByLibrary.simpleMessage(
                "Tweestapsverificatie is uitgeschakeld"),
        "twofactorAuthenticationPageTitle":
            MessageLookupByLibrary.simpleMessage("Tweestapsverificatie"),
        "twofactorAuthenticationSuccessfullyReset":
            MessageLookupByLibrary.simpleMessage(
                "Tweestapsverificatie succesvol gereset"),
        "twofactorSetup":
            MessageLookupByLibrary.simpleMessage("Tweestapsverificatie"),
<<<<<<< HEAD
        "typeOfGallerGallerytypeIsNotSupportedForRename": m75,
=======
        "typeOfGallerGallerytypeIsNotSupportedForRename": m73,
>>>>>>> afad2c78
        "unarchive": MessageLookupByLibrary.simpleMessage("Uit archief halen"),
        "unarchiveAlbum":
            MessageLookupByLibrary.simpleMessage("Album uit archief halen"),
        "unarchiving":
            MessageLookupByLibrary.simpleMessage("Uit het archief halen..."),
        "unavailableReferralCode": MessageLookupByLibrary.simpleMessage(
            "Deze code is helaas niet beschikbaar."),
        "uncategorized":
            MessageLookupByLibrary.simpleMessage("Ongecategoriseerd"),
        "unhide": MessageLookupByLibrary.simpleMessage("Zichtbaar maken"),
        "unhideToAlbum":
            MessageLookupByLibrary.simpleMessage("Zichtbaar maken in album"),
        "unhiding": MessageLookupByLibrary.simpleMessage("Zichtbaar maken..."),
        "unhidingFilesToAlbum": MessageLookupByLibrary.simpleMessage(
            "Bestanden zichtbaar maken in album"),
        "unlock": MessageLookupByLibrary.simpleMessage("Ontgrendelen"),
        "unpinAlbum": MessageLookupByLibrary.simpleMessage("Album losmaken"),
        "unselectAll":
            MessageLookupByLibrary.simpleMessage("Deselecteer alles"),
        "update": MessageLookupByLibrary.simpleMessage("Update"),
        "updateAvailable":
            MessageLookupByLibrary.simpleMessage("Update beschikbaar"),
        "updatingFolderSelection":
            MessageLookupByLibrary.simpleMessage("Map selectie bijwerken..."),
        "upgrade": MessageLookupByLibrary.simpleMessage("Upgraden"),
<<<<<<< HEAD
        "uploadIsIgnoredDueToIgnorereason": m76,
        "uploadingFilesToAlbum": MessageLookupByLibrary.simpleMessage(
            "Bestanden worden geüpload naar album..."),
        "uploadingMultipleMemories": m77,
=======
        "uploadIsIgnoredDueToIgnorereason": m74,
        "uploadingFilesToAlbum": MessageLookupByLibrary.simpleMessage(
            "Bestanden worden geüpload naar album..."),
        "uploadingMultipleMemories": m75,
>>>>>>> afad2c78
        "uploadingSingleMemory": MessageLookupByLibrary.simpleMessage(
            "1 herinnering veiligstellen..."),
        "upto50OffUntil4thDec": MessageLookupByLibrary.simpleMessage(
            "Tot 50% korting, tot 4 december."),
        "usableReferralStorageInfo": MessageLookupByLibrary.simpleMessage(
            "Bruikbare opslag is beperkt door je huidige abonnement. Buitensporige geclaimde opslag zal automatisch bruikbaar worden wanneer je je abonnement upgrade."),
        "useAsCover":
            MessageLookupByLibrary.simpleMessage("Als cover gebruiken"),
        "usePublicLinksForPeopleNotOnEnte": MessageLookupByLibrary.simpleMessage(
            "Gebruik publieke links voor mensen die geen Ente account hebben"),
        "useRecoveryKey":
            MessageLookupByLibrary.simpleMessage("Herstelcode gebruiken"),
        "useSelectedPhoto":
            MessageLookupByLibrary.simpleMessage("Gebruik geselecteerde foto"),
        "usedSpace": MessageLookupByLibrary.simpleMessage("Gebruikte ruimte"),
<<<<<<< HEAD
        "validTill": m78,
=======
        "validTill": m76,
>>>>>>> afad2c78
        "verificationFailedPleaseTryAgain":
            MessageLookupByLibrary.simpleMessage(
                "Verificatie mislukt, probeer het opnieuw"),
        "verificationId":
            MessageLookupByLibrary.simpleMessage("Verificatie ID"),
        "verify": MessageLookupByLibrary.simpleMessage("Verifiëren"),
        "verifyEmail": MessageLookupByLibrary.simpleMessage("Bevestig e-mail"),
<<<<<<< HEAD
        "verifyEmailID": m79,
=======
        "verifyEmailID": m77,
>>>>>>> afad2c78
        "verifyIDLabel": MessageLookupByLibrary.simpleMessage("Verifiëren"),
        "verifyPasskey":
            MessageLookupByLibrary.simpleMessage("Bevestig passkey"),
        "verifyPassword":
            MessageLookupByLibrary.simpleMessage("Bevestig wachtwoord"),
        "verifying": MessageLookupByLibrary.simpleMessage("Verifiëren..."),
        "verifyingRecoveryKey": MessageLookupByLibrary.simpleMessage(
            "Herstelsleutel verifiëren..."),
        "videoInfo": MessageLookupByLibrary.simpleMessage("Video-info"),
        "videoSmallCase": MessageLookupByLibrary.simpleMessage("video"),
        "videos": MessageLookupByLibrary.simpleMessage("Video\'s"),
        "viewActiveSessions":
            MessageLookupByLibrary.simpleMessage("Actieve sessies bekijken"),
        "viewAddOnButton":
            MessageLookupByLibrary.simpleMessage("Add-ons bekijken"),
        "viewAll": MessageLookupByLibrary.simpleMessage("Alles weergeven"),
        "viewAllExifData":
            MessageLookupByLibrary.simpleMessage("Bekijk alle EXIF gegevens"),
        "viewLargeFiles":
            MessageLookupByLibrary.simpleMessage("Grote bestanden"),
        "viewLargeFilesDesc": MessageLookupByLibrary.simpleMessage(
            "Bekijk bestanden die de meeste opslagruimte verbruiken."),
        "viewLogs": MessageLookupByLibrary.simpleMessage("Logboeken bekijken"),
        "viewRecoveryKey":
            MessageLookupByLibrary.simpleMessage("Toon herstelsleutel"),
        "viewer": MessageLookupByLibrary.simpleMessage("Kijker"),
<<<<<<< HEAD
        "viewersSuccessfullyAdded": m80,
=======
        "viewersSuccessfullyAdded": m78,
>>>>>>> afad2c78
        "visitWebToManage": MessageLookupByLibrary.simpleMessage(
            "Bezoek alstublieft web.ente.io om uw abonnement te beheren"),
        "waitingForVerification":
            MessageLookupByLibrary.simpleMessage("Wachten op verificatie..."),
        "waitingForWifi":
            MessageLookupByLibrary.simpleMessage("Wachten op WiFi..."),
        "weAreOpenSource":
            MessageLookupByLibrary.simpleMessage("We zijn open source!"),
        "weDontSupportEditingPhotosAndAlbumsThatYouDont":
            MessageLookupByLibrary.simpleMessage(
                "We ondersteunen het bewerken van foto\'s en albums waar je niet de eigenaar van bent nog niet"),
        "weHaveSendEmailTo": m2,
        "weakStrength": MessageLookupByLibrary.simpleMessage("Zwak"),
        "welcomeBack": MessageLookupByLibrary.simpleMessage("Welkom terug!"),
        "whatsNew": MessageLookupByLibrary.simpleMessage("Nieuw"),
        "yearShort": MessageLookupByLibrary.simpleMessage("jr"),
        "yearly": MessageLookupByLibrary.simpleMessage("Jaarlijks"),
        "yearsAgo": m81,
        "yes": MessageLookupByLibrary.simpleMessage("Ja"),
        "yesCancel": MessageLookupByLibrary.simpleMessage("Ja, opzeggen"),
        "yesConvertToViewer":
            MessageLookupByLibrary.simpleMessage("Ja, converteren naar viewer"),
        "yesDelete": MessageLookupByLibrary.simpleMessage("Ja, verwijderen"),
        "yesDiscardChanges":
            MessageLookupByLibrary.simpleMessage("Ja, wijzigingen negeren"),
        "yesLogout": MessageLookupByLibrary.simpleMessage("Ja, log uit"),
        "yesRemove": MessageLookupByLibrary.simpleMessage("Ja, verwijderen"),
        "yesRenew": MessageLookupByLibrary.simpleMessage("Ja, verlengen"),
        "yesResetPerson":
            MessageLookupByLibrary.simpleMessage("Ja, reset persoon"),
        "you": MessageLookupByLibrary.simpleMessage("Jij"),
        "youAreOnAFamilyPlan": MessageLookupByLibrary.simpleMessage(
            "U bent onderdeel van een familie abonnement!"),
        "youAreOnTheLatestVersion":
            MessageLookupByLibrary.simpleMessage("Je hebt de laatste versie"),
        "youCanAtMaxDoubleYourStorage": MessageLookupByLibrary.simpleMessage(
            "* Je kunt maximaal je opslag verdubbelen"),
        "youCanManageYourLinksInTheShareTab":
            MessageLookupByLibrary.simpleMessage(
                "U kunt uw links beheren in het tabblad \'Delen\'."),
        "youCanTrySearchingForADifferentQuery":
            MessageLookupByLibrary.simpleMessage(
                "U kunt proberen een andere zoekopdracht te vinden."),
        "youCannotDowngradeToThisPlan": MessageLookupByLibrary.simpleMessage(
            "U kunt niet downgraden naar dit abonnement"),
        "youCannotShareWithYourself": MessageLookupByLibrary.simpleMessage(
            "Je kunt niet met jezelf delen"),
        "youDontHaveAnyArchivedItems": MessageLookupByLibrary.simpleMessage(
            "U heeft geen gearchiveerde bestanden."),
        "youHaveSuccessfullyFreedUp": m82,
        "yourAccountHasBeenDeleted":
            MessageLookupByLibrary.simpleMessage("Je account is verwijderd"),
        "yourMap": MessageLookupByLibrary.simpleMessage("Jouw kaart"),
        "yourPlanWasSuccessfullyDowngraded":
            MessageLookupByLibrary.simpleMessage(
                "Uw abonnement is succesvol gedegradeerd"),
        "yourPlanWasSuccessfullyUpgraded": MessageLookupByLibrary.simpleMessage(
            "Uw abonnement is succesvol opgewaardeerd"),
        "yourPurchaseWasSuccessful":
            MessageLookupByLibrary.simpleMessage("Uw betaling is geslaagd"),
        "yourStorageDetailsCouldNotBeFetched":
            MessageLookupByLibrary.simpleMessage(
                "Uw opslaggegevens konden niet worden opgehaald"),
        "yourSubscriptionHasExpired":
            MessageLookupByLibrary.simpleMessage("Uw abonnement is verlopen"),
        "yourSubscriptionWasUpdatedSuccessfully":
            MessageLookupByLibrary.simpleMessage(
                "Uw abonnement is succesvol bijgewerkt"),
        "yourVerificationCodeHasExpired": MessageLookupByLibrary.simpleMessage(
            "Uw verificatiecode is verlopen"),
        "youveNoDuplicateFilesThatCanBeCleared":
            MessageLookupByLibrary.simpleMessage(
                "Je hebt geen dubbele bestanden die kunnen worden gewist"),
        "youveNoFilesInThisAlbumThatCanBeDeleted":
            MessageLookupByLibrary.simpleMessage(
                "Je hebt geen bestanden in dit album die verwijderd kunnen worden"),
        "zoomOutToSeePhotos":
            MessageLookupByLibrary.simpleMessage("Zoom uit om foto\'s te zien")
      };
}<|MERGE_RESOLUTION|>--- conflicted
+++ resolved
@@ -61,70 +61,6 @@
   static String m18(albumName) =>
       "Gezamenlijke link aangemaakt voor ${albumName}";
 
-<<<<<<< HEAD
-  static String m19(count) =>
-      "${Intl.plural(count, zero: '0 samenwerkers toegevoegd', one: '1 samenwerker toegevoegd', other: '${count} samenwerkers toegevoegd')}";
-
-  static String m20(familyAdminEmail) =>
-      "Neem contact op met <green>${familyAdminEmail}</green> om uw abonnement te beheren";
-
-  static String m21(provider) =>
-      "Neem contact met ons op via support@ente.io om uw ${provider} abonnement te beheren.";
-
-  static String m22(endpoint) => "Verbonden met ${endpoint}";
-
-  static String m23(count) =>
-      "${Intl.plural(count, one: 'Verwijder ${count} bestand', other: 'Verwijder ${count} bestanden')}";
-
-  static String m24(currentlyDeleting, totalCount) =>
-      "Verwijderen van ${currentlyDeleting} / ${totalCount}";
-
-  static String m25(albumName) =>
-      "Dit verwijdert de openbare link voor toegang tot \"${albumName}\".";
-
-  static String m26(supportEmail) =>
-      "Stuur een e-mail naar ${supportEmail} vanaf het door jou geregistreerde e-mailadres";
-
-  static String m27(count, storageSaved) =>
-      "Je hebt ${Intl.plural(count, one: '${count} dubbel bestand', other: '${count} dubbele bestanden')} opgeruimd, totaal (${storageSaved}!)";
-
-  static String m28(count, formattedSize) =>
-      "${count} bestanden, elk ${formattedSize}";
-
-  static String m29(newEmail) => "E-mailadres gewijzigd naar ${newEmail}";
-
-  static String m30(email) =>
-      "${email} heeft geen Ente account.\n\nStuur ze een uitnodiging om foto\'s te delen.";
-
-  static String m31(text) => "Extra foto\'s gevonden voor ${text}";
-
-  static String m32(count, formattedNumber) =>
-      "${Intl.plural(count, one: '1 bestand', other: '${formattedNumber} bestanden')} in dit album zijn veilig geback-upt";
-
-  static String m33(count, formattedNumber) =>
-      "${Intl.plural(count, one: '1 bestand', other: '${formattedNumber} bestanden')} in dit album is veilig geback-upt";
-
-  static String m34(storageAmountInGB) =>
-      "${storageAmountInGB} GB telkens als iemand zich aanmeldt voor een betaald abonnement en je code toepast";
-
-  static String m35(endDate) => "Gratis proefversie geldig tot ${endDate}";
-
-  static String m36(count) =>
-      "Je hebt nog steeds toegang tot ${Intl.plural(count, one: 'het', other: 'ze')} op Ente zolang je een actief abonnement hebt";
-
-  static String m37(sizeInMBorGB) => "Maak ${sizeInMBorGB} vrij";
-
-  static String m38(count, formattedSize) =>
-      "${Intl.plural(count, one: 'Het kan verwijderd worden van het apparaat om ${formattedSize} vrij te maken', other: 'Ze kunnen verwijderd worden van het apparaat om ${formattedSize} vrij te maken')}";
-
-  static String m39(currentlyProcessing, totalCount) =>
-      "Verwerken van ${currentlyProcessing} / ${totalCount}";
-
-  static String m40(count) =>
-      "${Intl.plural(count, one: '${count} item', other: '${count} items')}";
-
-  static String m41(expiryTime) => "Link vervalt op ${expiryTime}";
-=======
   static String m81(count) =>
       "${Intl.plural(count, zero: '0 samenwerkers toegevoegd', one: '1 samenwerker toegevoegd', other: '${count} samenwerkers toegevoegd')}";
 
@@ -187,23 +123,10 @@
       "${Intl.plural(count, one: '${count} item', other: '${count} items')}";
 
   static String m40(expiryTime) => "Link vervalt op ${expiryTime}";
->>>>>>> afad2c78
 
   static String m3(count, formattedCount) =>
       "${Intl.plural(count, zero: 'geen herinneringen', one: '${formattedCount} herinnering', other: '${formattedCount} herinneringen')}";
 
-<<<<<<< HEAD
-  static String m42(count) =>
-      "${Intl.plural(count, one: 'Bestand verplaatsen', other: 'Bestanden verplaatsen')}";
-
-  static String m43(albumName) => "Succesvol verplaatst naar ${albumName}";
-
-  static String m44(personName) => "Geen suggesties voor ${personName}";
-
-  static String m45(name) => "Niet ${name}?";
-
-  static String m46(familyAdminEmail) =>
-=======
   static String m41(count) =>
       "${Intl.plural(count, one: 'Bestand verplaatsen', other: 'Bestanden verplaatsen')}";
 
@@ -214,44 +137,11 @@
   static String m44(name) => "Niet ${name}?";
 
   static String m45(familyAdminEmail) =>
->>>>>>> afad2c78
       "Neem contact op met ${familyAdminEmail} om uw code te wijzigen.";
 
   static String m0(passwordStrengthValue) =>
       "Wachtwoord sterkte: ${passwordStrengthValue}";
 
-<<<<<<< HEAD
-  static String m47(providerName) =>
-      "Praat met ${providerName} klantenservice als u in rekening bent gebracht";
-
-  static String m48(count) =>
-      "${Intl.plural(count, zero: '0 foto\'s', one: '1 foto', other: '${count} foto\'s')}";
-
-  static String m49(endDate) =>
-      "Gratis proefperiode geldig tot ${endDate}.\nU kunt naderhand een betaald abonnement kiezen.";
-
-  static String m50(toEmail) => "Stuur ons een e-mail op ${toEmail}";
-
-  static String m51(toEmail) =>
-      "Verstuur de logboeken alstublieft naar ${toEmail}";
-
-  static String m52(folderName) => "Verwerken van ${folderName}...";
-
-  static String m53(storeName) => "Beoordeel ons op ${storeName}";
-
-  static String m54(storageInGB) =>
-      "Jullie krijgen allebei ${storageInGB} GB* gratis";
-
-  static String m55(userEmail) =>
-      "${userEmail} zal worden verwijderd uit dit gedeelde album\n\nAlle door hen toegevoegde foto\'s worden ook uit het album verwijderd";
-
-  static String m56(endDate) => "Wordt verlengd op ${endDate}";
-
-  static String m57(count) =>
-      "${Intl.plural(count, one: '${count} resultaat gevonden', other: '${count} resultaten gevonden')}";
-
-  static String m58(snapshotLenght, searchLenght) =>
-=======
   static String m46(providerName) =>
       "Praat met ${providerName} klantenservice als u in rekening bent gebracht";
 
@@ -282,44 +172,19 @@
       "${Intl.plural(count, one: '${count} resultaat gevonden', other: '${count} resultaten gevonden')}";
 
   static String m56(snapshotLenght, searchLenght) =>
->>>>>>> afad2c78
       "Lengte van secties komt niet overeen: ${snapshotLenght} != ${searchLenght}";
 
   static String m4(count) => "${count} geselecteerd";
 
-<<<<<<< HEAD
-  static String m59(count, yourCount) =>
-      "${count} geselecteerd (${yourCount} van jou)";
-
-  static String m60(verificationID) =>
-=======
   static String m57(count, yourCount) =>
       "${count} geselecteerd (${yourCount} van jou)";
 
   static String m58(verificationID) =>
->>>>>>> afad2c78
       "Hier is mijn verificatie-ID: ${verificationID} voor ente.io.";
 
   static String m5(verificationID) =>
       "Hey, kunt u bevestigen dat dit uw ente.io verificatie-ID is: ${verificationID}";
 
-<<<<<<< HEAD
-  static String m61(referralCode, referralStorageInGB) =>
-      "Ente verwijzingscode: ${referralCode} \n\nPas het toe bij Instellingen → Algemeen → Verwijzingen om ${referralStorageInGB} GB gratis te krijgen nadat je je hebt aangemeld voor een betaald abonnement\n\nhttps://ente.io";
-
-  static String m62(numberOfPeople) =>
-      "${Intl.plural(numberOfPeople, zero: 'Deel met specifieke mensen', one: 'Gedeeld met 1 persoon', other: 'Gedeeld met ${numberOfPeople} mensen')}";
-
-  static String m63(emailIDs) => "Gedeeld met ${emailIDs}";
-
-  static String m64(fileType) =>
-      "Deze ${fileType} zal worden verwijderd van jouw apparaat.";
-
-  static String m65(fileType) =>
-      "Deze ${fileType} staat zowel in Ente als op jouw apparaat.";
-
-  static String m66(fileType) =>
-=======
   static String m59(referralCode, referralStorageInGB) =>
       "Ente verwijzingscode: ${referralCode} \n\nPas het toe bij Instellingen → Algemeen → Verwijzingen om ${referralStorageInGB} GB gratis te krijgen nadat je je hebt aangemeld voor een betaald abonnement\n\nhttps://ente.io";
 
@@ -335,49 +200,10 @@
       "Deze ${fileType} staat zowel in Ente als op jouw apparaat.";
 
   static String m64(fileType) =>
->>>>>>> afad2c78
       "Deze ${fileType} zal worden verwijderd uit Ente.";
 
   static String m1(storageAmountInGB) => "${storageAmountInGB} GB";
 
-<<<<<<< HEAD
-  static String m67(
-          usedAmount, usedStorageUnit, totalAmount, totalStorageUnit) =>
-      "${usedAmount} ${usedStorageUnit} van ${totalAmount} ${totalStorageUnit} gebruikt";
-
-  static String m68(id) =>
-      "Jouw ${id} is al aan een ander Ente account gekoppeld.\nAls je jouw ${id} wilt gebruiken met dit account, neem dan contact op met onze klantenservice";
-
-  static String m69(endDate) => "Uw abonnement loopt af op ${endDate}";
-
-  static String m70(completed, total) =>
-      "${completed}/${total} herinneringen bewaard";
-
-  static String m71(ignoreReason) =>
-      "Tik om te uploaden, upload wordt momenteel genegeerd vanwege ${ignoreReason}";
-
-  static String m72(storageAmountInGB) =>
-      "Zij krijgen ook ${storageAmountInGB} GB";
-
-  static String m73(email) => "Dit is de verificatie-ID van ${email}";
-
-  static String m74(count) =>
-      "${Intl.plural(count, zero: '', one: '1 dag', other: '${count} dagen')}";
-
-  static String m75(galleryType) =>
-      "Galerijtype ${galleryType} wordt niet ondersteund voor hernoemen";
-
-  static String m76(ignoreReason) =>
-      "Upload wordt genegeerd omdat ${ignoreReason}";
-
-  static String m77(count) => "${count} herinneringen veiligstellen...";
-
-  static String m78(endDate) => "Geldig tot ${endDate}";
-
-  static String m79(email) => "Verifieer ${email}";
-
-  static String m80(count) =>
-=======
   static String m65(
           usedAmount, usedStorageUnit, totalAmount, totalStorageUnit) =>
       "${usedAmount} ${usedStorageUnit} van ${totalAmount} ${totalStorageUnit} gebruikt";
@@ -414,7 +240,6 @@
   static String m77(email) => "Verifieer ${email}";
 
   static String m78(count) =>
->>>>>>> afad2c78
       "${Intl.plural(count, zero: '0 kijkers toegevoegd', one: '1 kijker toegevoegd', other: '${count} kijkers toegevoegd')}";
 
   static String m2(email) =>
@@ -727,11 +552,7 @@
         "collaboratorsCanAddPhotosAndVideosToTheSharedAlbum":
             MessageLookupByLibrary.simpleMessage(
                 "Samenwerkers kunnen foto\'s en video\'s toevoegen aan het gedeelde album."),
-<<<<<<< HEAD
-        "collaboratorsSuccessfullyAdded": m19,
-=======
         "collaboratorsSuccessfullyAdded": m81,
->>>>>>> afad2c78
         "collageLayout": MessageLookupByLibrary.simpleMessage("Layout"),
         "collageSaved": MessageLookupByLibrary.simpleMessage(
             "Collage opgeslagen in gallerij"),
@@ -761,17 +582,10 @@
             MessageLookupByLibrary.simpleMessage("Bevestig herstelsleutel"),
         "connectToDevice": MessageLookupByLibrary.simpleMessage(
             "Verbinding maken met apparaat"),
-<<<<<<< HEAD
-        "contactFamilyAdmin": m20,
-        "contactSupport":
-            MessageLookupByLibrary.simpleMessage("Contacteer klantenservice"),
-        "contactToManageSubscription": m21,
-=======
         "contactFamilyAdmin": m19,
         "contactSupport":
             MessageLookupByLibrary.simpleMessage("Contacteer klantenservice"),
         "contactToManageSubscription": m20,
->>>>>>> afad2c78
         "contacts": MessageLookupByLibrary.simpleMessage("Contacten"),
         "contents": MessageLookupByLibrary.simpleMessage("Inhoud"),
         "continueLabel": MessageLookupByLibrary.simpleMessage("Doorgaan"),
@@ -818,11 +632,7 @@
         "currentlyRunning":
             MessageLookupByLibrary.simpleMessage("momenteel bezig"),
         "custom": MessageLookupByLibrary.simpleMessage("Aangepast"),
-<<<<<<< HEAD
-        "customEndpoint": m22,
-=======
         "customEndpoint": m21,
->>>>>>> afad2c78
         "darkTheme": MessageLookupByLibrary.simpleMessage("Donker"),
         "dayToday": MessageLookupByLibrary.simpleMessage("Vandaag"),
         "dayYesterday": MessageLookupByLibrary.simpleMessage("Gisteren"),
@@ -858,20 +668,12 @@
             MessageLookupByLibrary.simpleMessage("Verwijder van apparaat"),
         "deleteFromEnte":
             MessageLookupByLibrary.simpleMessage("Verwijder van Ente"),
-<<<<<<< HEAD
-        "deleteItemCount": m23,
-=======
         "deleteItemCount": m22,
->>>>>>> afad2c78
         "deleteLocation":
             MessageLookupByLibrary.simpleMessage("Verwijder locatie"),
         "deletePhotos":
             MessageLookupByLibrary.simpleMessage("Foto\'s verwijderen"),
-<<<<<<< HEAD
-        "deleteProgress": m24,
-=======
         "deleteProgress": m23,
->>>>>>> afad2c78
         "deleteReason1": MessageLookupByLibrary.simpleMessage(
             "Ik mis een belangrijke functie"),
         "deleteReason2": MessageLookupByLibrary.simpleMessage(
@@ -913,11 +715,7 @@
             "Kijkers kunnen nog steeds screenshots maken of een kopie van je foto\'s opslaan met behulp van externe tools"),
         "disableDownloadWarningTitle":
             MessageLookupByLibrary.simpleMessage("Let op"),
-<<<<<<< HEAD
-        "disableLinkMessage": m25,
-=======
         "disableLinkMessage": m24,
->>>>>>> afad2c78
         "disableTwofactor": MessageLookupByLibrary.simpleMessage(
             "Tweestapsverificatie uitschakelen"),
         "disablingTwofactorAuthentication":
@@ -959,15 +757,9 @@
         "downloadFailed":
             MessageLookupByLibrary.simpleMessage("Download mislukt"),
         "downloading": MessageLookupByLibrary.simpleMessage("Downloaden..."),
-<<<<<<< HEAD
-        "dropSupportEmail": m26,
-        "duplicateFileCountWithStorageSaved": m27,
-        "duplicateItemsGroup": m28,
-=======
         "dropSupportEmail": m25,
         "duplicateFileCountWithStorageSaved": m26,
         "duplicateItemsGroup": m27,
->>>>>>> afad2c78
         "edit": MessageLookupByLibrary.simpleMessage("Bewerken"),
         "editLocation":
             MessageLookupByLibrary.simpleMessage("Locatie bewerken"),
@@ -981,13 +773,8 @@
                 "Bewerkte locatie wordt alleen gezien binnen Ente"),
         "eligible": MessageLookupByLibrary.simpleMessage("gerechtigd"),
         "email": MessageLookupByLibrary.simpleMessage("E-mail"),
-<<<<<<< HEAD
-        "emailChangedTo": m29,
-        "emailNoEnteAccount": m30,
-=======
         "emailChangedTo": m28,
         "emailNoEnteAccount": m29,
->>>>>>> afad2c78
         "emailVerificationToggle":
             MessageLookupByLibrary.simpleMessage("E-mailverificatie"),
         "emailYourLogs":
@@ -1070,13 +857,7 @@
             MessageLookupByLibrary.simpleMessage("Exporteer je gegevens"),
         "extraPhotosFound":
             MessageLookupByLibrary.simpleMessage("Extra foto\'s gevonden"),
-<<<<<<< HEAD
-        "extraPhotosFoundFor": m31,
-        "faceNotClusteredYet": MessageLookupByLibrary.simpleMessage(
-            "Face not clustered yet, please come back later"),
-=======
         "extraPhotosFoundFor": m30,
->>>>>>> afad2c78
         "faceRecognition":
             MessageLookupByLibrary.simpleMessage("Gezichtsherkenning"),
         "faces": MessageLookupByLibrary.simpleMessage("Gezichten"),
@@ -1126,13 +907,8 @@
         "fileTypes": MessageLookupByLibrary.simpleMessage("Bestandstype"),
         "fileTypesAndNames":
             MessageLookupByLibrary.simpleMessage("Bestandstypen en namen"),
-<<<<<<< HEAD
-        "filesBackedUpFromDevice": m32,
-        "filesBackedUpInAlbum": m33,
-=======
         "filesBackedUpFromDevice": m31,
         "filesBackedUpInAlbum": m32,
->>>>>>> afad2c78
         "filesDeleted":
             MessageLookupByLibrary.simpleMessage("Bestanden verwijderd"),
         "filesSavedToGallery": MessageLookupByLibrary.simpleMessage(
@@ -1149,15 +925,6 @@
             MessageLookupByLibrary.simpleMessage("Gezichten gevonden"),
         "freeStorageClaimed":
             MessageLookupByLibrary.simpleMessage("Gratis opslag geclaimd"),
-<<<<<<< HEAD
-        "freeStorageOnReferralSuccess": m34,
-        "freeStorageUsable":
-            MessageLookupByLibrary.simpleMessage("Gratis opslag bruikbaar"),
-        "freeTrial": MessageLookupByLibrary.simpleMessage("Gratis proefversie"),
-        "freeTrialValidTill": m35,
-        "freeUpAccessPostDelete": m36,
-        "freeUpAmount": m37,
-=======
         "freeStorageOnReferralSuccess": m33,
         "freeStorageUsable":
             MessageLookupByLibrary.simpleMessage("Gratis opslag bruikbaar"),
@@ -1165,27 +932,18 @@
         "freeTrialValidTill": m34,
         "freeUpAccessPostDelete": m35,
         "freeUpAmount": m36,
->>>>>>> afad2c78
         "freeUpDeviceSpace":
             MessageLookupByLibrary.simpleMessage("Apparaatruimte vrijmaken"),
         "freeUpDeviceSpaceDesc": MessageLookupByLibrary.simpleMessage(
             "Bespaar ruimte op je apparaat door bestanden die al geback-upt zijn te wissen."),
         "freeUpSpace": MessageLookupByLibrary.simpleMessage("Ruimte vrijmaken"),
-<<<<<<< HEAD
-        "freeUpSpaceSaving": m38,
-=======
         "freeUpSpaceSaving": m37,
->>>>>>> afad2c78
         "galleryMemoryLimitInfo": MessageLookupByLibrary.simpleMessage(
             "Tot 1000 herinneringen getoond in de galerij"),
         "general": MessageLookupByLibrary.simpleMessage("Algemeen"),
         "generatingEncryptionKeys": MessageLookupByLibrary.simpleMessage(
             "Encryptiesleutels genereren..."),
-<<<<<<< HEAD
-        "genericProgress": m39,
-=======
         "genericProgress": m38,
->>>>>>> afad2c78
         "goToSettings":
             MessageLookupByLibrary.simpleMessage("Ga naar instellingen"),
         "googlePlayId": MessageLookupByLibrary.simpleMessage("Google Play ID"),
@@ -1266,11 +1024,7 @@
         "itLooksLikeSomethingWentWrongPleaseRetryAfterSome":
             MessageLookupByLibrary.simpleMessage(
                 "Het lijkt erop dat er iets fout is gegaan. Probeer het later opnieuw. Als de fout zich blijft voordoen, neem dan contact op met ons supportteam."),
-<<<<<<< HEAD
-        "itemCount": m40,
-=======
         "itemCount": m39,
->>>>>>> afad2c78
         "itemsShowTheNumberOfDaysRemainingBeforePermanentDeletion":
             MessageLookupByLibrary.simpleMessage(
                 "Bestanden tonen het aantal resterende dagen voordat ze permanent worden verwijderd"),
@@ -1298,11 +1052,7 @@
             MessageLookupByLibrary.simpleMessage("Apparaat limiet"),
         "linkEnabled": MessageLookupByLibrary.simpleMessage("Ingeschakeld"),
         "linkExpired": MessageLookupByLibrary.simpleMessage("Verlopen"),
-<<<<<<< HEAD
-        "linkExpiresOn": m41,
-=======
         "linkExpiresOn": m40,
->>>>>>> afad2c78
         "linkExpiry": MessageLookupByLibrary.simpleMessage("Vervaldatum"),
         "linkHasExpired":
             MessageLookupByLibrary.simpleMessage("Link is vervallen"),
@@ -1421,20 +1171,12 @@
         "moreDetails": MessageLookupByLibrary.simpleMessage("Meer details"),
         "mostRecent": MessageLookupByLibrary.simpleMessage("Meest recent"),
         "mostRelevant": MessageLookupByLibrary.simpleMessage("Meest relevant"),
-<<<<<<< HEAD
-        "moveItem": m42,
-=======
         "moveItem": m41,
->>>>>>> afad2c78
         "moveToAlbum":
             MessageLookupByLibrary.simpleMessage("Verplaats naar album"),
         "moveToHiddenAlbum": MessageLookupByLibrary.simpleMessage(
             "Verplaatsen naar verborgen album"),
-<<<<<<< HEAD
-        "movedSuccessfullyTo": m43,
-=======
         "movedSuccessfullyTo": m42,
->>>>>>> afad2c78
         "movedToTrash":
             MessageLookupByLibrary.simpleMessage("Naar prullenbak verplaatst"),
         "movingFilesToAlbum": MessageLookupByLibrary.simpleMessage(
@@ -1486,17 +1228,10 @@
         "noResults": MessageLookupByLibrary.simpleMessage("Geen resultaten"),
         "noResultsFound":
             MessageLookupByLibrary.simpleMessage("Geen resultaten gevonden"),
-<<<<<<< HEAD
-        "noSuggestionsForPerson": m44,
-        "noSystemLockFound": MessageLookupByLibrary.simpleMessage(
-            "Geen systeemvergrendeling gevonden"),
-        "notPersonLabel": m45,
-=======
         "noSuggestionsForPerson": m43,
         "noSystemLockFound": MessageLookupByLibrary.simpleMessage(
             "Geen systeemvergrendeling gevonden"),
         "notPersonLabel": m44,
->>>>>>> afad2c78
         "nothingSharedWithYouYet":
             MessageLookupByLibrary.simpleMessage("Nog niets met je gedeeld"),
         "nothingToSeeHere":
@@ -1506,11 +1241,7 @@
         "onDevice": MessageLookupByLibrary.simpleMessage("Op het apparaat"),
         "onEnte": MessageLookupByLibrary.simpleMessage(
             "Op <branding>ente</branding>"),
-<<<<<<< HEAD
-        "onlyFamilyAdminCanChangeCode": m46,
-=======
         "onlyFamilyAdminCanChangeCode": m45,
->>>>>>> afad2c78
         "onlyThem": MessageLookupByLibrary.simpleMessage("Alleen hen"),
         "oops": MessageLookupByLibrary.simpleMessage("Oeps"),
         "oopsCouldNotSaveEdits": MessageLookupByLibrary.simpleMessage(
@@ -1553,11 +1284,7 @@
             MessageLookupByLibrary.simpleMessage("Betaling mislukt"),
         "paymentFailedMessage": MessageLookupByLibrary.simpleMessage(
             "Helaas is je betaling mislukt. Neem contact op met support zodat we je kunnen helpen!"),
-<<<<<<< HEAD
-        "paymentFailedTalkToProvider": m47,
-=======
         "paymentFailedTalkToProvider": m46,
->>>>>>> afad2c78
         "pendingItems":
             MessageLookupByLibrary.simpleMessage("Bestanden in behandeling"),
         "pendingSync": MessageLookupByLibrary.simpleMessage(
@@ -1581,11 +1308,7 @@
         "photosAddedByYouWillBeRemovedFromTheAlbum":
             MessageLookupByLibrary.simpleMessage(
                 "Foto\'s toegevoegd door u zullen worden verwijderd uit het album"),
-<<<<<<< HEAD
-        "photosCount": m48,
-=======
         "photosCount": m82,
->>>>>>> afad2c78
         "pickCenterPoint":
             MessageLookupByLibrary.simpleMessage("Kies middelpunt"),
         "pinAlbum":
@@ -1593,11 +1316,7 @@
         "pinLock": MessageLookupByLibrary.simpleMessage("PIN vergrendeling"),
         "playOnTv":
             MessageLookupByLibrary.simpleMessage("Album afspelen op TV"),
-<<<<<<< HEAD
-        "playStoreFreeTrialValidTill": m49,
-=======
         "playStoreFreeTrialValidTill": m47,
->>>>>>> afad2c78
         "playstoreSubscription":
             MessageLookupByLibrary.simpleMessage("PlayStore abonnement"),
         "pleaseCheckYourInternetConnectionAndTryAgain":
@@ -1609,22 +1328,14 @@
         "pleaseContactSupportIfTheProblemPersists":
             MessageLookupByLibrary.simpleMessage(
                 "Neem contact op met klantenservice als het probleem aanhoudt"),
-<<<<<<< HEAD
-        "pleaseEmailUsAt": m50,
-=======
         "pleaseEmailUsAt": m48,
->>>>>>> afad2c78
         "pleaseGrantPermissions": MessageLookupByLibrary.simpleMessage(
             "Geef alstublieft toestemming"),
         "pleaseLoginAgain":
             MessageLookupByLibrary.simpleMessage("Log opnieuw in"),
         "pleaseSelectQuickLinksToRemove": MessageLookupByLibrary.simpleMessage(
             "Selecteer snelle links om te verwijderen"),
-<<<<<<< HEAD
-        "pleaseSendTheLogsTo": m51,
-=======
         "pleaseSendTheLogsTo": m49,
->>>>>>> afad2c78
         "pleaseTryAgain":
             MessageLookupByLibrary.simpleMessage("Probeer het nog eens"),
         "pleaseVerifyTheCodeYouHaveEntered":
@@ -1650,11 +1361,7 @@
         "privateBackups":
             MessageLookupByLibrary.simpleMessage("Privé back-ups"),
         "privateSharing": MessageLookupByLibrary.simpleMessage("Privé delen"),
-<<<<<<< HEAD
-        "processingImport": m52,
-=======
         "processingImport": m50,
->>>>>>> afad2c78
         "publicLinkCreated":
             MessageLookupByLibrary.simpleMessage("Publieke link aangemaakt"),
         "publicLinkEnabled":
@@ -1664,11 +1371,7 @@
         "raiseTicket": MessageLookupByLibrary.simpleMessage("Meld probleem"),
         "rateTheApp": MessageLookupByLibrary.simpleMessage("Beoordeel de app"),
         "rateUs": MessageLookupByLibrary.simpleMessage("Beoordeel ons"),
-<<<<<<< HEAD
-        "rateUsOnStore": m53,
-=======
         "rateUsOnStore": m51,
->>>>>>> afad2c78
         "recover": MessageLookupByLibrary.simpleMessage("Herstellen"),
         "recoverAccount":
             MessageLookupByLibrary.simpleMessage("Account herstellen"),
@@ -1703,11 +1406,7 @@
             "1. Geef deze code aan je vrienden"),
         "referralStep2": MessageLookupByLibrary.simpleMessage(
             "2. Ze registreren voor een betaald plan"),
-<<<<<<< HEAD
-        "referralStep3": m54,
-=======
         "referralStep3": m52,
->>>>>>> afad2c78
         "referrals": MessageLookupByLibrary.simpleMessage("Referenties"),
         "referralsAreCurrentlyPaused": MessageLookupByLibrary.simpleMessage(
             "Verwijzingen zijn momenteel gepauzeerd"),
@@ -1735,11 +1434,7 @@
         "removeLink": MessageLookupByLibrary.simpleMessage("Verwijder link"),
         "removeParticipant":
             MessageLookupByLibrary.simpleMessage("Deelnemer verwijderen"),
-<<<<<<< HEAD
-        "removeParticipantBody": m55,
-=======
         "removeParticipantBody": m53,
->>>>>>> afad2c78
         "removePersonLabel":
             MessageLookupByLibrary.simpleMessage("Verwijder persoonslabel"),
         "removePublicLink":
@@ -1759,11 +1454,7 @@
             MessageLookupByLibrary.simpleMessage("Bestandsnaam wijzigen"),
         "renewSubscription":
             MessageLookupByLibrary.simpleMessage("Abonnement verlengen"),
-<<<<<<< HEAD
-        "renewsOn": m56,
-=======
         "renewsOn": m54,
->>>>>>> afad2c78
         "reportABug": MessageLookupByLibrary.simpleMessage("Een fout melden"),
         "reportBug": MessageLookupByLibrary.simpleMessage("Fout melden"),
         "resendEmail":
@@ -1841,13 +1532,8 @@
             "Nodig mensen uit, en je ziet alle foto\'s die door hen worden gedeeld hier"),
         "searchPersonsEmptySection": MessageLookupByLibrary.simpleMessage(
             "Mensen worden hier getoond zodra de verwerking voltooid is"),
-<<<<<<< HEAD
-        "searchResultCount": m57,
-        "searchSectionsLengthMismatch": m58,
-=======
         "searchResultCount": m55,
         "searchSectionsLengthMismatch": m56,
->>>>>>> afad2c78
         "security": MessageLookupByLibrary.simpleMessage("Beveiliging"),
         "selectALocation":
             MessageLookupByLibrary.simpleMessage("Selecteer een locatie"),
@@ -1880,11 +1566,7 @@
             MessageLookupByLibrary.simpleMessage(
                 "Geselecteerde bestanden worden verwijderd uit alle albums en verplaatst naar de prullenbak."),
         "selectedPhotos": m4,
-<<<<<<< HEAD
-        "selectedPhotosWithYours": m59,
-=======
         "selectedPhotosWithYours": m57,
->>>>>>> afad2c78
         "send": MessageLookupByLibrary.simpleMessage("Verzenden"),
         "sendEmail": MessageLookupByLibrary.simpleMessage("E-mail versturen"),
         "sendInvite":
@@ -1916,27 +1598,16 @@
         "shareAnAlbumNow":
             MessageLookupByLibrary.simpleMessage("Deel nu een album"),
         "shareLink": MessageLookupByLibrary.simpleMessage("Link delen"),
-<<<<<<< HEAD
-        "shareMyVerificationID": m60,
-=======
         "shareMyVerificationID": m58,
->>>>>>> afad2c78
         "shareOnlyWithThePeopleYouWant": MessageLookupByLibrary.simpleMessage(
             "Deel alleen met de mensen die u wilt"),
         "shareTextConfirmOthersVerificationID": m5,
         "shareTextRecommendUsingEnte": MessageLookupByLibrary.simpleMessage(
             "Download Ente zodat we gemakkelijk foto\'s en video\'s in originele kwaliteit kunnen delen\n\nhttps://ente.io"),
-<<<<<<< HEAD
-        "shareTextReferralCode": m61,
-        "shareWithNonenteUsers": MessageLookupByLibrary.simpleMessage(
-            "Delen met niet-Ente gebruikers"),
-        "shareWithPeopleSectionTitle": m62,
-=======
         "shareTextReferralCode": m59,
         "shareWithNonenteUsers": MessageLookupByLibrary.simpleMessage(
             "Delen met niet-Ente gebruikers"),
         "shareWithPeopleSectionTitle": m60,
->>>>>>> afad2c78
         "shareYourFirstAlbum":
             MessageLookupByLibrary.simpleMessage("Deel jouw eerste album"),
         "sharedAlbumSectionDescription": MessageLookupByLibrary.simpleMessage(
@@ -1947,11 +1618,7 @@
             MessageLookupByLibrary.simpleMessage("Nieuwe gedeelde foto\'s"),
         "sharedPhotoNotificationsExplanation": MessageLookupByLibrary.simpleMessage(
             "Ontvang meldingen wanneer iemand een foto toevoegt aan een gedeeld album waar je deel van uitmaakt"),
-<<<<<<< HEAD
-        "sharedWith": m63,
-=======
         "sharedWith": m61,
->>>>>>> afad2c78
         "sharedWithMe": MessageLookupByLibrary.simpleMessage("Gedeeld met mij"),
         "sharedWithYou":
             MessageLookupByLibrary.simpleMessage("Gedeeld met jou"),
@@ -1967,19 +1634,11 @@
             MessageLookupByLibrary.simpleMessage("Log uit op andere apparaten"),
         "signUpTerms": MessageLookupByLibrary.simpleMessage(
             "Ik ga akkoord met de <u-terms>gebruiksvoorwaarden</u-terms> en <u-policy>privacybeleid</u-policy>"),
-<<<<<<< HEAD
-        "singleFileDeleteFromDevice": m64,
-        "singleFileDeleteHighlight": MessageLookupByLibrary.simpleMessage(
-            "Het wordt uit alle albums verwijderd."),
-        "singleFileInBothLocalAndRemote": m65,
-        "singleFileInRemoteOnly": m66,
-=======
         "singleFileDeleteFromDevice": m62,
         "singleFileDeleteHighlight": MessageLookupByLibrary.simpleMessage(
             "Het wordt uit alle albums verwijderd."),
         "singleFileInBothLocalAndRemote": m63,
         "singleFileInRemoteOnly": m64,
->>>>>>> afad2c78
         "skip": MessageLookupByLibrary.simpleMessage("Overslaan"),
         "social": MessageLookupByLibrary.simpleMessage("Sociale media"),
         "someItemsAreInBothEnteAndYourDevice": MessageLookupByLibrary.simpleMessage(
@@ -2025,17 +1684,10 @@
         "storageInGB": m1,
         "storageLimitExceeded":
             MessageLookupByLibrary.simpleMessage("Opslaglimiet overschreden"),
-<<<<<<< HEAD
-        "storageUsageInfo": m67,
-        "strongStrength": MessageLookupByLibrary.simpleMessage("Sterk"),
-        "subAlreadyLinkedErrMessage": m68,
-        "subWillBeCancelledOn": m69,
-=======
         "storageUsageInfo": m65,
         "strongStrength": MessageLookupByLibrary.simpleMessage("Sterk"),
         "subAlreadyLinkedErrMessage": m66,
         "subWillBeCancelledOn": m67,
->>>>>>> afad2c78
         "subscribe": MessageLookupByLibrary.simpleMessage("Abonneer"),
         "subscribeToEnableSharing": MessageLookupByLibrary.simpleMessage(
             "Je hebt een actief betaald abonnement nodig om delen mogelijk te maken."),
@@ -2052,11 +1704,7 @@
         "suggestFeatures":
             MessageLookupByLibrary.simpleMessage("Features voorstellen"),
         "support": MessageLookupByLibrary.simpleMessage("Ondersteuning"),
-<<<<<<< HEAD
-        "syncProgress": m70,
-=======
         "syncProgress": m68,
->>>>>>> afad2c78
         "syncStopped":
             MessageLookupByLibrary.simpleMessage("Synchronisatie gestopt"),
         "syncing": MessageLookupByLibrary.simpleMessage("Synchroniseren..."),
@@ -2068,11 +1716,7 @@
             MessageLookupByLibrary.simpleMessage("Tik om te ontgrendelen"),
         "tapToUpload":
             MessageLookupByLibrary.simpleMessage("Tik om te uploaden"),
-<<<<<<< HEAD
-        "tapToUploadIsIgnoredDue": m71,
-=======
         "tapToUploadIsIgnoredDue": m69,
->>>>>>> afad2c78
         "tempErrorContactSupportIfPersists": MessageLookupByLibrary.simpleMessage(
             "Het lijkt erop dat er iets fout is gegaan. Probeer het later opnieuw. Als de fout zich blijft voordoen, neem dan contact op met ons supportteam."),
         "terminate": MessageLookupByLibrary.simpleMessage("Beëindigen"),
@@ -2093,11 +1737,7 @@
         "theseItemsWillBeDeletedFromYourDevice":
             MessageLookupByLibrary.simpleMessage(
                 "Deze bestanden zullen worden verwijderd van uw apparaat."),
-<<<<<<< HEAD
-        "theyAlsoGetXGb": m72,
-=======
         "theyAlsoGetXGb": m70,
->>>>>>> afad2c78
         "theyWillBeDeletedFromAllAlbums": MessageLookupByLibrary.simpleMessage(
             "Ze zullen uit alle albums worden verwijderd."),
         "thisActionCannotBeUndone": MessageLookupByLibrary.simpleMessage(
@@ -2113,11 +1753,7 @@
             "Dit e-mailadres is al in gebruik"),
         "thisImageHasNoExifData": MessageLookupByLibrary.simpleMessage(
             "Deze foto heeft geen exif gegevens"),
-<<<<<<< HEAD
-        "thisIsPersonVerificationId": m73,
-=======
         "thisIsPersonVerificationId": m71,
->>>>>>> afad2c78
         "thisIsYourVerificationId":
             MessageLookupByLibrary.simpleMessage("Dit is uw verificatie-ID"),
         "thisWillLogYouOutOfTheFollowingDevice":
@@ -2142,11 +1778,7 @@
         "total": MessageLookupByLibrary.simpleMessage("totaal"),
         "totalSize": MessageLookupByLibrary.simpleMessage("Totale grootte"),
         "trash": MessageLookupByLibrary.simpleMessage("Prullenbak"),
-<<<<<<< HEAD
-        "trashDaysLeft": m74,
-=======
         "trashDaysLeft": m72,
->>>>>>> afad2c78
         "trim": MessageLookupByLibrary.simpleMessage("Knippen"),
         "tryAgain": MessageLookupByLibrary.simpleMessage("Probeer opnieuw"),
         "turnOnBackupForAutoUpload": MessageLookupByLibrary.simpleMessage(
@@ -2166,11 +1798,7 @@
                 "Tweestapsverificatie succesvol gereset"),
         "twofactorSetup":
             MessageLookupByLibrary.simpleMessage("Tweestapsverificatie"),
-<<<<<<< HEAD
-        "typeOfGallerGallerytypeIsNotSupportedForRename": m75,
-=======
         "typeOfGallerGallerytypeIsNotSupportedForRename": m73,
->>>>>>> afad2c78
         "unarchive": MessageLookupByLibrary.simpleMessage("Uit archief halen"),
         "unarchiveAlbum":
             MessageLookupByLibrary.simpleMessage("Album uit archief halen"),
@@ -2196,17 +1824,10 @@
         "updatingFolderSelection":
             MessageLookupByLibrary.simpleMessage("Map selectie bijwerken..."),
         "upgrade": MessageLookupByLibrary.simpleMessage("Upgraden"),
-<<<<<<< HEAD
-        "uploadIsIgnoredDueToIgnorereason": m76,
-        "uploadingFilesToAlbum": MessageLookupByLibrary.simpleMessage(
-            "Bestanden worden geüpload naar album..."),
-        "uploadingMultipleMemories": m77,
-=======
         "uploadIsIgnoredDueToIgnorereason": m74,
         "uploadingFilesToAlbum": MessageLookupByLibrary.simpleMessage(
             "Bestanden worden geüpload naar album..."),
         "uploadingMultipleMemories": m75,
->>>>>>> afad2c78
         "uploadingSingleMemory": MessageLookupByLibrary.simpleMessage(
             "1 herinnering veiligstellen..."),
         "upto50OffUntil4thDec": MessageLookupByLibrary.simpleMessage(
@@ -2222,11 +1843,7 @@
         "useSelectedPhoto":
             MessageLookupByLibrary.simpleMessage("Gebruik geselecteerde foto"),
         "usedSpace": MessageLookupByLibrary.simpleMessage("Gebruikte ruimte"),
-<<<<<<< HEAD
-        "validTill": m78,
-=======
         "validTill": m76,
->>>>>>> afad2c78
         "verificationFailedPleaseTryAgain":
             MessageLookupByLibrary.simpleMessage(
                 "Verificatie mislukt, probeer het opnieuw"),
@@ -2234,11 +1851,7 @@
             MessageLookupByLibrary.simpleMessage("Verificatie ID"),
         "verify": MessageLookupByLibrary.simpleMessage("Verifiëren"),
         "verifyEmail": MessageLookupByLibrary.simpleMessage("Bevestig e-mail"),
-<<<<<<< HEAD
-        "verifyEmailID": m79,
-=======
         "verifyEmailID": m77,
->>>>>>> afad2c78
         "verifyIDLabel": MessageLookupByLibrary.simpleMessage("Verifiëren"),
         "verifyPasskey":
             MessageLookupByLibrary.simpleMessage("Bevestig passkey"),
@@ -2265,11 +1878,7 @@
         "viewRecoveryKey":
             MessageLookupByLibrary.simpleMessage("Toon herstelsleutel"),
         "viewer": MessageLookupByLibrary.simpleMessage("Kijker"),
-<<<<<<< HEAD
-        "viewersSuccessfullyAdded": m80,
-=======
         "viewersSuccessfullyAdded": m78,
->>>>>>> afad2c78
         "visitWebToManage": MessageLookupByLibrary.simpleMessage(
             "Bezoek alstublieft web.ente.io om uw abonnement te beheren"),
         "waitingForVerification":
