--- conflicted
+++ resolved
@@ -1378,12 +1378,8 @@
         "onEnte": MessageLookupByLibrary.simpleMessage(
             "Op <branding>ente</branding>"),
         "onTheRoad": MessageLookupByLibrary.simpleMessage("Onderweg"),
-<<<<<<< HEAD
         "onThisDay": MessageLookupByLibrary.simpleMessage("On this day"),
-        "onlyFamilyAdminCanChangeCode": m53,
-=======
         "onlyFamilyAdminCanChangeCode": m54,
->>>>>>> 4f347c1a
         "onlyThem": MessageLookupByLibrary.simpleMessage("Alleen hen"),
         "oops": MessageLookupByLibrary.simpleMessage("Oeps"),
         "oopsCouldNotSaveEdits": MessageLookupByLibrary.simpleMessage(
