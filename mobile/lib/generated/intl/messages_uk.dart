// DO NOT EDIT. This is code generated via package:intl/generate_localized.dart
// This is a library that provides messages for a uk locale. All the
// messages from the main program should be duplicated here with the same
// function name.

// Ignore issues from commonly used lints in this file.
// ignore_for_file:unnecessary_brace_in_string_interps, unnecessary_new
// ignore_for_file:prefer_single_quotes,comment_references, directives_ordering
// ignore_for_file:annotate_overrides,prefer_generic_function_type_aliases
// ignore_for_file:unused_import, file_names, avoid_escaping_inner_quotes
// ignore_for_file:unnecessary_string_interpolations, unnecessary_string_escapes

import 'package:intl/intl.dart';
import 'package:intl/message_lookup_by_library.dart';

final messages = new MessageLookup();

typedef String MessageIfAbsent(String messageStr, List<dynamic> args);

class MessageLookup extends MessageLookupByLibrary {
  String get localeName => 'uk';

  static String m3(storageAmount, endDate) =>
      "Ваше доповнення ${storageAmount} діє до ${endDate}";

  static String m5(emailOrName) => "Додано ${emailOrName}";

  static String m6(albumName) => "Успішно додано до «${albumName}»";

  static String m8(count) =>
      "${Intl.plural(count, zero: 'Немає учасників', one: '1 учасник', other: '${count} учасників')}";

  static String m9(versionValue) => "Версія: ${versionValue}";

  static String m10(freeAmount, storageUnit) =>
      "${freeAmount} ${storageUnit} вільно";

  static String m12(paymentProvider) =>
      "Спочатку скасуйте вашу передплату від ${paymentProvider}";

  static String m13(user) =>
      "${user} не зможе додавати більше фотографій до цього альбому\n\nВони все ще зможуть видаляти додані ними фотографії";

  static String m14(isFamilyMember, storageAmountInGb) =>
      "${Intl.select(isFamilyMember, {
            'true': 'Ваша сім\'я отримала ${storageAmountInGb} ГБ',
            'false': 'Ви отримали ${storageAmountInGb} ГБ',
            'other': 'Ви отримали ${storageAmountInGb} ГБ!',
          })}";

  static String m15(albumName) =>
      "Створено спільне посилання для «${albumName}»";

  static String m17(email, numOfDays) =>
      "Ви збираєтеся додати ${email} як довірений контакт. Вони зможуть відновити ваш обліковий запис, якщо ви будете відсутні протягом ${numOfDays} днів.";

  static String m18(familyAdminEmail) =>
      "Зв\'яжіться з <green>${familyAdminEmail}</green> для керування вашою передплатою";

  static String m19(provider) =>
      "Зв\'яжіться з нами за адресою support@ente.io для управління вашою передплатою ${provider}.";

  static String m20(endpoint) => "Під\'єднано до ${endpoint}";

  static String m21(count) =>
      "${Intl.plural(count, one: 'Видалено ${count} елемент', other: 'Видалено ${count} елементів')}";

  static String m22(currentlyDeleting, totalCount) =>
      "Видалення ${currentlyDeleting} / ${totalCount}";

  static String m23(albumName) =>
      "Це видалить публічне посилання для доступу до «${albumName}».";

  static String m24(supportEmail) =>
      "Надішліть листа на ${supportEmail} з вашої зареєстрованої поштової адреси";

  static String m25(count, storageSaved) =>
      "Ви очистили ${Intl.plural(count, one: '${count} дублікат файлу', other: '${count} дублікатів файлів')}, збережено (${storageSaved}!)";

  static String m26(count, formattedSize) =>
      "${count} файлів, кожен по ${formattedSize}";

  static String m28(newEmail) => "Поштову адресу змінено на ${newEmail}";

  static String m30(email) =>
      "У ${email} немає облікового запису Ente.\n\nНадішліть їм запрошення для обміну фотографіями.";

  static String m32(text) => "Знайдено додаткові фотографії для ${text}";

  static String m34(count, formattedNumber) =>
      "${Intl.plural(count, one: 'Для 1 файлу', other: 'Для ${formattedNumber} файлів')} на цьому пристрої було створено резервну копію";

  static String m35(count, formattedNumber) =>
      "${Intl.plural(count, one: 'Для 1 файлу', other: 'Для ${formattedNumber} файлів')} у цьому альбомі було створено резервну копію";

  static String m36(storageAmountInGB) =>
      "${storageAmountInGB} ГБ щоразу, коли хтось оформлює передплату і застосовує ваш код";

  static String m37(endDate) => "Безплатна пробна версія діє до ${endDate}";

  static String m39(sizeInMBorGB) => "Звільніть ${sizeInMBorGB}";

  static String m41(currentlyProcessing, totalCount) =>
      "Обробка ${currentlyProcessing} / ${totalCount}";

  static String m43(count) =>
      "${Intl.plural(count, one: '${count} елемент', few: '${count} елементи', many: '${count} елементів', other: '${count} елементів')}";

  static String m45(email) => "${email} запросив вас стати довіреною особою";

  static String m46(expiryTime) => "Посилання закінчується через ${expiryTime}";

  static String m51(albumName) => "Успішно перенесено до «${albumName}»";

  static String m52(personName) => "Немає пропозицій для ${personName}";

  static String m53(name) => "Не ${name}?";

  static String m54(familyAdminEmail) =>
      "Зв\'яжіться з ${familyAdminEmail}, щоб змінити код.";

  static String m56(passwordStrengthValue) =>
      "Надійність пароля: ${passwordStrengthValue}";

  static String m57(providerName) =>
      "Зверніться до ${providerName}, якщо було знято платіж";

  static String m62(endDate) =>
      "Безплатна пробна версія діє до ${endDate}.\nПісля цього ви можете обрати платний план.";

  static String m63(toEmail) => "Напишіть нам на ${toEmail}";

  static String m64(toEmail) => "Надішліть журнали на \n${toEmail}";

  static String m66(folderName) => "Оброблюємо «${folderName}»...";

  static String m67(storeName) => "Оцініть нас в ${storeName}";

  static String m69(days, email) =>
      "Ви зможете отримати доступ до облікового запису через ${days} днів. Повідомлення буде надіслано на ${email}.";

  static String m70(email) =>
      "Тепер ви можете відновити обліковий запис ${email}, встановивши новий пароль.";

  static String m71(email) =>
      "${email} намагається відновити ваш обліковий запис.";

  static String m72(storageInGB) =>
      "3. Ви обоє отримуєте ${storageInGB} ГБ* безплатно";

  static String m73(userEmail) =>
      "${userEmail} буде видалено з цього спільного альбому\n\nБудь-які додані вами фото, будуть також видалені з альбому";

  static String m74(endDate) => "Передплата поновиться ${endDate}";

  static String m76(count) =>
      "${Intl.plural(count, one: 'Знайдено ${count} результат', few: 'Знайдено ${count} результати', many: 'Знайдено ${count} результатів', other: 'Знайдено ${count} результати')}";

  static String m77(snapshotLength, searchLength) =>
      "Невідповідність довжини розділів: ${snapshotLength} != ${searchLength}";

  static String m78(count) => "${count} вибрано";

  static String m79(count, yourCount) => "${count} вибрано (${yourCount} ваші)";

  static String m81(verificationID) =>
      "Ось мій ідентифікатор підтвердження: ${verificationID} для ente.io.";

  static String m82(verificationID) =>
      "Гей, ви можете підтвердити, що це ваш ідентифікатор підтвердження: ${verificationID}";

  static String m83(referralCode, referralStorageInGB) =>
      "Реферальний код Ente: ${referralCode} \n\nЗастосуйте його в «Налаштування» → «Загальні» → «Реферали», щоб отримати ${referralStorageInGB} ГБ безплатно після переходу на платний тариф\n\nhttps://ente.io";

  static String m84(numberOfPeople) =>
      "${Intl.plural(numberOfPeople, zero: 'Поділитися з конкретними людьми', one: 'Поділитися з 1 особою', other: 'Поділитися з ${numberOfPeople} людьми')}";

  static String m85(emailIDs) => "Поділилися з ${emailIDs}";

  static String m86(fileType) => "Цей ${fileType} буде видалено з пристрою.";

  static String m87(fileType) =>
      "Цей ${fileType} знаходиться і в Ente, і на вашому пристрої.";

  static String m88(fileType) => "Цей ${fileType} буде видалено з Ente.";

  static String m91(storageAmountInGB) => "${storageAmountInGB} ГБ";

  static String m92(
          usedAmount, usedStorageUnit, totalAmount, totalStorageUnit) =>
      "${usedAmount} ${usedStorageUnit} з ${totalAmount} ${totalStorageUnit} використано";

  static String m93(id) =>
      "Ваш ${id} вже пов\'язаний з іншим обліковим записом Ente.\nЯкщо ви хочете використовувати свій ${id} з цим обліковим записом, зверніться до нашої служби підтримки";

  static String m94(endDate) => "Вашу передплату буде скасовано ${endDate}";

  static String m95(completed, total) =>
      "${completed} / ${total} спогадів збережено";

  static String m96(ignoreReason) =>
      "Натисніть, щоб завантажити; завантаження наразі ігнорується через: ${ignoreReason}";

  static String m97(storageAmountInGB) =>
      "Вони також отримують ${storageAmountInGB} ГБ";

  static String m98(email) => "Це ідентифікатор підтвердження пошти ${email}";

  static String m101(count) =>
      "${Intl.plural(count, zero: 'Незабаром', one: '1 день', other: '${count} днів')}";

  static String m104(email) =>
      "Ви отримали запрошення стати спадковим контактом від ${email}.";

  static String m105(galleryType) =>
      "Тип галереї «${galleryType}» не підтримується для перейменування";

  static String m106(ignoreReason) =>
      "Завантаження проігноровано через: ${ignoreReason}";

  static String m107(count) => "Збереження ${count} спогадів...";

  static String m108(endDate) => "Діє до ${endDate}";

  static String m109(email) => "Підтвердити ${email}";

  static String m112(email) => "Ми надіслали листа на <green>${email}</green>";

  static String m113(count) =>
      "${Intl.plural(count, one: '${count} рік тому', other: '${count} років тому')}";

  static String m115(storageSaved) => "Ви успішно звільнили ${storageSaved}!";

  final messages = _notInlinedMessages(_notInlinedMessages);
  static Map<String, Function> _notInlinedMessages(_) => <String, Function>{
        "aNewVersionOfEnteIsAvailable":
            MessageLookupByLibrary.simpleMessage("Доступна нова версія Ente."),
        "about": MessageLookupByLibrary.simpleMessage("Про застосунок"),
        "acceptTrustInvite":
            MessageLookupByLibrary.simpleMessage("Прийняти запрошення"),
        "account": MessageLookupByLibrary.simpleMessage("Обліковий запис"),
        "accountIsAlreadyConfigured": MessageLookupByLibrary.simpleMessage(
            "Обліковий запис уже налаштовано."),
        "accountWelcomeBack":
            MessageLookupByLibrary.simpleMessage("З поверненням!"),
        "ackPasswordLostWarning": MessageLookupByLibrary.simpleMessage(
            "Я розумію, що якщо я втрачу свій пароль, я можу втратити свої дані, тому що вони є захищені <underline>наскрізним шифруванням</underline>."),
        "activeSessions":
            MessageLookupByLibrary.simpleMessage("Активні сеанси"),
        "add": MessageLookupByLibrary.simpleMessage("Додати"),
        "addAName": MessageLookupByLibrary.simpleMessage("Додати ім\'я"),
        "addANewEmail":
            MessageLookupByLibrary.simpleMessage("Додати нову пошту"),
        "addCollaborator":
            MessageLookupByLibrary.simpleMessage("Додати співавтора"),
        "addFiles": MessageLookupByLibrary.simpleMessage("Додати файли"),
        "addFromDevice":
            MessageLookupByLibrary.simpleMessage("Додати з пристрою"),
        "addLocation":
            MessageLookupByLibrary.simpleMessage("Додати розташування"),
        "addLocationButton": MessageLookupByLibrary.simpleMessage("Додати"),
        "addMore": MessageLookupByLibrary.simpleMessage("Додати більше"),
        "addName": MessageLookupByLibrary.simpleMessage("Додати ім\'я"),
        "addNameOrMerge":
            MessageLookupByLibrary.simpleMessage("Додати назву або об\'єднати"),
        "addNew": MessageLookupByLibrary.simpleMessage("Додати нове"),
        "addNewPerson":
            MessageLookupByLibrary.simpleMessage("Додати нову особу"),
        "addOnPageSubtitle":
            MessageLookupByLibrary.simpleMessage("Подробиці доповнень"),
        "addOnValidTill": m3,
        "addOns": MessageLookupByLibrary.simpleMessage("Доповнення"),
        "addPhotos": MessageLookupByLibrary.simpleMessage("Додати фотографії"),
        "addSelected": MessageLookupByLibrary.simpleMessage("Додати вибране"),
        "addToAlbum": MessageLookupByLibrary.simpleMessage("Додати до альбому"),
        "addToEnte": MessageLookupByLibrary.simpleMessage("Додати до Ente"),
        "addToHiddenAlbum": MessageLookupByLibrary.simpleMessage(
            "Додати до прихованого альбому"),
        "addTrustedContact":
            MessageLookupByLibrary.simpleMessage("Додати довірений контакт"),
        "addViewer": MessageLookupByLibrary.simpleMessage("Додати глядача"),
        "addYourPhotosNow":
            MessageLookupByLibrary.simpleMessage("Додайте свої фотографії"),
        "addedAs": MessageLookupByLibrary.simpleMessage("Додано як"),
        "addedBy": m5,
        "addedSuccessfullyTo": m6,
        "addingToFavorites":
            MessageLookupByLibrary.simpleMessage("Додавання до обраного..."),
        "advanced": MessageLookupByLibrary.simpleMessage("Додатково"),
        "advancedSettings": MessageLookupByLibrary.simpleMessage("Додатково"),
        "after1Day": MessageLookupByLibrary.simpleMessage("Через 1 день"),
        "after1Hour": MessageLookupByLibrary.simpleMessage("Через 1 годину"),
        "after1Month": MessageLookupByLibrary.simpleMessage("Через 1 місяць"),
        "after1Week": MessageLookupByLibrary.simpleMessage("Через 1 тиждень"),
        "after1Year": MessageLookupByLibrary.simpleMessage("Через 1 рік"),
        "albumOwner": MessageLookupByLibrary.simpleMessage("Власник"),
        "albumParticipantsCount": m8,
        "albumTitle": MessageLookupByLibrary.simpleMessage("Назва альбому"),
        "albumUpdated": MessageLookupByLibrary.simpleMessage("Альбом оновлено"),
        "albums": MessageLookupByLibrary.simpleMessage("Альбоми"),
        "allClear": MessageLookupByLibrary.simpleMessage("✨ Все чисто"),
        "allMemoriesPreserved":
            MessageLookupByLibrary.simpleMessage("Всі спогади збережені"),
        "allPersonGroupingWillReset": MessageLookupByLibrary.simpleMessage(
            "Усі групи для цієї особи будуть скинуті, і ви втратите всі пропозиції, зроблені для неї"),
        "allow": MessageLookupByLibrary.simpleMessage("Дозволити"),
        "allowAddPhotosDescription": MessageLookupByLibrary.simpleMessage(
            "Дозволити людям з посиланням також додавати фотографії до спільного альбому."),
        "allowAddingPhotos": MessageLookupByLibrary.simpleMessage(
            "Дозволити додавати фотографії"),
        "allowAppToOpenSharedAlbumLinks": MessageLookupByLibrary.simpleMessage(
            "Дозволити застосунку відкривати спільні альбоми"),
        "allowDownloads":
            MessageLookupByLibrary.simpleMessage("Дозволити завантаження"),
        "allowPeopleToAddPhotos": MessageLookupByLibrary.simpleMessage(
            "Дозволити людям додавати фотографії"),
        "allowPermBody": MessageLookupByLibrary.simpleMessage(
            "Надайте доступ до ваших фотографій з налаштувань, щоб Ente міг показувати та створювати резервну копію вашої бібліотеки."),
        "allowPermTitle": MessageLookupByLibrary.simpleMessage(
            "Дозволити доступ до фотографій"),
        "androidBiometricHint":
            MessageLookupByLibrary.simpleMessage("Підтвердження особистості"),
        "androidBiometricNotRecognized": MessageLookupByLibrary.simpleMessage(
            "Не розпізнано. Спробуйте ще раз."),
        "androidBiometricRequiredTitle":
            MessageLookupByLibrary.simpleMessage("Потрібна біометрія"),
        "androidBiometricSuccess":
            MessageLookupByLibrary.simpleMessage("Успішно"),
        "androidCancelButton":
            MessageLookupByLibrary.simpleMessage("Скасувати"),
        "androidDeviceCredentialsRequiredTitle":
            MessageLookupByLibrary.simpleMessage(
                "Необхідні облікові дані пристрою"),
        "androidDeviceCredentialsSetupDescription":
            MessageLookupByLibrary.simpleMessage(
                "Необхідні облікові дані пристрою"),
        "androidGoToSettingsDescription": MessageLookupByLibrary.simpleMessage(
            "Біометрична перевірка не встановлена на вашому пристрої. Перейдіть в «Налаштування > Безпека», щоб додати біометричну перевірку."),
        "androidIosWebDesktop":
            MessageLookupByLibrary.simpleMessage("Android, iOS, Вебсайт, ПК"),
        "androidSignInTitle":
            MessageLookupByLibrary.simpleMessage("Необхідна перевірка"),
        "appLock":
            MessageLookupByLibrary.simpleMessage("Блокування застосунку"),
        "appLockDescriptions": MessageLookupByLibrary.simpleMessage(
            "Виберіть між типовим екраном блокування вашого пристрою та власним екраном блокування з PIN-кодом або паролем."),
        "appVersion": m9,
        "appleId": MessageLookupByLibrary.simpleMessage("Apple ID"),
        "apply": MessageLookupByLibrary.simpleMessage("Застосувати"),
        "applyCodeTitle":
            MessageLookupByLibrary.simpleMessage("Застосувати код"),
        "appstoreSubscription":
            MessageLookupByLibrary.simpleMessage("Передплата App Store"),
        "archive": MessageLookupByLibrary.simpleMessage("Архів"),
        "archiveAlbum":
            MessageLookupByLibrary.simpleMessage("Архівувати альбом"),
        "archiving": MessageLookupByLibrary.simpleMessage("Архівуємо..."),
        "areYouSureThatYouWantToLeaveTheFamily":
            MessageLookupByLibrary.simpleMessage(
                "Ви впевнені, що хочете залишити сімейний план?"),
        "areYouSureYouWantToCancel":
            MessageLookupByLibrary.simpleMessage("Ви дійсно хочете скасувати?"),
        "areYouSureYouWantToChangeYourPlan":
            MessageLookupByLibrary.simpleMessage(
                "Ви впевнені, що хочете змінити свій план?"),
        "areYouSureYouWantToExit": MessageLookupByLibrary.simpleMessage(
            "Ви впевнені, що хочете вийти?"),
        "areYouSureYouWantToLogout": MessageLookupByLibrary.simpleMessage(
            "Ви впевнені, що хочете вийти з облікового запису?"),
        "areYouSureYouWantToRenew": MessageLookupByLibrary.simpleMessage(
            "Ви впевнені, що хочете поновити?"),
        "areYouSureYouWantToResetThisPerson":
            MessageLookupByLibrary.simpleMessage(
                "Ви впевнені, що хочете скинути цю особу?"),
        "askCancelReason": MessageLookupByLibrary.simpleMessage(
            "Передплату було скасовано. Ви хотіли б поділитися причиною?"),
        "askDeleteReason": MessageLookupByLibrary.simpleMessage(
            "Яка основна причина видалення вашого облікового запису?"),
        "askYourLovedOnesToShare": MessageLookupByLibrary.simpleMessage(
            "Попросіть своїх близьких поділитися"),
        "atAFalloutShelter":
            MessageLookupByLibrary.simpleMessage("в бомбосховищі"),
        "authToChangeEmailVerificationSetting":
            MessageLookupByLibrary.simpleMessage(
                "Авторизуйтесь, щоб змінити перевірку через пошту"),
        "authToChangeLockscreenSetting": MessageLookupByLibrary.simpleMessage(
            "Авторизуйтесь для зміни налаштувань екрана блокування"),
        "authToChangeYourEmail": MessageLookupByLibrary.simpleMessage(
            "Авторизуйтесь, щоб змінити поштову адресу"),
        "authToChangeYourPassword": MessageLookupByLibrary.simpleMessage(
            "Авторизуйтесь, щоб змінити пароль"),
        "authToConfigureTwofactorAuthentication":
            MessageLookupByLibrary.simpleMessage(
                "Авторизуйтесь, щоб налаштувати двоетапну перевірку"),
        "authToInitiateAccountDeletion": MessageLookupByLibrary.simpleMessage(
            "Авторизуйтесь, щоби розпочати видалення облікового запису"),
        "authToManageLegacy": MessageLookupByLibrary.simpleMessage(
            "Авторизуйтесь, щоби керувати довіреними контактами"),
        "authToViewPasskey": MessageLookupByLibrary.simpleMessage(
            "Авторизуйтесь, щоб переглянути свій ключ доступу"),
        "authToViewYourActiveSessions": MessageLookupByLibrary.simpleMessage(
            "Авторизуйтесь, щоб переглянути активні сеанси"),
        "authToViewYourHiddenFiles": MessageLookupByLibrary.simpleMessage(
            "Авторизуйтеся, щоб переглянути приховані файли"),
        "authToViewYourMemories": MessageLookupByLibrary.simpleMessage(
            "Авторизуйтеся, щоб переглянути ваші спогади"),
        "authToViewYourRecoveryKey": MessageLookupByLibrary.simpleMessage(
            "Авторизуйтесь для перегляду вашого ключа відновлення"),
        "authenticating":
            MessageLookupByLibrary.simpleMessage("Автентифікація..."),
        "authenticationFailedPleaseTryAgain":
            MessageLookupByLibrary.simpleMessage(
                "Автентифікація не пройдена. Спробуйте ще раз"),
        "authenticationSuccessful": MessageLookupByLibrary.simpleMessage(
            "Автентифікація пройшла успішно!"),
        "autoCastDialogBody": MessageLookupByLibrary.simpleMessage(
            "Тут ви побачите доступні пристрої для трансляції."),
        "autoCastiOSPermission": MessageLookupByLibrary.simpleMessage(
            "Переконайтеся, що для застосунку «Фотографії Ente» увімкнено дозволи локальної мережі в налаштуваннях."),
        "autoLock": MessageLookupByLibrary.simpleMessage("Автоблокування"),
        "autoLockFeatureDescription": MessageLookupByLibrary.simpleMessage(
            "Час, через який застосунок буде заблоковано у фоновому режимі"),
        "autoLogoutMessage": MessageLookupByLibrary.simpleMessage(
            "Через технічні збої ви вийшли з системи. Перепрошуємо за незручності."),
        "autoPair":
            MessageLookupByLibrary.simpleMessage("Автоматичне створення пари"),
        "autoPairDesc": MessageLookupByLibrary.simpleMessage(
            "Автоматичне створення пари працює лише з пристроями, що підтримують Chromecast."),
        "available": MessageLookupByLibrary.simpleMessage("Доступно"),
        "availableStorageSpace": m10,
        "backedUpFolders":
            MessageLookupByLibrary.simpleMessage("Резервне копіювання тек"),
        "backup": MessageLookupByLibrary.simpleMessage("Резервне копіювання"),
        "backupFailed": MessageLookupByLibrary.simpleMessage(
            "Помилка резервного копіювання"),
        "backupFile":
            MessageLookupByLibrary.simpleMessage("Файл резервної копії"),
        "backupOverMobileData": MessageLookupByLibrary.simpleMessage(
            "Резервне копіювання через мобільні дані"),
        "backupSettings": MessageLookupByLibrary.simpleMessage(
            "Налаштування резервного копіювання"),
        "backupStatus":
            MessageLookupByLibrary.simpleMessage("Стан резервного копіювання"),
        "backupStatusDescription": MessageLookupByLibrary.simpleMessage(
            "Елементи, для яких було створено резервну копію, показуватимуться тут"),
        "backupVideos":
            MessageLookupByLibrary.simpleMessage("Резервне копіювання відео"),
        "birthday": MessageLookupByLibrary.simpleMessage("День народження"),
        "blackFridaySale": MessageLookupByLibrary.simpleMessage(
            "Розпродаж у «Чорну п\'ятницю»"),
        "blog": MessageLookupByLibrary.simpleMessage("Блог"),
        "cachedData": MessageLookupByLibrary.simpleMessage("Кешовані дані"),
        "calculating": MessageLookupByLibrary.simpleMessage("Обчислення..."),
        "canNotUploadToAlbumsOwnedByOthers":
            MessageLookupByLibrary.simpleMessage(
                "Не можна завантажувати в альбоми, які належать іншим"),
        "canOnlyCreateLinkForFilesOwnedByYou":
            MessageLookupByLibrary.simpleMessage(
                "Можна створити лише посилання для файлів, що належать вам"),
        "canOnlyRemoveFilesOwnedByYou": MessageLookupByLibrary.simpleMessage(
            "Ви можете видалити лише файли, що належать вам"),
        "cancel": MessageLookupByLibrary.simpleMessage("Скасувати"),
        "cancelAccountRecovery":
            MessageLookupByLibrary.simpleMessage("Скасувати відновлення"),
        "cancelAccountRecoveryBody": MessageLookupByLibrary.simpleMessage(
            "Ви впевнені, що хочете скасувати відновлення?"),
        "cancelOtherSubscription": m12,
        "cancelSubscription":
            MessageLookupByLibrary.simpleMessage("Скасувати передплату"),
        "cannotAddMorePhotosAfterBecomingViewer": m13,
        "cannotDeleteSharedFiles": MessageLookupByLibrary.simpleMessage(
            "Не можна видалити спільні файли"),
        "castAlbum": MessageLookupByLibrary.simpleMessage("Транслювати альбом"),
        "castIPMismatchBody": MessageLookupByLibrary.simpleMessage(
            "Переконайтеся, що ви перебуваєте в тій же мережі, що і телевізор."),
        "castIPMismatchTitle": MessageLookupByLibrary.simpleMessage(
            "Не вдалося транслювати альбом"),
        "castInstruction": MessageLookupByLibrary.simpleMessage(
            "Відвідайте cast.ente.io на пристрої, з яким ви хочете створити пару.\n\nВведіть код нижче, щоб відтворити альбом на телевізорі."),
        "centerPoint": MessageLookupByLibrary.simpleMessage("Центральна точка"),
        "change": MessageLookupByLibrary.simpleMessage("Змінити"),
        "changeEmail":
            MessageLookupByLibrary.simpleMessage("Змінити адресу пошти"),
        "changeLocationOfSelectedItems": MessageLookupByLibrary.simpleMessage(
            "Змінити розташування вибраних елементів?"),
        "changePassword":
            MessageLookupByLibrary.simpleMessage("Змінити пароль"),
        "changePasswordTitle":
            MessageLookupByLibrary.simpleMessage("Змінити пароль"),
        "changePermissions":
            MessageLookupByLibrary.simpleMessage("Змінити дозволи?"),
        "changeYourReferralCode":
            MessageLookupByLibrary.simpleMessage("Змінити ваш реферальний код"),
        "checkForUpdates": MessageLookupByLibrary.simpleMessage(
            "Перевiрити наявнiсть оновлень"),
        "checkInboxAndSpamFolder": MessageLookupByLibrary.simpleMessage(
            "Перевірте вашу поштову скриньку (та спам), щоб завершити перевірку"),
        "checkStatus": MessageLookupByLibrary.simpleMessage("Перевірити стан"),
        "checking": MessageLookupByLibrary.simpleMessage("Перевірка..."),
        "checkingModels":
            MessageLookupByLibrary.simpleMessage("Перевірка моделей..."),
        "claimFreeStorage":
            MessageLookupByLibrary.simpleMessage("Отримайте безплатне сховище"),
        "claimMore": MessageLookupByLibrary.simpleMessage("Отримайте більше!"),
        "claimed": MessageLookupByLibrary.simpleMessage("Отримано"),
        "claimedStorageSoFar": m14,
        "cleanUncategorized":
            MessageLookupByLibrary.simpleMessage("Очистити «Без категорії»"),
        "cleanUncategorizedDescription": MessageLookupByLibrary.simpleMessage(
            "Видалити всі файли з «Без категорії», що є в інших альбомах"),
        "clearCaches": MessageLookupByLibrary.simpleMessage("Очистити кеш"),
        "clearIndexes":
            MessageLookupByLibrary.simpleMessage("Очистити індекси"),
        "click": MessageLookupByLibrary.simpleMessage("• Натисніть"),
        "clickOnTheOverflowMenu": MessageLookupByLibrary.simpleMessage(
            "• Натисніть на меню переповнення"),
        "close": MessageLookupByLibrary.simpleMessage("Закрити"),
        "clubByCaptureTime":
            MessageLookupByLibrary.simpleMessage("Клуб за часом захоплення"),
        "clubByFileName":
            MessageLookupByLibrary.simpleMessage("Клуб за назвою файлу"),
        "clusteringProgress":
            MessageLookupByLibrary.simpleMessage("Прогрес кластеризації"),
        "codeAppliedPageTitle":
            MessageLookupByLibrary.simpleMessage("Код застосовано"),
        "codeChangeLimitReached": MessageLookupByLibrary.simpleMessage(
            "На жаль, ви досягли ліміту змін коду."),
        "codeCopiedToClipboard": MessageLookupByLibrary.simpleMessage(
            "Код скопійовано до буфера обміну"),
        "codeUsedByYou":
            MessageLookupByLibrary.simpleMessage("Код використано вами"),
        "collabLinkSectionDescription": MessageLookupByLibrary.simpleMessage(
            "Створіть посилання, щоб дозволити людям додавати й переглядати фотографії у вашому спільному альбомі без використання застосунку Ente або облікового запису. Чудово підходить для збору фотографій з подій."),
        "collaborativeLink":
            MessageLookupByLibrary.simpleMessage("Спільне посилання"),
        "collaborativeLinkCreatedFor": m15,
        "collaborator": MessageLookupByLibrary.simpleMessage("Співавтор"),
        "collaboratorsCanAddPhotosAndVideosToTheSharedAlbum":
            MessageLookupByLibrary.simpleMessage(
                "Співавтори можуть додавати фотографії та відео до спільного альбому."),
        "collageLayout": MessageLookupByLibrary.simpleMessage("Макет"),
        "collageSaved":
            MessageLookupByLibrary.simpleMessage("Колаж збережено до галереї"),
        "collect": MessageLookupByLibrary.simpleMessage("Зібрати"),
        "collectEventPhotos":
            MessageLookupByLibrary.simpleMessage("Зібрати фотографії події"),
        "collectPhotos":
            MessageLookupByLibrary.simpleMessage("Зібрати фотографії"),
        "collectPhotosDescription": MessageLookupByLibrary.simpleMessage(
            "Створіть посилання, за яким ваші друзі зможуть завантажувати фотографії в оригінальній якості."),
        "color": MessageLookupByLibrary.simpleMessage("Колір"),
        "configuration": MessageLookupByLibrary.simpleMessage("Налаштування"),
        "confirm": MessageLookupByLibrary.simpleMessage("Підтвердити"),
        "confirm2FADisable": MessageLookupByLibrary.simpleMessage(
            "Ви впевнені, що хочете вимкнути двоетапну перевірку?"),
        "confirmAccountDeletion": MessageLookupByLibrary.simpleMessage(
            "Підтвердьте видалення облікового запису"),
        "confirmAddingTrustedContact": m17,
        "confirmDeletePrompt": MessageLookupByLibrary.simpleMessage(
            "Так, я хочу безповоротно видалити цей обліковий запис та його дані з усіх застосунків."),
        "confirmPassword":
            MessageLookupByLibrary.simpleMessage("Підтвердити пароль"),
        "confirmPlanChange":
            MessageLookupByLibrary.simpleMessage("Підтвердити зміну плану"),
        "confirmRecoveryKey": MessageLookupByLibrary.simpleMessage(
            "Підтвердити ключ відновлення"),
        "confirmYourRecoveryKey": MessageLookupByLibrary.simpleMessage(
            "Підтвердіть ваш ключ відновлення"),
        "connectToDevice":
            MessageLookupByLibrary.simpleMessage("Під\'єднатися до пристрою"),
        "contactFamilyAdmin": m18,
        "contactSupport": MessageLookupByLibrary.simpleMessage(
            "Звернутися до служби підтримки"),
        "contactToManageSubscription": m19,
        "contacts": MessageLookupByLibrary.simpleMessage("Контакти"),
        "contents": MessageLookupByLibrary.simpleMessage("Вміст"),
        "continueLabel": MessageLookupByLibrary.simpleMessage("Продовжити"),
        "continueOnFreeTrial": MessageLookupByLibrary.simpleMessage(
            "Продовжити безплатний пробний період"),
        "convertToAlbum":
            MessageLookupByLibrary.simpleMessage("Перетворити в альбом"),
        "copyEmailAddress":
            MessageLookupByLibrary.simpleMessage("Копіювати поштову адресу"),
        "copyLink": MessageLookupByLibrary.simpleMessage("Копіювати посилання"),
        "copypasteThisCodentoYourAuthenticatorApp":
            MessageLookupByLibrary.simpleMessage(
                "Скопіюйте цей код\nу ваш застосунок для автентифікації"),
        "couldNotBackUpTryLater": MessageLookupByLibrary.simpleMessage(
            "Не вдалося створити резервну копію даних.\nМи спробуємо пізніше."),
        "couldNotFreeUpSpace":
            MessageLookupByLibrary.simpleMessage("Не вдалося звільнити місце"),
        "couldNotUpdateSubscription": MessageLookupByLibrary.simpleMessage(
            "Не вдалося оновити передплату"),
        "count": MessageLookupByLibrary.simpleMessage("Кількість"),
        "crashReporting":
            MessageLookupByLibrary.simpleMessage("Звіти про помилки"),
        "create": MessageLookupByLibrary.simpleMessage("Створити"),
        "createAccount":
            MessageLookupByLibrary.simpleMessage("Створити обліковий запис"),
        "createAlbumActionHint": MessageLookupByLibrary.simpleMessage(
            "Утримуйте, щоби вибрати фотографії, та натисніть «+», щоб створити альбом"),
        "createCollaborativeLink":
            MessageLookupByLibrary.simpleMessage("Створити спільне посилання"),
        "createCollage": MessageLookupByLibrary.simpleMessage("Створити колаж"),
        "createNewAccount": MessageLookupByLibrary.simpleMessage(
            "Створити новий обліковий запис"),
        "createOrSelectAlbum":
            MessageLookupByLibrary.simpleMessage("Створити або вибрати альбом"),
        "createPublicLink":
            MessageLookupByLibrary.simpleMessage("Створити публічне посилання"),
        "creatingLink":
            MessageLookupByLibrary.simpleMessage("Створення посилання..."),
        "criticalUpdateAvailable":
            MessageLookupByLibrary.simpleMessage("Доступне важливе оновлення"),
        "crop": MessageLookupByLibrary.simpleMessage("Обрізати"),
        "currentUsageIs":
            MessageLookupByLibrary.simpleMessage("Поточне використання "),
        "currentlyRunning":
            MessageLookupByLibrary.simpleMessage("зараз працює"),
        "custom": MessageLookupByLibrary.simpleMessage("Власне"),
        "customEndpoint": m20,
        "darkTheme": MessageLookupByLibrary.simpleMessage("Темна"),
        "dayToday": MessageLookupByLibrary.simpleMessage("Сьогодні"),
        "dayYesterday": MessageLookupByLibrary.simpleMessage("Вчора"),
        "declineTrustInvite":
            MessageLookupByLibrary.simpleMessage("Відхилити запрошення"),
        "decrypting": MessageLookupByLibrary.simpleMessage("Дешифрування..."),
        "decryptingVideo":
            MessageLookupByLibrary.simpleMessage("Розшифрування відео..."),
        "deduplicateFiles":
            MessageLookupByLibrary.simpleMessage("Усунути дублікати файлів"),
        "delete": MessageLookupByLibrary.simpleMessage("Видалити"),
        "deleteAccount":
            MessageLookupByLibrary.simpleMessage("Видалити обліковий запис"),
        "deleteAccountFeedbackPrompt": MessageLookupByLibrary.simpleMessage(
            "Нам шкода, що ви йдете. Будь ласка, поділіться своїм відгуком, щоб допомогти нам покращитися."),
        "deleteAccountPermanentlyButton": MessageLookupByLibrary.simpleMessage(
            "Остаточно видалити обліковий запис"),
        "deleteAlbum": MessageLookupByLibrary.simpleMessage("Видалити альбом"),
        "deleteAlbumDialog": MessageLookupByLibrary.simpleMessage(
            "Також видалити фотографії (і відео), які є в цьому альбомі, зі <bold>всіх</bold> інших альбомів, з яких вони складаються?"),
        "deleteAlbumsDialogBody": MessageLookupByLibrary.simpleMessage(
            "Це призведе до видалення всіх пустих альбомів. Це зручно, коли ви бажаєте зменшити засмічення в списку альбомів."),
        "deleteAll": MessageLookupByLibrary.simpleMessage("Видалити все"),
        "deleteConfirmDialogBody": MessageLookupByLibrary.simpleMessage(
            "Цей обліковий запис пов\'язаний з іншими застосунками Ente, якщо ви ними користуєтесь. Завантажені вами дані з усіх застосунків Ente будуть заплановані до видалення, а ваш обліковий запис буде видалено назавжди."),
        "deleteEmailRequest": MessageLookupByLibrary.simpleMessage(
            "Будь ласка, надішліть електронного листа на <warning>account-deletion@ente.io</warning> зі скриньки, зазначеної при реєстрації."),
        "deleteEmptyAlbums":
            MessageLookupByLibrary.simpleMessage("Видалити пусті альбоми"),
        "deleteEmptyAlbumsWithQuestionMark":
            MessageLookupByLibrary.simpleMessage("Видалити пусті альбоми?"),
        "deleteFromBoth":
            MessageLookupByLibrary.simpleMessage("Видалити з обох"),
        "deleteFromDevice":
            MessageLookupByLibrary.simpleMessage("Видалити з пристрою"),
        "deleteFromEnte":
            MessageLookupByLibrary.simpleMessage("Видалити з Ente"),
        "deleteItemCount": m21,
        "deleteLocation":
            MessageLookupByLibrary.simpleMessage("Видалити розташування"),
        "deletePhotos": MessageLookupByLibrary.simpleMessage("Видалити фото"),
        "deleteProgress": m22,
        "deleteReason1": MessageLookupByLibrary.simpleMessage(
            "Мені бракує ключової функції"),
        "deleteReason2": MessageLookupByLibrary.simpleMessage(
            "Застосунок або певна функція не поводяться так, як я думаю, вони повинні"),
        "deleteReason3": MessageLookupByLibrary.simpleMessage(
            "Я знайшов інший сервіс, який подобається мені більше"),
        "deleteReason4":
            MessageLookupByLibrary.simpleMessage("Причина не перерахована"),
        "deleteRequestSLAText": MessageLookupByLibrary.simpleMessage(
            "Ваш запит буде оброблений протягом 72 годин."),
        "deleteSharedAlbum":
            MessageLookupByLibrary.simpleMessage("Видалити спільний альбом?"),
        "deleteSharedAlbumDialogBody": MessageLookupByLibrary.simpleMessage(
            "Альбом буде видалено для всіх\n\nВи втратите доступ до спільних фотографій у цьому альбомі, які належать іншим"),
        "deselectAll": MessageLookupByLibrary.simpleMessage("Зняти виділення"),
        "designedToOutlive":
            MessageLookupByLibrary.simpleMessage("Створено, щоб пережити вас"),
        "details": MessageLookupByLibrary.simpleMessage("Подробиці"),
        "developerSettings": MessageLookupByLibrary.simpleMessage(
            "Налаштування для розробників"),
        "developerSettingsWarning": MessageLookupByLibrary.simpleMessage(
            "Ви впевнені, що хочете змінити налаштування для розробників?"),
        "deviceCodeHint": MessageLookupByLibrary.simpleMessage("Введіть код"),
        "deviceFilesAutoUploading": MessageLookupByLibrary.simpleMessage(
            "Файли, додані до цього альбому на пристрої, автоматично завантажаться до Ente."),
        "deviceLock":
            MessageLookupByLibrary.simpleMessage("Блокування пристрою"),
        "deviceLockExplanation": MessageLookupByLibrary.simpleMessage(
            "Вимкніть блокування екрана пристрою, коли на передньому плані знаходиться Ente і виконується резервне копіювання. Зазвичай це не потрібно, але може допомогти швидше завершити великі вивантаження і початковий імпорт великих бібліотек."),
        "deviceNotFound":
            MessageLookupByLibrary.simpleMessage("Пристрій не знайдено"),
        "didYouKnow": MessageLookupByLibrary.simpleMessage("Чи знали ви?"),
        "disableAutoLock":
            MessageLookupByLibrary.simpleMessage("Вимкнути автоблокування"),
        "disableDownloadWarningBody": MessageLookupByLibrary.simpleMessage(
            "Переглядачі все ще можуть робити знімки екрана або зберігати копію ваших фотографій за допомогою зовнішніх інструментів"),
        "disableDownloadWarningTitle":
            MessageLookupByLibrary.simpleMessage("Зверніть увагу"),
        "disableLinkMessage": m23,
        "disableTwofactor": MessageLookupByLibrary.simpleMessage(
            "Вимкнути двоетапну перевірку"),
        "disablingTwofactorAuthentication":
            MessageLookupByLibrary.simpleMessage(
                "Вимкнення двоетапної перевірки..."),
        "discord": MessageLookupByLibrary.simpleMessage("Discord"),
        "discover": MessageLookupByLibrary.simpleMessage("Відкрийте для себе"),
        "discover_babies": MessageLookupByLibrary.simpleMessage("Немовлята"),
        "discover_celebrations":
            MessageLookupByLibrary.simpleMessage("Святкування"),
        "discover_food": MessageLookupByLibrary.simpleMessage("Їжа"),
        "discover_greenery": MessageLookupByLibrary.simpleMessage("Зелень"),
        "discover_hills": MessageLookupByLibrary.simpleMessage("Пагорби"),
        "discover_identity":
            MessageLookupByLibrary.simpleMessage("Особистість"),
        "discover_memes": MessageLookupByLibrary.simpleMessage("Меми"),
        "discover_notes": MessageLookupByLibrary.simpleMessage("Нотатки"),
        "discover_pets":
            MessageLookupByLibrary.simpleMessage("Домашні тварини"),
        "discover_receipts": MessageLookupByLibrary.simpleMessage("Квитанції"),
        "discover_screenshots":
            MessageLookupByLibrary.simpleMessage("Знімки екрана"),
        "discover_selfies": MessageLookupByLibrary.simpleMessage("Селфі"),
        "discover_sunset": MessageLookupByLibrary.simpleMessage("Захід сонця"),
        "discover_visiting_cards":
            MessageLookupByLibrary.simpleMessage("Візитівки"),
        "discover_wallpapers": MessageLookupByLibrary.simpleMessage("Шпалери"),
        "dismiss": MessageLookupByLibrary.simpleMessage("Відхилити"),
        "distanceInKMUnit": MessageLookupByLibrary.simpleMessage("км"),
        "doNotSignOut": MessageLookupByLibrary.simpleMessage("Не виходити"),
        "doThisLater":
            MessageLookupByLibrary.simpleMessage("Зробити це пізніше"),
        "doYouWantToDiscardTheEditsYouHaveMade":
            MessageLookupByLibrary.simpleMessage(
                "Ви хочете відхилити внесені зміни?"),
        "done": MessageLookupByLibrary.simpleMessage("Готово"),
        "doubleYourStorage":
            MessageLookupByLibrary.simpleMessage("Подвоїти своє сховище"),
        "download": MessageLookupByLibrary.simpleMessage("Завантажити"),
        "downloadFailed":
            MessageLookupByLibrary.simpleMessage("Не вдалося завантажити"),
        "downloading": MessageLookupByLibrary.simpleMessage("Завантаження..."),
        "dropSupportEmail": m24,
        "duplicateFileCountWithStorageSaved": m25,
        "duplicateItemsGroup": m26,
        "edit": MessageLookupByLibrary.simpleMessage("Редагувати"),
        "editLocation":
            MessageLookupByLibrary.simpleMessage("Змінити розташування"),
        "editLocationTagTitle":
            MessageLookupByLibrary.simpleMessage("Змінити розташування"),
        "editPerson": MessageLookupByLibrary.simpleMessage("Редагувати особу"),
        "editsSaved": MessageLookupByLibrary.simpleMessage("Зміни збережено"),
        "editsToLocationWillOnlyBeSeenWithinEnte":
            MessageLookupByLibrary.simpleMessage(
                "Зміна розташування буде видима лише в Ente"),
        "eligible": MessageLookupByLibrary.simpleMessage("придатний"),
        "email":
            MessageLookupByLibrary.simpleMessage("Адреса електронної пошти"),
        "emailChangedTo": m28,
        "emailNoEnteAccount": m30,
        "emailVerificationToggle":
            MessageLookupByLibrary.simpleMessage("Підтвердження через пошту"),
        "emailYourLogs": MessageLookupByLibrary.simpleMessage(
            "Відправте ваші журнали поштою"),
        "emergencyContacts":
            MessageLookupByLibrary.simpleMessage("Екстрені контакти"),
        "empty": MessageLookupByLibrary.simpleMessage("Спорожнити"),
        "emptyTrash": MessageLookupByLibrary.simpleMessage("Очистити смітник?"),
        "enable": MessageLookupByLibrary.simpleMessage("Увімкнути"),
        "enableMLIndexingDesc": MessageLookupByLibrary.simpleMessage(
            "Ente підтримує машинне навчання для розпізнавання обличчя, магічний пошук та інші розширені функції пошуку"),
        "enableMachineLearningBanner": MessageLookupByLibrary.simpleMessage(
            "Увімкніть машинне навчання для магічного пошуку та розпізнавання облич"),
        "enableMaps": MessageLookupByLibrary.simpleMessage("Увімкнути мапи"),
        "enableMapsDesc": MessageLookupByLibrary.simpleMessage(
            "Це покаже ваші фотографії на мапі світу.\n\nЦя мапа розміщена на OpenStreetMap, і точне розташування ваших фотографій ніколи не розголошується.\n\nВи можете будь-коли вимкнути цю функцію в налаштуваннях."),
        "enabled": MessageLookupByLibrary.simpleMessage("Увімкнено"),
        "encryptingBackup":
            MessageLookupByLibrary.simpleMessage("Шифруємо резервну копію..."),
        "encryption": MessageLookupByLibrary.simpleMessage("Шифрування"),
        "encryptionKeys":
            MessageLookupByLibrary.simpleMessage("Ключі шифрування"),
        "endpointUpdatedMessage": MessageLookupByLibrary.simpleMessage(
            "Кінцева точка успішно оновлена"),
        "endtoendEncryptedByDefault": MessageLookupByLibrary.simpleMessage(
            "Наскрізне шифрування по стандарту"),
        "enteCanEncryptAndPreserveFilesOnlyIfYouGrant":
            MessageLookupByLibrary.simpleMessage(
                "Ente може зашифрувати та зберігати файли тільки в тому випадку, якщо ви надасте до них доступ"),
        "entePhotosPerm": MessageLookupByLibrary.simpleMessage(
            "Ente <i>потребує дозволу</i> до ваших світлин"),
        "enteSubscriptionPitch": MessageLookupByLibrary.simpleMessage(
            "Ente зберігає ваші спогади, тому вони завжди доступні для вас, навіть якщо ви втратите пристрій."),
        "enteSubscriptionShareWithFamily": MessageLookupByLibrary.simpleMessage(
            "Вашу сім\'ю також можна додати до вашого тарифу."),
        "enterAlbumName":
            MessageLookupByLibrary.simpleMessage("Введіть назву альбому"),
        "enterCode": MessageLookupByLibrary.simpleMessage("Введіть код"),
        "enterCodeDescription": MessageLookupByLibrary.simpleMessage(
            "Введіть код, наданий вашим другом, щоби отримати безплатне сховище для вас обох"),
        "enterDateOfBirth": MessageLookupByLibrary.simpleMessage(
            "День народження (необов\'язково)"),
        "enterEmail":
            MessageLookupByLibrary.simpleMessage("Введіть поштову адресу"),
        "enterFileName":
            MessageLookupByLibrary.simpleMessage("Введіть назву файлу"),
        "enterName": MessageLookupByLibrary.simpleMessage("Введіть ім\'я"),
        "enterNewPasswordToEncrypt": MessageLookupByLibrary.simpleMessage(
            "Введіть новий пароль, який ми зможемо використати для шифрування ваших даних"),
        "enterPassword": MessageLookupByLibrary.simpleMessage("Введіть пароль"),
        "enterPasswordToEncrypt": MessageLookupByLibrary.simpleMessage(
            "Введіть пароль, який ми зможемо використати для шифрування ваших даних"),
        "enterPersonName":
            MessageLookupByLibrary.simpleMessage("Введіть ім\'я особи"),
        "enterPin": MessageLookupByLibrary.simpleMessage("Введіть PIN-код"),
        "enterReferralCode":
            MessageLookupByLibrary.simpleMessage("Введіть реферальний код"),
        "enterThe6digitCodeFromnyourAuthenticatorApp":
            MessageLookupByLibrary.simpleMessage(
                "Введіть 6-значний код з\nвашого застосунку для автентифікації"),
        "enterValidEmail": MessageLookupByLibrary.simpleMessage(
            "Будь ласка, введіть дійсну адресу електронної пошти."),
        "enterYourEmailAddress": MessageLookupByLibrary.simpleMessage(
            "Введіть вашу адресу електронної пошти"),
        "enterYourPassword":
            MessageLookupByLibrary.simpleMessage("Введіть пароль"),
        "enterYourRecoveryKey": MessageLookupByLibrary.simpleMessage(
            "Введіть ваш ключ відновлення"),
        "error": MessageLookupByLibrary.simpleMessage("Помилка"),
        "everywhere": MessageLookupByLibrary.simpleMessage("всюди"),
        "exif": MessageLookupByLibrary.simpleMessage("EXIF"),
        "existingUser":
            MessageLookupByLibrary.simpleMessage("Існуючий користувач"),
        "expiredLinkInfo": MessageLookupByLibrary.simpleMessage(
            "Термін дії цього посилання минув. Будь ласка, виберіть новий час терміну дії або вимкніть це посилання."),
        "exportLogs":
            MessageLookupByLibrary.simpleMessage("Експортування журналів"),
        "exportYourData":
            MessageLookupByLibrary.simpleMessage("Експортувати дані"),
        "extraPhotosFound": MessageLookupByLibrary.simpleMessage(
            "Знайдено додаткові фотографії"),
        "extraPhotosFoundFor": m32,
        "faceNotClusteredYet": MessageLookupByLibrary.simpleMessage(
            "Обличчя ще не згруповані, поверніться пізніше"),
        "faceRecognition":
            MessageLookupByLibrary.simpleMessage("Розпізнавання обличчя"),
        "faces": MessageLookupByLibrary.simpleMessage("Обличчя"),
        "failedToApplyCode":
            MessageLookupByLibrary.simpleMessage("Не вдалося застосувати код"),
        "failedToCancel":
            MessageLookupByLibrary.simpleMessage("Не вдалося скасувати"),
        "failedToDownloadVideo": MessageLookupByLibrary.simpleMessage(
            "Не вдалося завантажити відео"),
        "failedToFetchActiveSessions": MessageLookupByLibrary.simpleMessage(
            "Не вдалося отримати активні сеанси"),
        "failedToFetchOriginalForEdit": MessageLookupByLibrary.simpleMessage(
            "Не вдалося отримати оригінал для редагування"),
        "failedToFetchReferralDetails": MessageLookupByLibrary.simpleMessage(
            "Не вдається отримати відомості про реферала. Спробуйте ще раз пізніше."),
        "failedToLoadAlbums": MessageLookupByLibrary.simpleMessage(
            "Не вдалося завантажити альбоми"),
        "failedToPlayVideo":
            MessageLookupByLibrary.simpleMessage("Не вдалося відтворити відео"),
        "failedToRefreshStripeSubscription":
            MessageLookupByLibrary.simpleMessage(
                "Не вдалося поновити підписку"),
        "failedToRenew":
            MessageLookupByLibrary.simpleMessage("Не вдалося поновити"),
        "failedToVerifyPaymentStatus": MessageLookupByLibrary.simpleMessage(
            "Не вдалося перевірити стан платежу"),
        "familyPlanOverview": MessageLookupByLibrary.simpleMessage(
            "Додайте 5 членів сім\'ї до чинного тарифу без додаткової плати.\n\nКожен член сім\'ї отримає власний приватний простір і не зможе бачити файли інших, доки обидва не нададуть до них спільний доступ.\n\nСімейні плани доступні клієнтам, які мають платну підписку на Ente.\n\nПідпишіться зараз, щоби розпочати!"),
        "familyPlanPortalTitle": MessageLookupByLibrary.simpleMessage("Сім\'я"),
        "familyPlans": MessageLookupByLibrary.simpleMessage("Сімейні тарифи"),
        "faq": MessageLookupByLibrary.simpleMessage("ЧаПи"),
        "faqs": MessageLookupByLibrary.simpleMessage("ЧаПи"),
        "favorite":
            MessageLookupByLibrary.simpleMessage("Додати до улюбленого"),
        "feedback": MessageLookupByLibrary.simpleMessage("Зворотній зв’язок"),
        "file": MessageLookupByLibrary.simpleMessage("Файл"),
        "fileFailedToSaveToGallery": MessageLookupByLibrary.simpleMessage(
            "Не вдалося зберегти файл до галереї"),
        "fileInfoAddDescHint":
            MessageLookupByLibrary.simpleMessage("Додати опис..."),
        "fileNotUploadedYet":
            MessageLookupByLibrary.simpleMessage("Файл ще не завантажено"),
        "fileSavedToGallery":
            MessageLookupByLibrary.simpleMessage("Файл збережено до галереї"),
        "fileTypes": MessageLookupByLibrary.simpleMessage("Типи файлів"),
        "fileTypesAndNames":
            MessageLookupByLibrary.simpleMessage("Типи та назви файлів"),
        "filesBackedUpFromDevice": m34,
        "filesBackedUpInAlbum": m35,
        "filesDeleted": MessageLookupByLibrary.simpleMessage("Файли видалено"),
        "filesSavedToGallery":
            MessageLookupByLibrary.simpleMessage("Файли збережено до галереї"),
        "findPeopleByName": MessageLookupByLibrary.simpleMessage(
            "Швидко знаходьте людей за іменами"),
        "findThemQuickly":
            MessageLookupByLibrary.simpleMessage("Знайдіть їх швидко"),
        "flip": MessageLookupByLibrary.simpleMessage("Відзеркалити"),
        "forYourMemories":
            MessageLookupByLibrary.simpleMessage("для ваших спогадів"),
        "forgotPassword":
            MessageLookupByLibrary.simpleMessage("Нагадати пароль"),
        "foundFaces": MessageLookupByLibrary.simpleMessage("Знайдені обличчя"),
        "freeStorageClaimed":
            MessageLookupByLibrary.simpleMessage("Безплатне сховище отримано"),
        "freeStorageOnReferralSuccess": m36,
        "freeStorageUsable": MessageLookupByLibrary.simpleMessage(
            "Безплатне сховище можна використовувати"),
        "freeTrial":
            MessageLookupByLibrary.simpleMessage("Безплатний пробний період"),
        "freeTrialValidTill": m37,
        "freeUpAmount": m39,
        "freeUpDeviceSpace":
            MessageLookupByLibrary.simpleMessage("Звільніть місце на пристрої"),
        "freeUpDeviceSpaceDesc": MessageLookupByLibrary.simpleMessage(
            "Збережіть місце на вашому пристрої, очистивши файли, які вже збережено."),
        "freeUpSpace": MessageLookupByLibrary.simpleMessage("Звільнити місце"),
        "galleryMemoryLimitInfo": MessageLookupByLibrary.simpleMessage(
            "До 1000 спогадів, показаних у галереї"),
        "general": MessageLookupByLibrary.simpleMessage("Загальні"),
        "generatingEncryptionKeys": MessageLookupByLibrary.simpleMessage(
            "Створення ключів шифрування..."),
        "genericProgress": m41,
        "goToSettings":
            MessageLookupByLibrary.simpleMessage("Перейти до налаштувань"),
        "googlePlayId": MessageLookupByLibrary.simpleMessage("Google Play ID"),
        "grantFullAccessPrompt": MessageLookupByLibrary.simpleMessage(
            "Надайте доступ до всіх фотографій в налаштуваннях застосунку"),
        "grantPermission":
            MessageLookupByLibrary.simpleMessage("Надати дозвіл"),
        "groupNearbyPhotos": MessageLookupByLibrary.simpleMessage(
            "Групувати фотографії поблизу"),
        "guestView": MessageLookupByLibrary.simpleMessage("Гостьовий перегляд"),
        "guestViewEnablePreSteps": MessageLookupByLibrary.simpleMessage(
            "Щоб увімкнути гостьовий перегляд, встановіть пароль або блокування екрана в налаштуваннях системи."),
        "hearUsExplanation": MessageLookupByLibrary.simpleMessage(
            "Ми не відстежуємо встановлення застосунку. Але, якщо ви скажете нам, де ви нас знайшли, це допоможе!"),
        "hearUsWhereTitle": MessageLookupByLibrary.simpleMessage(
            "Як ви дізналися про Ente? (необов\'язково)"),
        "help": MessageLookupByLibrary.simpleMessage("Допомога"),
        "hidden": MessageLookupByLibrary.simpleMessage("Приховано"),
        "hide": MessageLookupByLibrary.simpleMessage("Приховати"),
        "hideContent": MessageLookupByLibrary.simpleMessage("Приховати вміст"),
        "hideContentDescriptionAndroid": MessageLookupByLibrary.simpleMessage(
            "Приховує вміст застосунку у перемикачі застосунків і вимикає знімки екрана"),
        "hideContentDescriptionIos": MessageLookupByLibrary.simpleMessage(
            "Приховує вміст застосунку у перемикачі застосунків"),
        "hiding": MessageLookupByLibrary.simpleMessage("Приховуємо..."),
        "hostedAtOsmFrance":
            MessageLookupByLibrary.simpleMessage("Розміщення на OSM Франція"),
        "howItWorks": MessageLookupByLibrary.simpleMessage("Як це працює"),
        "howToViewShareeVerificationID": MessageLookupByLibrary.simpleMessage(
            "Попросіть їх довго утримувати палець на свій поштовій адресі на екрані налаштувань і переконайтеся, що ідентифікатори на обох пристроях збігаються."),
        "iOSGoToSettingsDescription": MessageLookupByLibrary.simpleMessage(
            "Біометрична перевірка не встановлена на вашому пристрої. Увімкніть TouchID або FaceID на вашому телефоні."),
        "iOSLockOut": MessageLookupByLibrary.simpleMessage(
            "Біометрична перевірка вимкнена. Заблокуйте і розблокуйте свій екран, щоб увімкнути її."),
        "iOSOkButton": MessageLookupByLibrary.simpleMessage("Гаразд"),
        "ignoreUpdate": MessageLookupByLibrary.simpleMessage("Ігнорувати"),
        "ignored": MessageLookupByLibrary.simpleMessage("ігнорується"),
        "ignoredFolderUploadReason": MessageLookupByLibrary.simpleMessage(
            "Деякі файли в цьому альбомі ігноруються після вивантаження, тому що вони раніше були видалені з Ente."),
        "imageNotAnalyzed": MessageLookupByLibrary.simpleMessage(
            "Зображення не проаналізовано"),
        "immediately": MessageLookupByLibrary.simpleMessage("Негайно"),
        "importing": MessageLookupByLibrary.simpleMessage("Імпортування..."),
        "incorrectCode": MessageLookupByLibrary.simpleMessage("Невірний код"),
        "incorrectPasswordTitle":
            MessageLookupByLibrary.simpleMessage("Невірний пароль"),
        "incorrectRecoveryKey":
            MessageLookupByLibrary.simpleMessage("Невірний ключ відновлення"),
        "incorrectRecoveryKeyBody": MessageLookupByLibrary.simpleMessage(
            "Ви ввели невірний ключ відновлення"),
        "incorrectRecoveryKeyTitle":
            MessageLookupByLibrary.simpleMessage("Невірний ключ відновлення"),
        "indexedItems":
            MessageLookupByLibrary.simpleMessage("Індексовані елементи"),
        "indexingIsPaused": MessageLookupByLibrary.simpleMessage(
            "Індексація припинена. Автоматично продовжуватиметься, коли пристрій буде готовий."),
        "info": MessageLookupByLibrary.simpleMessage("Інформація"),
        "insecureDevice":
            MessageLookupByLibrary.simpleMessage("Незахищений пристрій"),
        "installManually":
            MessageLookupByLibrary.simpleMessage("Встановити вручну"),
        "invalidEmailAddress": MessageLookupByLibrary.simpleMessage(
            "Хибна адреса електронної пошти"),
        "invalidEndpoint":
            MessageLookupByLibrary.simpleMessage("Недійсна кінцева точка"),
        "invalidEndpointMessage": MessageLookupByLibrary.simpleMessage(
            "Введена вами кінцева точка є недійсною. Введіть дійсну кінцеву точку та спробуйте ще раз."),
        "invalidKey": MessageLookupByLibrary.simpleMessage("Невірний ключ"),
        "invalidRecoveryKey": MessageLookupByLibrary.simpleMessage(
            "Уведений вами ключ відновлення недійсний. Переконайтеся, що він містить 24 слова, і перевірте правильність написання кожного з них.\n\nЯкщо ви ввели старіший код відновлення, переконайтеся, що він складається з 64 символів, і перевірте кожен з них."),
        "invite": MessageLookupByLibrary.simpleMessage("Запросити"),
        "inviteToEnte":
            MessageLookupByLibrary.simpleMessage("Запросити до Ente"),
        "inviteYourFriends":
            MessageLookupByLibrary.simpleMessage("Запросити своїх друзів"),
        "inviteYourFriendsToEnte": MessageLookupByLibrary.simpleMessage(
            "Запросіть своїх друзів до Ente"),
        "itLooksLikeSomethingWentWrongPleaseRetryAfterSome":
            MessageLookupByLibrary.simpleMessage(
                "Схоже, що щось пішло не так. Спробуйте ще раз через деякий час. Якщо помилка не зникне, зв\'яжіться з нашою командою підтримки."),
        "itemCount": m43,
        "itemsShowTheNumberOfDaysRemainingBeforePermanentDeletion":
            MessageLookupByLibrary.simpleMessage(
                "Елементи показують кількість днів, що залишилися до остаточного видалення"),
        "itemsWillBeRemovedFromAlbum": MessageLookupByLibrary.simpleMessage(
            "Вибрані елементи будуть видалені з цього альбому"),
        "joinDiscord": MessageLookupByLibrary.simpleMessage(
            "Приєднатися до Discord серверу"),
        "keepPhotos": MessageLookupByLibrary.simpleMessage("Залишити фото"),
        "kiloMeterUnit": MessageLookupByLibrary.simpleMessage("км"),
        "kindlyHelpUsWithThisInformation": MessageLookupByLibrary.simpleMessage(
            "Будь ласка, допоможіть нам із цією інформацією"),
        "language": MessageLookupByLibrary.simpleMessage("Мова"),
        "lastUpdated":
            MessageLookupByLibrary.simpleMessage("Востаннє оновлено"),
        "leave": MessageLookupByLibrary.simpleMessage("Покинути"),
        "leaveAlbum": MessageLookupByLibrary.simpleMessage("Покинути альбом"),
        "leaveFamily": MessageLookupByLibrary.simpleMessage("Покинути сім\'ю"),
        "leaveSharedAlbum":
            MessageLookupByLibrary.simpleMessage("Покинути спільний альбом?"),
        "left": MessageLookupByLibrary.simpleMessage("Ліворуч"),
        "legacy": MessageLookupByLibrary.simpleMessage("Спадок"),
        "legacyAccounts":
            MessageLookupByLibrary.simpleMessage("Облікові записи «Спадку»"),
        "legacyInvite": m45,
        "legacyPageDesc": MessageLookupByLibrary.simpleMessage(
            "«Спадок» дозволяє довіреним контактам отримати доступ до вашого облікового запису під час вашої відсутності."),
        "legacyPageDesc2": MessageLookupByLibrary.simpleMessage(
            "Довірені контакти можуть ініціювати відновлення облікового запису, і якщо його не буде заблоковано протягом 30 днів, скинути пароль і отримати доступ до нього."),
        "light": MessageLookupByLibrary.simpleMessage("Яскравість"),
        "lightTheme": MessageLookupByLibrary.simpleMessage("Світла"),
        "linkCopiedToClipboard": MessageLookupByLibrary.simpleMessage(
            "Посилання скопійовано в буфер обміну"),
        "linkDeviceLimit":
            MessageLookupByLibrary.simpleMessage("Досягнуто ліміту пристроїв"),
        "linkEnabled": MessageLookupByLibrary.simpleMessage("Увімкнено"),
        "linkExpired": MessageLookupByLibrary.simpleMessage("Закінчився"),
        "linkExpiresOn": m46,
        "linkExpiry": MessageLookupByLibrary.simpleMessage(
            "Термін дії посилання закінчився"),
        "linkHasExpired":
            MessageLookupByLibrary.simpleMessage("Посилання прострочено"),
        "linkNeverExpires": MessageLookupByLibrary.simpleMessage("Ніколи"),
        "livePhotos": MessageLookupByLibrary.simpleMessage("Живі фото"),
        "loadMessage1": MessageLookupByLibrary.simpleMessage(
            "Ви можете поділитися своєю передплатою з родиною"),
        "loadMessage3": MessageLookupByLibrary.simpleMessage(
            "Ми зберігаємо 3 копії ваших даних, одну в підземному бункері"),
        "loadMessage4": MessageLookupByLibrary.simpleMessage(
            "Всі наші застосунки мають відкритий код"),
        "loadMessage5": MessageLookupByLibrary.simpleMessage(
            "Наш вихідний код та шифрування пройшли перевірку спільнотою"),
        "loadMessage6": MessageLookupByLibrary.simpleMessage(
            "Ви можете поділитися посиланнями на свої альбоми з близькими"),
        "loadMessage7": MessageLookupByLibrary.simpleMessage(
            "Наші мобільні застосунки працюють у фоновому режимі для шифрування і створення резервних копій будь-яких нових фотографій, які ви виберете"),
        "loadMessage8": MessageLookupByLibrary.simpleMessage(
            "web.ente.io має зручний завантажувач"),
        "loadMessage9": MessageLookupByLibrary.simpleMessage(
            "Ми використовуємо Xchacha20Poly1305 для безпечного шифрування ваших даних"),
        "loadingExifData":
            MessageLookupByLibrary.simpleMessage("Завантаження даних EXIF..."),
        "loadingGallery":
            MessageLookupByLibrary.simpleMessage("Завантаження галереї..."),
        "loadingMessage": MessageLookupByLibrary.simpleMessage(
            "Завантажуємо ваші фотографії..."),
        "loadingModel":
            MessageLookupByLibrary.simpleMessage("Завантаження моделей..."),
        "loadingYourPhotos":
            MessageLookupByLibrary.simpleMessage("Завантажуємо фотографії..."),
        "localGallery":
            MessageLookupByLibrary.simpleMessage("Локальна галерея"),
        "localIndexing":
            MessageLookupByLibrary.simpleMessage("Локальне індексування"),
        "localSyncErrorMessage": MessageLookupByLibrary.simpleMessage(
            "Схоже, щось пішло не так, оскільки локальна синхронізація фотографій займає більше часу, ніж очікувалося. Зверніться до нашої служби підтримки"),
        "location": MessageLookupByLibrary.simpleMessage("Розташування"),
        "locationName":
            MessageLookupByLibrary.simpleMessage("Назва місце розташування"),
        "locationTagFeatureDescription": MessageLookupByLibrary.simpleMessage(
            "Тег розташування групує всі фотографії, які були зроблені в певному радіусі від фотографії"),
        "locations": MessageLookupByLibrary.simpleMessage("Розташування"),
        "lockButtonLabel": MessageLookupByLibrary.simpleMessage("Заблокувати"),
        "lockscreen": MessageLookupByLibrary.simpleMessage("Екран блокування"),
        "logInLabel": MessageLookupByLibrary.simpleMessage("Увійти"),
        "loggingOut":
            MessageLookupByLibrary.simpleMessage("Вихід із системи..."),
        "loginSessionExpired":
            MessageLookupByLibrary.simpleMessage("Час сеансу минув"),
        "loginSessionExpiredDetails": MessageLookupByLibrary.simpleMessage(
            "Термін дії вашого сеансу завершився. Увійдіть знову."),
        "loginTerms": MessageLookupByLibrary.simpleMessage(
            "Натискаючи «Увійти», я приймаю <u-terms>умови використання</u-terms> і <u-policy>політику приватності</u-policy>"),
        "loginWithTOTP":
            MessageLookupByLibrary.simpleMessage("Увійти за допомогою TOTP"),
        "logout": MessageLookupByLibrary.simpleMessage("Вийти"),
        "logsDialogBody": MessageLookupByLibrary.simpleMessage(
            "Це призведе до надсилання журналів, які допоможуть нам усунути вашу проблему. Зверніть увагу, що назви файлів будуть включені, щоби допомогти відстежувати проблеми з конкретними файлами."),
        "longPressAnEmailToVerifyEndToEndEncryption":
            MessageLookupByLibrary.simpleMessage(
                "Довго утримуйте поштову адресу, щоб перевірити наскрізне шифрування."),
        "longpressOnAnItemToViewInFullscreen": MessageLookupByLibrary.simpleMessage(
            "Натисніть і утримуйте елемент для перегляду в повноекранному режимі"),
        "loopVideoOff":
            MessageLookupByLibrary.simpleMessage("Вимкнено зациклювання відео"),
        "loopVideoOn": MessageLookupByLibrary.simpleMessage(
            "Увімкнено зациклювання відео"),
        "lostDevice":
            MessageLookupByLibrary.simpleMessage("Загубили пристрій?"),
        "machineLearning":
            MessageLookupByLibrary.simpleMessage("Машинне навчання"),
        "magicSearch": MessageLookupByLibrary.simpleMessage("Магічний пошук"),
        "magicSearchHint": MessageLookupByLibrary.simpleMessage(
            "Магічний пошук дозволяє шукати фотографії за їхнім вмістом, наприклад «квітка», «червоне авто» «паспорт»"),
        "manage": MessageLookupByLibrary.simpleMessage("Керування"),
        "manageDeviceStorage":
            MessageLookupByLibrary.simpleMessage("Керування кешем пристрою"),
        "manageDeviceStorageDesc": MessageLookupByLibrary.simpleMessage(
            "Переглянути та очистити локальне сховище кешу."),
        "manageFamily":
            MessageLookupByLibrary.simpleMessage("Керування сім\'єю"),
        "manageLink":
            MessageLookupByLibrary.simpleMessage("Керувати посиланням"),
        "manageParticipants": MessageLookupByLibrary.simpleMessage("Керування"),
        "manageSubscription":
            MessageLookupByLibrary.simpleMessage("Керування передплатою"),
        "manualPairDesc": MessageLookupByLibrary.simpleMessage(
            "Створення пари з PIN-кодом працює з будь-яким екраном, на яку ви хочете переглянути альбом."),
        "map": MessageLookupByLibrary.simpleMessage("Мапа"),
        "maps": MessageLookupByLibrary.simpleMessage("Мапи"),
        "mastodon": MessageLookupByLibrary.simpleMessage("Mastodon"),
        "matrix": MessageLookupByLibrary.simpleMessage("Matrix"),
        "merchandise": MessageLookupByLibrary.simpleMessage("Товари"),
        "mergeWithExisting":
            MessageLookupByLibrary.simpleMessage("Об\'єднати з наявним"),
        "mergedPhotos":
            MessageLookupByLibrary.simpleMessage("Об\'єднані фотографії"),
        "mlConsent":
            MessageLookupByLibrary.simpleMessage("Увімкнути машинне навчання"),
        "mlConsentConfirmation": MessageLookupByLibrary.simpleMessage(
            "Я розумію, та бажаю увімкнути машинне навчання"),
        "mlConsentDescription": MessageLookupByLibrary.simpleMessage(
            "Якщо увімкнути машинне навчання, Ente вилучатиме інформацію, наприклад геометрію обличчя з файлів, включно з тими, хто поділився з вами.\n\nЦе відбуватиметься на вашому пристрої, і будь-яка згенерована біометрична інформація буде наскрізно зашифрована."),
        "mlConsentPrivacy": MessageLookupByLibrary.simpleMessage(
            "Натисніть тут для більш детальної інформації про цю функцію в нашій політиці приватності"),
        "mlConsentTitle":
            MessageLookupByLibrary.simpleMessage("Увімкнути машинне навчання?"),
        "mlIndexingDescription": MessageLookupByLibrary.simpleMessage(
            "Зверніть увагу, що машинне навчання призведе до збільшення пропускної здатності та споживання заряду батареї, поки не будуть проіндексовані всі елементи. Для прискорення індексації скористайтеся настільним застосунком, всі результати будуть синхронізовані автоматично."),
        "mobileWebDesktop":
            MessageLookupByLibrary.simpleMessage("Смартфон, Вебсайт, ПК"),
        "moderateStrength": MessageLookupByLibrary.simpleMessage("Середній"),
        "modifyYourQueryOrTrySearchingFor":
            MessageLookupByLibrary.simpleMessage(
                "Змініть ваш запит або спробуйте знайти"),
        "moments": MessageLookupByLibrary.simpleMessage("Моменти"),
        "month": MessageLookupByLibrary.simpleMessage("місяць"),
        "monthly": MessageLookupByLibrary.simpleMessage("Щомісяця"),
        "moreDetails": MessageLookupByLibrary.simpleMessage("Детальніше"),
        "mostRecent": MessageLookupByLibrary.simpleMessage("Останні"),
        "mostRelevant": MessageLookupByLibrary.simpleMessage("Найактуальніші"),
        "moveToAlbum":
            MessageLookupByLibrary.simpleMessage("Перемістити до альбому"),
        "moveToHiddenAlbum": MessageLookupByLibrary.simpleMessage(
            "Перемістити до прихованого альбому"),
        "movedSuccessfullyTo": m51,
        "movedToTrash":
            MessageLookupByLibrary.simpleMessage("Переміщено у смітник"),
        "movingFilesToAlbum": MessageLookupByLibrary.simpleMessage(
            "Переміщуємо файли до альбому..."),
        "name": MessageLookupByLibrary.simpleMessage("Назва"),
        "nameTheAlbum": MessageLookupByLibrary.simpleMessage("Назвіть альбом"),
        "networkConnectionRefusedErr": MessageLookupByLibrary.simpleMessage(
            "Не вдалося під\'єднатися до Ente. Спробуйте ще раз через деякий час. Якщо помилка не зникне, зв\'яжіться з нашою командою підтримки."),
        "networkHostLookUpErr": MessageLookupByLibrary.simpleMessage(
            "Не вдалося під\'єднатися до Ente. Перевірте налаштування мережі. Зверніться до нашої команди підтримки, якщо помилка залишиться."),
        "never": MessageLookupByLibrary.simpleMessage("Ніколи"),
        "newAlbum": MessageLookupByLibrary.simpleMessage("Новий альбом"),
        "newLocation":
            MessageLookupByLibrary.simpleMessage("Нове розташування"),
        "newPerson": MessageLookupByLibrary.simpleMessage("Нова особа"),
        "newToEnte": MessageLookupByLibrary.simpleMessage("Уперше на Ente"),
        "newest": MessageLookupByLibrary.simpleMessage("Найновіші"),
        "next": MessageLookupByLibrary.simpleMessage("Далі"),
        "no": MessageLookupByLibrary.simpleMessage("Ні"),
        "noAlbumsSharedByYouYet": MessageLookupByLibrary.simpleMessage(
            "Ви ще не поділилися жодним альбомом"),
        "noDeviceFound": MessageLookupByLibrary.simpleMessage(
            "Не знайдено жодного пристрою"),
        "noDeviceLimit": MessageLookupByLibrary.simpleMessage("Немає"),
        "noDeviceThatCanBeDeleted": MessageLookupByLibrary.simpleMessage(
            "У вас не маєте файлів на цьому пристрої, які можна видалити"),
        "noDuplicates":
            MessageLookupByLibrary.simpleMessage("✨ Немає дублікатів"),
        "noExifData": MessageLookupByLibrary.simpleMessage("Немає даних EXIF"),
        "noFacesFound":
            MessageLookupByLibrary.simpleMessage("Обличчя не знайдено"),
        "noHiddenPhotosOrVideos": MessageLookupByLibrary.simpleMessage(
            "Немає прихованих фотографій чи відео"),
        "noImagesWithLocation": MessageLookupByLibrary.simpleMessage(
            "Немає зображень з розташуванням"),
        "noInternetConnection":
            MessageLookupByLibrary.simpleMessage("Немає з’єднання з мережею"),
        "noPhotosAreBeingBackedUpRightNow":
            MessageLookupByLibrary.simpleMessage(
                "Наразі немає резервних копій фотографій"),
        "noPhotosFoundHere":
            MessageLookupByLibrary.simpleMessage("Тут немає фотографій"),
        "noQuickLinksSelected":
            MessageLookupByLibrary.simpleMessage("Не вибрано швидких посилань"),
        "noRecoveryKey":
            MessageLookupByLibrary.simpleMessage("Немає ключа відновлення?"),
        "noRecoveryKeyNoDecryption": MessageLookupByLibrary.simpleMessage(
            "Через природу нашого кінцевого протоколу шифрування, ваші дані не можуть бути розшифровані без вашого пароля або ключа відновлення"),
        "noResults": MessageLookupByLibrary.simpleMessage("Немає результатів"),
        "noResultsFound":
            MessageLookupByLibrary.simpleMessage("Нічого не знайдено"),
        "noSuggestionsForPerson": m52,
        "noSystemLockFound": MessageLookupByLibrary.simpleMessage(
            "Не знайдено системного блокування"),
        "notPersonLabel": m53,
        "nothingSharedWithYouYet": MessageLookupByLibrary.simpleMessage(
            "Поки що з вами ніхто не поділився"),
        "nothingToSeeHere": MessageLookupByLibrary.simpleMessage(
            "Тут немає на що дивитися! 👀"),
        "notifications": MessageLookupByLibrary.simpleMessage("Сповіщення"),
        "ok": MessageLookupByLibrary.simpleMessage("Добре"),
        "onDevice": MessageLookupByLibrary.simpleMessage("На пристрої"),
        "onEnte":
            MessageLookupByLibrary.simpleMessage("В <branding>Ente</branding>"),
<<<<<<< HEAD
        "onThisDay": MessageLookupByLibrary.simpleMessage("On this day"),
        "onlyFamilyAdminCanChangeCode": m53,
=======
        "onlyFamilyAdminCanChangeCode": m54,
>>>>>>> 4f347c1a
        "onlyThem": MessageLookupByLibrary.simpleMessage("Тільки вони"),
        "oops": MessageLookupByLibrary.simpleMessage("От халепа"),
        "oopsCouldNotSaveEdits": MessageLookupByLibrary.simpleMessage(
            "Ой, не вдалося зберегти зміни"),
        "oopsSomethingWentWrong":
            MessageLookupByLibrary.simpleMessage("Йой, щось пішло не так"),
        "openAlbumInBrowser":
            MessageLookupByLibrary.simpleMessage("Відкрити альбом у браузері"),
        "openAlbumInBrowserTitle": MessageLookupByLibrary.simpleMessage(
            "Використовуйте вебзастосунок, щоби додавати фотографії до цього альбому"),
        "openFile": MessageLookupByLibrary.simpleMessage("Відкрити файл"),
        "openSettings":
            MessageLookupByLibrary.simpleMessage("Відкрити налаштування"),
        "openTheItem":
            MessageLookupByLibrary.simpleMessage("• Відкрити елемент"),
        "openstreetmapContributors":
            MessageLookupByLibrary.simpleMessage("Учасники OpenStreetMap"),
        "optionalAsShortAsYouLike": MessageLookupByLibrary.simpleMessage(
            "Необов\'язково, так коротко, як ви хочете..."),
        "orMergeWithExistingPerson":
            MessageLookupByLibrary.simpleMessage("Або об\'єднати з наявними"),
        "orPickAnExistingOne":
            MessageLookupByLibrary.simpleMessage("Або виберіть наявну"),
        "pair": MessageLookupByLibrary.simpleMessage("Створити пару"),
        "pairWithPin":
            MessageLookupByLibrary.simpleMessage("Під’єднатися через PIN-код"),
        "pairingComplete":
            MessageLookupByLibrary.simpleMessage("Створення пари завершено"),
        "panorama": MessageLookupByLibrary.simpleMessage("Панорама"),
        "passKeyPendingVerification":
            MessageLookupByLibrary.simpleMessage("Перевірка все ще триває"),
        "passkey": MessageLookupByLibrary.simpleMessage("Ключ доступу"),
        "passkeyAuthTitle": MessageLookupByLibrary.simpleMessage(
            "Перевірка через ключ доступу"),
        "password": MessageLookupByLibrary.simpleMessage("Пароль"),
        "passwordChangedSuccessfully":
            MessageLookupByLibrary.simpleMessage("Пароль успішно змінено"),
        "passwordLock":
            MessageLookupByLibrary.simpleMessage("Блокування паролем"),
        "passwordStrength": m56,
        "passwordStrengthInfo": MessageLookupByLibrary.simpleMessage(
            "Надійність пароля розраховується з урахуванням довжини пароля, використаних символів, а також того, чи входить пароль у топ 10 000 найбільш використовуваних паролів"),
        "passwordWarning": MessageLookupByLibrary.simpleMessage(
            "Ми не зберігаємо цей пароль, тому, якщо ви його забудете, <underline>ми не зможемо розшифрувати ваші дані</underline>"),
        "paymentDetails":
            MessageLookupByLibrary.simpleMessage("Деталі платежу"),
        "paymentFailed":
            MessageLookupByLibrary.simpleMessage("Не вдалося оплатити"),
        "paymentFailedMessage": MessageLookupByLibrary.simpleMessage(
            "На жаль, ваш платіж не вдався. Зв\'яжіться зі службою підтримки і ми вам допоможемо!"),
        "paymentFailedTalkToProvider": m57,
        "pendingItems":
            MessageLookupByLibrary.simpleMessage("Елементи на розгляді"),
        "pendingSync":
            MessageLookupByLibrary.simpleMessage("Очікування синхронізації"),
        "people": MessageLookupByLibrary.simpleMessage("Люди"),
        "peopleUsingYourCode": MessageLookupByLibrary.simpleMessage(
            "Люди, які використовують ваш код"),
        "permDeleteWarning": MessageLookupByLibrary.simpleMessage(
            "Усі елементи смітника будуть остаточно видалені\n\nЦю дію не можна скасувати"),
        "permanentlyDelete":
            MessageLookupByLibrary.simpleMessage("Остаточно видалити"),
        "permanentlyDeleteFromDevice": MessageLookupByLibrary.simpleMessage(
            "Остаточно видалити з пристрою?"),
        "personName": MessageLookupByLibrary.simpleMessage("Ім\'я особи"),
        "photoDescriptions":
            MessageLookupByLibrary.simpleMessage("Опис фотографії"),
        "photoGridSize":
            MessageLookupByLibrary.simpleMessage("Розмір сітки фотографій"),
        "photoSmallCase": MessageLookupByLibrary.simpleMessage("фото"),
        "photos": MessageLookupByLibrary.simpleMessage("Фото"),
        "photosAddedByYouWillBeRemovedFromTheAlbum":
            MessageLookupByLibrary.simpleMessage(
                "Додані вами фотографії будуть видалені з альбому"),
        "pickCenterPoint":
            MessageLookupByLibrary.simpleMessage("Вкажіть центральну точку"),
        "pinAlbum": MessageLookupByLibrary.simpleMessage("Закріпити альбом"),
        "pinLock": MessageLookupByLibrary.simpleMessage("Блокування PIN-кодом"),
        "playOnTv":
            MessageLookupByLibrary.simpleMessage("Відтворити альбом на ТБ"),
        "playStoreFreeTrialValidTill": m62,
        "playstoreSubscription":
            MessageLookupByLibrary.simpleMessage("Передплата Play Store"),
        "pleaseCheckYourInternetConnectionAndTryAgain":
            MessageLookupByLibrary.simpleMessage(
                "Перевірте з\'єднання з мережею та спробуйте ще раз."),
        "pleaseContactSupportAndWeWillBeHappyToHelp":
            MessageLookupByLibrary.simpleMessage(
                "Зв\'яжіться з support@ente.io і ми будемо раді допомогти!"),
        "pleaseContactSupportIfTheProblemPersists":
            MessageLookupByLibrary.simpleMessage(
                "Зверніться до служби підтримки, якщо проблема не зникне"),
        "pleaseEmailUsAt": m63,
        "pleaseGrantPermissions":
            MessageLookupByLibrary.simpleMessage("Надайте дозволи"),
        "pleaseLoginAgain":
            MessageLookupByLibrary.simpleMessage("Увійдіть знову"),
        "pleaseSelectQuickLinksToRemove": MessageLookupByLibrary.simpleMessage(
            "Виберіть посилання для видалення"),
        "pleaseSendTheLogsTo": m64,
        "pleaseTryAgain":
            MessageLookupByLibrary.simpleMessage("Спробуйте ще раз"),
        "pleaseVerifyTheCodeYouHaveEntered":
            MessageLookupByLibrary.simpleMessage("Підтвердьте введений код"),
        "pleaseWait":
            MessageLookupByLibrary.simpleMessage("Будь ласка, зачекайте..."),
        "pleaseWaitDeletingAlbum": MessageLookupByLibrary.simpleMessage(
            "Зачекайте на видалення альбому"),
        "pleaseWaitForSometimeBeforeRetrying":
            MessageLookupByLibrary.simpleMessage(
                "Зачекайте деякий час перед повторною спробою"),
        "preparingLogs":
            MessageLookupByLibrary.simpleMessage("Підготовка журналів..."),
        "preserveMore": MessageLookupByLibrary.simpleMessage("Зберегти більше"),
        "pressAndHoldToPlayVideo": MessageLookupByLibrary.simpleMessage(
            "Натисніть та утримуйте, щоб відтворити відео"),
        "pressAndHoldToPlayVideoDetailed": MessageLookupByLibrary.simpleMessage(
            "Натисніть та утримуйте на зображення, щоби відтворити відео"),
        "privacy": MessageLookupByLibrary.simpleMessage("Приватність"),
        "privacyPolicyTitle":
            MessageLookupByLibrary.simpleMessage("Політика приватності"),
        "privateBackups":
            MessageLookupByLibrary.simpleMessage("Приватні резервні копії"),
        "privateSharing":
            MessageLookupByLibrary.simpleMessage("Приватне поширення"),
        "proceed": MessageLookupByLibrary.simpleMessage("Продовжити"),
        "processingImport": m66,
        "publicLinkCreated":
            MessageLookupByLibrary.simpleMessage("Публічне посилання створено"),
        "publicLinkEnabled": MessageLookupByLibrary.simpleMessage(
            "Публічне посилання увімкнено"),
        "quickLinks": MessageLookupByLibrary.simpleMessage("Швидкі посилання"),
        "radius": MessageLookupByLibrary.simpleMessage("Радіус"),
        "raiseTicket": MessageLookupByLibrary.simpleMessage("Подати заявку"),
        "rateTheApp":
            MessageLookupByLibrary.simpleMessage("Оцініть застосунок"),
        "rateUs": MessageLookupByLibrary.simpleMessage("Оцініть нас"),
        "rateUsOnStore": m67,
        "recover": MessageLookupByLibrary.simpleMessage("Відновити"),
        "recoverAccount":
            MessageLookupByLibrary.simpleMessage("Відновити обліковий запис"),
        "recoverButton": MessageLookupByLibrary.simpleMessage("Відновлення"),
        "recoveryAccount":
            MessageLookupByLibrary.simpleMessage("Відновити обліковий запис"),
        "recoveryInitiated":
            MessageLookupByLibrary.simpleMessage("Почато відновлення"),
        "recoveryInitiatedDesc": m69,
        "recoveryKey": MessageLookupByLibrary.simpleMessage("Ключ відновлення"),
        "recoveryKeyCopiedToClipboard": MessageLookupByLibrary.simpleMessage(
            "Ключ відновлення скопійовано в буфер обміну"),
        "recoveryKeyOnForgotPassword": MessageLookupByLibrary.simpleMessage(
            "Якщо ви забудете свій пароль, то єдиний спосіб відновити ваші дані – за допомогою цього ключа."),
        "recoveryKeySaveDescription": MessageLookupByLibrary.simpleMessage(
            "Ми не зберігаємо цей ключ, збережіть цей ключ із 24 слів в надійному місці."),
        "recoveryKeySuccessBody": MessageLookupByLibrary.simpleMessage(
            "Чудово! Ваш ключ відновлення дійсний. Дякуємо за перевірку.\n\nНе забувайте надійно зберігати ключ відновлення."),
        "recoveryKeyVerified":
            MessageLookupByLibrary.simpleMessage("Ключ відновлення перевірено"),
        "recoveryKeyVerifyReason": MessageLookupByLibrary.simpleMessage(
            "Ключ відновлення — це єдиний спосіб відновити фотографії, якщо ви забули пароль. Ви можете знайти свій ключ в розділі «Налаштування» > «Обліковий запис».\n\nВведіть ключ відновлення тут, щоб перевірити, чи правильно ви його зберегли."),
        "recoveryReady": m70,
        "recoverySuccessful":
            MessageLookupByLibrary.simpleMessage("Відновлення успішне!"),
        "recoveryWarning": MessageLookupByLibrary.simpleMessage(
            "Довірений контакт намагається отримати доступ до вашого облікового запису"),
        "recoveryWarningBody": m71,
        "recreatePasswordBody": MessageLookupByLibrary.simpleMessage(
            "Ваш пристрій недостатньо потужний для перевірки пароля, але ми можемо відновити його таким чином, щоб він працював на всіх пристроях.\n\nУвійдіть за допомогою ключа відновлення та відновіть свій пароль (за бажанням ви можете використати той самий ключ знову)."),
        "recreatePasswordTitle":
            MessageLookupByLibrary.simpleMessage("Повторно створити пароль"),
        "reddit": MessageLookupByLibrary.simpleMessage("Reddit"),
        "reenterPassword":
            MessageLookupByLibrary.simpleMessage("Введіть пароль ще раз"),
        "reenterPin":
            MessageLookupByLibrary.simpleMessage("Введіть PIN-код ще раз"),
        "referFriendsAnd2xYourPlan": MessageLookupByLibrary.simpleMessage(
            "Запросіть друзів та подвойте свій план"),
        "referralStep1":
            MessageLookupByLibrary.simpleMessage("1. Дайте цей код друзям"),
        "referralStep2": MessageLookupByLibrary.simpleMessage(
            "2. Вони оформлюють передплату"),
        "referralStep3": m72,
        "referrals": MessageLookupByLibrary.simpleMessage("Реферали"),
        "referralsAreCurrentlyPaused":
            MessageLookupByLibrary.simpleMessage("Реферали зараз призупинені"),
        "rejectRecovery":
            MessageLookupByLibrary.simpleMessage("Відхилити відновлення"),
        "remindToEmptyDeviceTrash": MessageLookupByLibrary.simpleMessage(
            "Також очистьте «Нещодавно видалено» в «Налаштування» -> «Сховище», щоб отримати вільне місце"),
        "remindToEmptyEnteTrash": MessageLookupByLibrary.simpleMessage(
            "Також очистьте «Смітник», щоб звільнити місце"),
        "remoteImages":
            MessageLookupByLibrary.simpleMessage("Віддалені зображення"),
        "remoteThumbnails":
            MessageLookupByLibrary.simpleMessage("Віддалені мініатюри"),
        "remoteVideos": MessageLookupByLibrary.simpleMessage("Віддалені відео"),
        "remove": MessageLookupByLibrary.simpleMessage("Вилучити"),
        "removeDuplicates":
            MessageLookupByLibrary.simpleMessage("Вилучити дублікати"),
        "removeDuplicatesDesc": MessageLookupByLibrary.simpleMessage(
            "Перегляньте та видаліть файли, які є точними дублікатами."),
        "removeFromAlbum":
            MessageLookupByLibrary.simpleMessage("Видалити з альбому"),
        "removeFromAlbumTitle":
            MessageLookupByLibrary.simpleMessage("Видалити з альбому?"),
        "removeFromFavorite":
            MessageLookupByLibrary.simpleMessage("Вилучити з улюбленого"),
        "removeInvite":
            MessageLookupByLibrary.simpleMessage("Видалити запрошення"),
        "removeLink":
            MessageLookupByLibrary.simpleMessage("Вилучити посилання"),
        "removeParticipant":
            MessageLookupByLibrary.simpleMessage("Видалити учасника"),
        "removeParticipantBody": m73,
        "removePersonLabel":
            MessageLookupByLibrary.simpleMessage("Видалити мітку особи"),
        "removePublicLink":
            MessageLookupByLibrary.simpleMessage("Видалити публічне посилання"),
        "removePublicLinks":
            MessageLookupByLibrary.simpleMessage("Видалити публічні посилання"),
        "removeShareItemsWarning": MessageLookupByLibrary.simpleMessage(
            "Деякі речі, які ви видаляєте були додані іншими людьми, ви втратите доступ до них"),
        "removeWithQuestionMark":
            MessageLookupByLibrary.simpleMessage("Видалити?"),
        "removeYourselfAsTrustedContact": MessageLookupByLibrary.simpleMessage(
            "Видалити себе як довірений контакт"),
        "removingFromFavorites":
            MessageLookupByLibrary.simpleMessage("Видалення з обраного..."),
        "rename": MessageLookupByLibrary.simpleMessage("Перейменувати"),
        "renameAlbum":
            MessageLookupByLibrary.simpleMessage("Перейменувати альбом"),
        "renameFile":
            MessageLookupByLibrary.simpleMessage("Перейменувати файл"),
        "renewSubscription":
            MessageLookupByLibrary.simpleMessage("Поновити передплату"),
        "renewsOn": m74,
        "reportABug":
            MessageLookupByLibrary.simpleMessage("Повідомити про помилку"),
        "reportBug":
            MessageLookupByLibrary.simpleMessage("Повідомити про помилку"),
        "resendEmail":
            MessageLookupByLibrary.simpleMessage("Повторно надіслати лист"),
        "resetIgnoredFiles":
            MessageLookupByLibrary.simpleMessage("Скинути ігноровані файли"),
        "resetPasswordTitle":
            MessageLookupByLibrary.simpleMessage("Скинути пароль"),
        "resetPerson": MessageLookupByLibrary.simpleMessage("Вилучити"),
        "resetToDefault":
            MessageLookupByLibrary.simpleMessage("Скинути до типових"),
        "restore": MessageLookupByLibrary.simpleMessage("Відновити"),
        "restoreToAlbum":
            MessageLookupByLibrary.simpleMessage("Відновити в альбомі"),
        "restoringFiles":
            MessageLookupByLibrary.simpleMessage("Відновлюємо файли..."),
        "resumableUploads": MessageLookupByLibrary.simpleMessage(
            "Завантаження з можливістю відновлення"),
        "retry": MessageLookupByLibrary.simpleMessage("Повторити"),
        "review": MessageLookupByLibrary.simpleMessage("Оцінити"),
        "reviewDeduplicateItems": MessageLookupByLibrary.simpleMessage(
            "Перегляньте та видаліть елементи, які, на вашу думку, є дублікатами."),
        "reviewSuggestions":
            MessageLookupByLibrary.simpleMessage("Переглянути пропозиції"),
        "right": MessageLookupByLibrary.simpleMessage("Праворуч"),
        "rotate": MessageLookupByLibrary.simpleMessage("Обернути"),
        "rotateLeft": MessageLookupByLibrary.simpleMessage("Повернути ліворуч"),
        "rotateRight":
            MessageLookupByLibrary.simpleMessage("Повернути праворуч"),
        "safelyStored":
            MessageLookupByLibrary.simpleMessage("Безпечне збереження"),
        "save": MessageLookupByLibrary.simpleMessage("Зберегти"),
        "saveCollage": MessageLookupByLibrary.simpleMessage("Зберегти колаж"),
        "saveCopy": MessageLookupByLibrary.simpleMessage("Зберегти копію"),
        "saveKey": MessageLookupByLibrary.simpleMessage("Зберегти ключ"),
        "savePerson": MessageLookupByLibrary.simpleMessage("Зберегти особу"),
        "saveYourRecoveryKeyIfYouHaventAlready":
            MessageLookupByLibrary.simpleMessage(
                "Збережіть ваш ключ відновлення, якщо ви ще цього не зробили"),
        "saving": MessageLookupByLibrary.simpleMessage("Зберігаємо..."),
        "savingEdits":
            MessageLookupByLibrary.simpleMessage("Зберігаємо зміни..."),
        "scanCode": MessageLookupByLibrary.simpleMessage("Сканувати код"),
        "scanThisBarcodeWithnyourAuthenticatorApp":
            MessageLookupByLibrary.simpleMessage(
                "Зіскануйте цей штрихкод за допомогою\nвашого застосунку для автентифікації"),
        "search": MessageLookupByLibrary.simpleMessage("Пошук"),
        "searchAlbumsEmptySection":
            MessageLookupByLibrary.simpleMessage("Альбоми"),
        "searchByAlbumNameHint":
            MessageLookupByLibrary.simpleMessage("Назва альбому"),
        "searchByExamples": MessageLookupByLibrary.simpleMessage(
            "• Назви альбомів (наприклад, «Камера»)\n• Типи файлів (наприклад, «Відео», «.gif»)\n• Роки та місяці (наприклад, «2022», «січень»)\n• Свята (наприклад, «Різдво»)\n• Описи фотографій (наприклад, «#fun»)"),
        "searchCaptionEmptySection": MessageLookupByLibrary.simpleMessage(
            "Додавайте такі описи як «#подорож» в інформацію про фотографію, щоб швидко знайти їх тут"),
        "searchDatesEmptySection": MessageLookupByLibrary.simpleMessage(
            "Шукати за датою, місяцем або роком"),
        "searchDiscoverEmptySection": MessageLookupByLibrary.simpleMessage(
            "Зображення будуть показані тут після завершення оброблення та синхронізації"),
        "searchFaceEmptySection": MessageLookupByLibrary.simpleMessage(
            "Люди будуть показані тут після завершення індексації"),
        "searchFileTypesAndNamesEmptySection":
            MessageLookupByLibrary.simpleMessage("Типи та назви файлів"),
        "searchHint1":
            MessageLookupByLibrary.simpleMessage("Швидкий пошук на пристрої"),
        "searchHint2": MessageLookupByLibrary.simpleMessage("Дати, описи фото"),
        "searchHint3": MessageLookupByLibrary.simpleMessage(
            "Альбоми, назви та типи файлів"),
        "searchHint4": MessageLookupByLibrary.simpleMessage("Розташування"),
        "searchHint5": MessageLookupByLibrary.simpleMessage(
            "Незабаром: Обличчя і магічний пошук ✨"),
        "searchLocationEmptySection": MessageLookupByLibrary.simpleMessage(
            "Групові фотографії, які зроблені в певному радіусі від фотографії"),
        "searchPeopleEmptySection": MessageLookupByLibrary.simpleMessage(
            "Запросіть людей, і ви побачите всі фотографії, якими вони поділилися, тут"),
        "searchPersonsEmptySection": MessageLookupByLibrary.simpleMessage(
            "Люди будуть показані тут після завершення оброблення та синхронізації"),
        "searchResultCount": m76,
        "searchSectionsLengthMismatch": m77,
        "security": MessageLookupByLibrary.simpleMessage("Безпека"),
        "seePublicAlbumLinksInApp": MessageLookupByLibrary.simpleMessage(
            "Посилання на публічні альбоми в застосунку"),
        "selectALocation":
            MessageLookupByLibrary.simpleMessage("Виберіть місце"),
        "selectALocationFirst": MessageLookupByLibrary.simpleMessage(
            "Спочатку виберіть розташування"),
        "selectAlbum": MessageLookupByLibrary.simpleMessage("Вибрати альбом"),
        "selectAll": MessageLookupByLibrary.simpleMessage("Вибрати все"),
        "selectAllShort": MessageLookupByLibrary.simpleMessage("Усі"),
        "selectCoverPhoto":
            MessageLookupByLibrary.simpleMessage("Вибрати обкладинку"),
        "selectFoldersForBackup": MessageLookupByLibrary.simpleMessage(
            "Оберіть теки для резервного копіювання"),
        "selectItemsToAdd": MessageLookupByLibrary.simpleMessage(
            "Виберіть елементи для додавання"),
        "selectLanguage": MessageLookupByLibrary.simpleMessage("Виберіть мову"),
        "selectMailApp":
            MessageLookupByLibrary.simpleMessage("Вибрати застосунок пошти"),
        "selectMorePhotos":
            MessageLookupByLibrary.simpleMessage("Вибрати більше фотографій"),
        "selectReason": MessageLookupByLibrary.simpleMessage("Оберіть причину"),
        "selectYourPlan": MessageLookupByLibrary.simpleMessage("Оберіть тариф"),
        "selectedFilesAreNotOnEnte":
            MessageLookupByLibrary.simpleMessage("Вибрані файли не на Ente"),
        "selectedFoldersWillBeEncryptedAndBackedUp":
            MessageLookupByLibrary.simpleMessage(
                "Вибрані теки будуть зашифровані й створені резервні копії"),
        "selectedItemsWillBeDeletedFromAllAlbumsAndMoved":
            MessageLookupByLibrary.simpleMessage(
                "Вибрані елементи будуть видалені з усіх альбомів і переміщені в смітник."),
        "selectedPhotos": m78,
        "selectedPhotosWithYours": m79,
        "send": MessageLookupByLibrary.simpleMessage("Надіслати"),
        "sendEmail": MessageLookupByLibrary.simpleMessage(
            "Надіслати електронного листа"),
        "sendInvite":
            MessageLookupByLibrary.simpleMessage("Надіслати запрошення"),
        "sendLink": MessageLookupByLibrary.simpleMessage("Надіслати посилання"),
        "serverEndpoint":
            MessageLookupByLibrary.simpleMessage("Кінцева точка сервера"),
        "sessionExpired":
            MessageLookupByLibrary.simpleMessage("Час сеансу минув"),
        "sessionIdMismatch": MessageLookupByLibrary.simpleMessage(
            "Невідповідність ідентифікатора сеансу"),
        "setAPassword":
            MessageLookupByLibrary.simpleMessage("Встановити пароль"),
        "setAs": MessageLookupByLibrary.simpleMessage("Встановити як"),
        "setCover":
            MessageLookupByLibrary.simpleMessage("Встановити обкладинку"),
        "setLabel": MessageLookupByLibrary.simpleMessage("Встановити"),
        "setNewPassword":
            MessageLookupByLibrary.simpleMessage("Встановити новий пароль"),
        "setNewPin":
            MessageLookupByLibrary.simpleMessage("Встановити новий PIN-код"),
        "setPasswordTitle":
            MessageLookupByLibrary.simpleMessage("Встановити пароль"),
        "setRadius": MessageLookupByLibrary.simpleMessage("Встановити радіус"),
        "setupComplete":
            MessageLookupByLibrary.simpleMessage("Налаштування завершено"),
        "share": MessageLookupByLibrary.simpleMessage("Поділитися"),
        "shareALink":
            MessageLookupByLibrary.simpleMessage("Поділитися посиланням"),
        "shareAlbumHint": MessageLookupByLibrary.simpleMessage(
            "Відкрийте альбом та натисніть кнопку «Поділитися» у верхньому правому куті."),
        "shareAnAlbumNow":
            MessageLookupByLibrary.simpleMessage("Поділитися альбомом зараз"),
        "shareLink":
            MessageLookupByLibrary.simpleMessage("Поділитися посиланням"),
        "shareMyVerificationID": m81,
        "shareOnlyWithThePeopleYouWant": MessageLookupByLibrary.simpleMessage(
            "Поділіться тільки з тими людьми, якими ви хочете"),
        "shareTextConfirmOthersVerificationID": m82,
        "shareTextRecommendUsingEnte": MessageLookupByLibrary.simpleMessage(
            "Завантажте Ente для того, щоб легко поділитися фотографіями оригінальної якості та відео\n\nhttps://ente.io"),
        "shareTextReferralCode": m83,
        "shareWithNonenteUsers": MessageLookupByLibrary.simpleMessage(
            "Поділитися з користувачами без Ente"),
        "shareWithPeopleSectionTitle": m84,
        "shareYourFirstAlbum": MessageLookupByLibrary.simpleMessage(
            "Поділитися вашим першим альбомом"),
        "sharedAlbumSectionDescription": MessageLookupByLibrary.simpleMessage(
            "Створюйте спільні альбоми з іншими користувачами Ente, включно з користувачами безплатних тарифів."),
        "sharedByMe": MessageLookupByLibrary.simpleMessage("Поділився мною"),
        "sharedByYou": MessageLookupByLibrary.simpleMessage("Поділилися вами"),
        "sharedPhotoNotifications":
            MessageLookupByLibrary.simpleMessage("Нові спільні фотографії"),
        "sharedPhotoNotificationsExplanation": MessageLookupByLibrary.simpleMessage(
            "Отримувати сповіщення, коли хтось додасть фото до спільного альбому, в якому ви перебуваєте"),
        "sharedWith": m85,
        "sharedWithMe":
            MessageLookupByLibrary.simpleMessage("Поділитися зі мною"),
        "sharedWithYou":
            MessageLookupByLibrary.simpleMessage("Поділилися з вами"),
        "sharing": MessageLookupByLibrary.simpleMessage("Відправлення..."),
        "showMemories":
            MessageLookupByLibrary.simpleMessage("Показати спогади"),
        "showPerson": MessageLookupByLibrary.simpleMessage("Показати особу"),
        "signOutFromOtherDevices":
            MessageLookupByLibrary.simpleMessage("Вийти на інших пристроях"),
        "signOutOtherBody": MessageLookupByLibrary.simpleMessage(
            "Якщо ви думаєте, що хтось може знати ваш пароль, ви можете примусити всі інші пристрої, які використовують ваш обліковий запис, вийти із системи."),
        "signOutOtherDevices":
            MessageLookupByLibrary.simpleMessage("Вийти на інших пристроях"),
        "signUpTerms": MessageLookupByLibrary.simpleMessage(
            "Я приймаю <u-terms>умови використання</u-terms> і <u-policy>політику приватності</u-policy>"),
        "singleFileDeleteFromDevice": m86,
        "singleFileDeleteHighlight": MessageLookupByLibrary.simpleMessage(
            "Воно буде видалено з усіх альбомів."),
        "singleFileInBothLocalAndRemote": m87,
        "singleFileInRemoteOnly": m88,
        "skip": MessageLookupByLibrary.simpleMessage("Пропустити"),
        "social": MessageLookupByLibrary.simpleMessage("Соцмережі"),
        "someItemsAreInBothEnteAndYourDevice":
            MessageLookupByLibrary.simpleMessage(
                "Деякі елементи знаходяться на Ente та вашому пристрої."),
        "someOfTheFilesYouAreTryingToDeleteAre":
            MessageLookupByLibrary.simpleMessage(
                "Деякі файли, які ви намагаєтеся видалити, доступні лише на вашому пристрої, і їх неможливо відновити"),
        "someoneSharingAlbumsWithYouShouldSeeTheSameId":
            MessageLookupByLibrary.simpleMessage(
                "Той, хто ділиться з вами альбомами, повинен бачити той самий ідентифікатор на своєму пристрої."),
        "somethingWentWrong":
            MessageLookupByLibrary.simpleMessage("Щось пішло не так"),
        "somethingWentWrongPleaseTryAgain":
            MessageLookupByLibrary.simpleMessage(
                "Щось пішло не так, будь ласка, спробуйте знову"),
        "sorry": MessageLookupByLibrary.simpleMessage("Пробачте"),
        "sorryCouldNotAddToFavorites": MessageLookupByLibrary.simpleMessage(
            "Неможливо додати до обраного!"),
        "sorryCouldNotRemoveFromFavorites":
            MessageLookupByLibrary.simpleMessage(
                "Не вдалося видалити з обраного!"),
        "sorryTheCodeYouveEnteredIsIncorrect":
            MessageLookupByLibrary.simpleMessage(
                "Вибачте, але введений вами код є невірним"),
        "sorryWeCouldNotGenerateSecureKeysOnThisDevicennplease":
            MessageLookupByLibrary.simpleMessage(
                "На жаль, на цьому пристрої не вдалося створити безпечні ключі.\n\nЗареєструйтесь з іншого пристрою."),
        "sort": MessageLookupByLibrary.simpleMessage("Сортувати"),
        "sortAlbumsBy": MessageLookupByLibrary.simpleMessage("Сортувати за"),
        "sortNewestFirst":
            MessageLookupByLibrary.simpleMessage("Спочатку найновіші"),
        "sortOldestFirst":
            MessageLookupByLibrary.simpleMessage("Спочатку найстаріші"),
        "sparkleSuccess": MessageLookupByLibrary.simpleMessage("✨ Успішно"),
        "startAccountRecoveryTitle":
            MessageLookupByLibrary.simpleMessage("Почати відновлення"),
        "startBackup":
            MessageLookupByLibrary.simpleMessage("Почати резервне копіювання"),
        "status": MessageLookupByLibrary.simpleMessage("Стан"),
        "stopCastingBody": MessageLookupByLibrary.simpleMessage(
            "Ви хочете припинити трансляцію?"),
        "stopCastingTitle":
            MessageLookupByLibrary.simpleMessage("Припинити трансляцію"),
        "storage": MessageLookupByLibrary.simpleMessage("Сховище"),
        "storageBreakupFamily": MessageLookupByLibrary.simpleMessage("Сім\'я"),
        "storageBreakupYou": MessageLookupByLibrary.simpleMessage("Ви"),
        "storageInGB": m91,
        "storageLimitExceeded":
            MessageLookupByLibrary.simpleMessage("Перевищено ліміт сховища"),
        "storageUsageInfo": m92,
        "strongStrength": MessageLookupByLibrary.simpleMessage("Надійний"),
        "subAlreadyLinkedErrMessage": m93,
        "subWillBeCancelledOn": m94,
        "subscribe": MessageLookupByLibrary.simpleMessage("Передплачувати"),
        "subscribeToEnableSharing": MessageLookupByLibrary.simpleMessage(
            "Вам потрібна активна передплата, щоб увімкнути спільне поширення."),
        "subscription": MessageLookupByLibrary.simpleMessage("Передплата"),
        "success": MessageLookupByLibrary.simpleMessage("Успішно"),
        "successfullyArchived":
            MessageLookupByLibrary.simpleMessage("Успішно архівовано"),
        "successfullyHid":
            MessageLookupByLibrary.simpleMessage("Успішно приховано"),
        "successfullyUnarchived":
            MessageLookupByLibrary.simpleMessage("Успішно розархівовано"),
        "successfullyUnhid":
            MessageLookupByLibrary.simpleMessage("Успішно показано"),
        "suggestFeatures":
            MessageLookupByLibrary.simpleMessage("Запропонувати нові функції"),
        "support": MessageLookupByLibrary.simpleMessage("Підтримка"),
        "syncProgress": m95,
        "syncStopped":
            MessageLookupByLibrary.simpleMessage("Синхронізацію зупинено"),
        "syncing": MessageLookupByLibrary.simpleMessage("Синхронізуємо..."),
        "systemTheme": MessageLookupByLibrary.simpleMessage("Як в системі"),
        "tapToCopy":
            MessageLookupByLibrary.simpleMessage("натисніть, щоб скопіювати"),
        "tapToEnterCode":
            MessageLookupByLibrary.simpleMessage("Натисніть, щоб ввести код"),
        "tapToUnlock": MessageLookupByLibrary.simpleMessage(
            "Торкніться, щоби розблокувати"),
        "tapToUpload":
            MessageLookupByLibrary.simpleMessage("Натисніть, щоб завантажити"),
        "tapToUploadIsIgnoredDue": m96,
        "tempErrorContactSupportIfPersists": MessageLookupByLibrary.simpleMessage(
            "Схоже, що щось пішло не так. Спробуйте ще раз через деякий час. Якщо помилка не зникне, зв\'яжіться з нашою командою підтримки."),
        "terminate": MessageLookupByLibrary.simpleMessage("Припинити"),
        "terminateSession":
            MessageLookupByLibrary.simpleMessage("Припинити сеанс?"),
        "terms": MessageLookupByLibrary.simpleMessage("Умови"),
        "termsOfServicesTitle": MessageLookupByLibrary.simpleMessage("Умови"),
        "thankYou": MessageLookupByLibrary.simpleMessage("Дякуємо"),
        "thankYouForSubscribing":
            MessageLookupByLibrary.simpleMessage("Спасибі за передплату!"),
        "theDownloadCouldNotBeCompleted": MessageLookupByLibrary.simpleMessage(
            "Завантаження не може бути завершено"),
        "theLinkYouAreTryingToAccessHasExpired":
            MessageLookupByLibrary.simpleMessage(
                "Термін дії посилання, за яким ви намагаєтеся отримати доступ, закінчився."),
        "theRecoveryKeyYouEnteredIsIncorrect":
            MessageLookupByLibrary.simpleMessage(
                "Ви ввели невірний ключ відновлення"),
        "theme": MessageLookupByLibrary.simpleMessage("Тема"),
        "theseItemsWillBeDeletedFromYourDevice":
            MessageLookupByLibrary.simpleMessage(
                "Ці елементи будуть видалені з пристрою."),
        "theyAlsoGetXGb": m97,
        "theyWillBeDeletedFromAllAlbums": MessageLookupByLibrary.simpleMessage(
            "Вони будуть видалені з усіх альбомів."),
        "thisActionCannotBeUndone": MessageLookupByLibrary.simpleMessage(
            "Цю дію не можна буде скасувати"),
        "thisAlbumAlreadyHDACollaborativeLink":
            MessageLookupByLibrary.simpleMessage(
                "Цей альбом вже має спільне посилання"),
        "thisCanBeUsedToRecoverYourAccountIfYou":
            MessageLookupByLibrary.simpleMessage(
                "Це може бути використано для відновлення вашого облікового запису, якщо ви втратите свій автентифікатор"),
        "thisDevice": MessageLookupByLibrary.simpleMessage("Цей пристрій"),
        "thisEmailIsAlreadyInUse": MessageLookupByLibrary.simpleMessage(
            "Ця поштова адреса вже використовується"),
        "thisImageHasNoExifData": MessageLookupByLibrary.simpleMessage(
            "Це зображення не має даних exif"),
        "thisIsPersonVerificationId": m98,
        "thisIsYourVerificationId": MessageLookupByLibrary.simpleMessage(
            "Це ваш Ідентифікатор підтвердження"),
        "thisWillLogYouOutOfTheFollowingDevice":
            MessageLookupByLibrary.simpleMessage(
                "Це призведе до виходу на наступному пристрої:"),
        "thisWillLogYouOutOfThisDevice": MessageLookupByLibrary.simpleMessage(
            "Це призведе до виходу на цьому пристрої!"),
        "thisWillRemovePublicLinksOfAllSelectedQuickLinks":
            MessageLookupByLibrary.simpleMessage(
                "Це видалить публічні посилання з усіх вибраних швидких посилань."),
        "toEnableAppLockPleaseSetupDevicePasscodeOrScreen":
            MessageLookupByLibrary.simpleMessage(
                "Для увімкнення блокування застосунку, налаштуйте пароль пристрою або блокування екрана в системних налаштуваннях."),
        "toHideAPhotoOrVideo": MessageLookupByLibrary.simpleMessage(
            "Щоб приховати фото або відео"),
        "toResetVerifyEmail": MessageLookupByLibrary.simpleMessage(
            "Щоб скинути пароль, спочатку підтвердьте адресу своєї пошти."),
        "todaysLogs":
            MessageLookupByLibrary.simpleMessage("Сьогоднішні журнали"),
        "tooManyIncorrectAttempts": MessageLookupByLibrary.simpleMessage(
            "Завелика кількість невірних спроб"),
        "total": MessageLookupByLibrary.simpleMessage("всього"),
        "totalSize": MessageLookupByLibrary.simpleMessage("Загальний розмір"),
        "trash": MessageLookupByLibrary.simpleMessage("Смітник"),
        "trashDaysLeft": m101,
        "trim": MessageLookupByLibrary.simpleMessage("Вирізати"),
        "trustedContacts":
            MessageLookupByLibrary.simpleMessage("Довірені контакти"),
        "trustedInviteBody": m104,
        "tryAgain": MessageLookupByLibrary.simpleMessage("Спробувати знову"),
        "turnOnBackupForAutoUpload": MessageLookupByLibrary.simpleMessage(
            "Увімкніть резервну копію для автоматичного завантаження файлів, доданих до теки пристрою в Ente."),
        "twitter": MessageLookupByLibrary.simpleMessage("Twitter"),
        "twoMonthsFreeOnYearlyPlans": MessageLookupByLibrary.simpleMessage(
            "2 місяці безплатно на щорічних планах"),
        "twofactor": MessageLookupByLibrary.simpleMessage("Двоетапна"),
        "twofactorAuthenticationHasBeenDisabled":
            MessageLookupByLibrary.simpleMessage(
                "Двоетапну перевірку вимкнено"),
        "twofactorAuthenticationPageTitle":
            MessageLookupByLibrary.simpleMessage("Двоетапна перевірка"),
        "twofactorAuthenticationSuccessfullyReset":
            MessageLookupByLibrary.simpleMessage(
                "Двоетапну перевірку успішно скинуто"),
        "twofactorSetup": MessageLookupByLibrary.simpleMessage(
            "Налаштування двоетапної перевірки"),
        "typeOfGallerGallerytypeIsNotSupportedForRename": m105,
        "unarchive": MessageLookupByLibrary.simpleMessage("Розархівувати"),
        "unarchiveAlbum":
            MessageLookupByLibrary.simpleMessage("Розархівувати альбом"),
        "unarchiving": MessageLookupByLibrary.simpleMessage("Розархівуємо..."),
        "unavailableReferralCode": MessageLookupByLibrary.simpleMessage(
            "На жаль, цей код недоступний."),
        "uncategorized": MessageLookupByLibrary.simpleMessage("Без категорії"),
        "unhide": MessageLookupByLibrary.simpleMessage("Показати"),
        "unhideToAlbum":
            MessageLookupByLibrary.simpleMessage("Показати в альбомі"),
        "unhiding": MessageLookupByLibrary.simpleMessage("Показуємо..."),
        "unhidingFilesToAlbum":
            MessageLookupByLibrary.simpleMessage("Розкриваємо файли в альбомі"),
        "unlock": MessageLookupByLibrary.simpleMessage("Розблокувати"),
        "unpinAlbum": MessageLookupByLibrary.simpleMessage("Відкріпити альбом"),
        "unselectAll": MessageLookupByLibrary.simpleMessage("Зняти виділення"),
        "update": MessageLookupByLibrary.simpleMessage("Оновити"),
        "updateAvailable":
            MessageLookupByLibrary.simpleMessage("Доступне оновлення"),
        "updatingFolderSelection":
            MessageLookupByLibrary.simpleMessage("Оновлення вибору теки..."),
        "upgrade": MessageLookupByLibrary.simpleMessage("Покращити"),
        "uploadIsIgnoredDueToIgnorereason": m106,
        "uploadingFilesToAlbum": MessageLookupByLibrary.simpleMessage(
            "Завантажуємо файли до альбому..."),
        "uploadingMultipleMemories": m107,
        "uploadingSingleMemory":
            MessageLookupByLibrary.simpleMessage("Зберігаємо 1 спогад..."),
        "upto50OffUntil4thDec":
            MessageLookupByLibrary.simpleMessage("Знижки до 50%, до 4 грудня."),
        "usableReferralStorageInfo": MessageLookupByLibrary.simpleMessage(
            "Доступний обсяг пам\'яті обмежений вашим поточним тарифом. Надлишок заявленого обсягу автоматично стане доступним, коли ви покращите тариф."),
        "useAsCover":
            MessageLookupByLibrary.simpleMessage("Використати як обкладинку"),
        "useDifferentPlayerInfo": MessageLookupByLibrary.simpleMessage(
            "Виникли проблеми з відтворенням цього відео? Натисніть і утримуйте тут, щоб спробувати інший плеєр."),
        "usePublicLinksForPeopleNotOnEnte":
            MessageLookupByLibrary.simpleMessage(
                "Використовувати публічні посилання для людей не з Ente"),
        "useRecoveryKey": MessageLookupByLibrary.simpleMessage(
            "Застосувати ключ відновлення"),
        "useSelectedPhoto":
            MessageLookupByLibrary.simpleMessage("Використати вибране фото"),
        "usedSpace": MessageLookupByLibrary.simpleMessage("Використано місця"),
        "validTill": m108,
        "verificationFailedPleaseTryAgain":
            MessageLookupByLibrary.simpleMessage(
                "Перевірка не вдалася, спробуйте ще раз"),
        "verificationId":
            MessageLookupByLibrary.simpleMessage("Ідентифікатор підтвердження"),
        "verify": MessageLookupByLibrary.simpleMessage("Підтвердити"),
        "verifyEmail":
            MessageLookupByLibrary.simpleMessage("Підтвердити пошту"),
        "verifyEmailID": m109,
        "verifyIDLabel": MessageLookupByLibrary.simpleMessage("Підтвердження"),
        "verifyPasskey":
            MessageLookupByLibrary.simpleMessage("Підтвердити ключ доступу"),
        "verifyPassword":
            MessageLookupByLibrary.simpleMessage("Підтвердження пароля"),
        "verifying": MessageLookupByLibrary.simpleMessage("Перевіряємо..."),
        "verifyingRecoveryKey": MessageLookupByLibrary.simpleMessage(
            "Перевірка ключа відновлення..."),
        "videoInfo":
            MessageLookupByLibrary.simpleMessage("Інформація про відео"),
        "videoSmallCase": MessageLookupByLibrary.simpleMessage("відео"),
        "videos": MessageLookupByLibrary.simpleMessage("Відео"),
        "viewActiveSessions":
            MessageLookupByLibrary.simpleMessage("Показати активні сеанси"),
        "viewAddOnButton":
            MessageLookupByLibrary.simpleMessage("Переглянути доповнення"),
        "viewAll": MessageLookupByLibrary.simpleMessage("Переглянути все"),
        "viewAllExifData":
            MessageLookupByLibrary.simpleMessage("Переглянути всі дані EXIF"),
        "viewLargeFiles": MessageLookupByLibrary.simpleMessage("Великі файли"),
        "viewLargeFilesDesc": MessageLookupByLibrary.simpleMessage(
            "Перегляньте файли, які займають найбільше місця у сховищі."),
        "viewLogs": MessageLookupByLibrary.simpleMessage("Переглянути журнали"),
        "viewRecoveryKey": MessageLookupByLibrary.simpleMessage(
            "Переглянути ключ відновлення"),
        "viewer": MessageLookupByLibrary.simpleMessage("Глядач"),
        "visitWebToManage": MessageLookupByLibrary.simpleMessage(
            "Відвідайте web.ente.io, щоб керувати передплатою"),
        "waitingForVerification":
            MessageLookupByLibrary.simpleMessage("Очікується підтвердження..."),
        "waitingForWifi":
            MessageLookupByLibrary.simpleMessage("Очікування на Wi-Fi..."),
        "warning": MessageLookupByLibrary.simpleMessage("Увага"),
        "weAreOpenSource": MessageLookupByLibrary.simpleMessage(
            "У нас відкритий вихідний код!"),
        "weDontSupportEditingPhotosAndAlbumsThatYouDont":
            MessageLookupByLibrary.simpleMessage(
                "Ми не підтримуємо редагування фотографій та альбомів, якими ви ще не володієте"),
        "weHaveSendEmailTo": m112,
        "weakStrength": MessageLookupByLibrary.simpleMessage("Слабкий"),
        "welcomeBack": MessageLookupByLibrary.simpleMessage("З поверненням!"),
        "whatsNew": MessageLookupByLibrary.simpleMessage("Що нового"),
        "whyAddTrustContact": MessageLookupByLibrary.simpleMessage(
            "Довірений контакт може допомогти у відновленні ваших даних."),
        "yearShort": MessageLookupByLibrary.simpleMessage("рік"),
        "yearly": MessageLookupByLibrary.simpleMessage("Щороку"),
        "yearsAgo": m113,
        "yes": MessageLookupByLibrary.simpleMessage("Так"),
        "yesCancel": MessageLookupByLibrary.simpleMessage("Так, скасувати"),
        "yesConvertToViewer":
            MessageLookupByLibrary.simpleMessage("Так, перетворити в глядача"),
        "yesDelete": MessageLookupByLibrary.simpleMessage("Так, видалити"),
        "yesDiscardChanges":
            MessageLookupByLibrary.simpleMessage("Так, відхилити зміни"),
        "yesLogout": MessageLookupByLibrary.simpleMessage(
            "Так, вийти з облікового запису"),
        "yesRemove": MessageLookupByLibrary.simpleMessage("Так, видалити"),
        "yesRenew": MessageLookupByLibrary.simpleMessage("Так, поновити"),
        "yesResetPerson":
            MessageLookupByLibrary.simpleMessage("Так, скинути особу"),
        "you": MessageLookupByLibrary.simpleMessage("Ви"),
        "youAreOnAFamilyPlan":
            MessageLookupByLibrary.simpleMessage("Ви на сімейному плані!"),
        "youAreOnTheLatestVersion": MessageLookupByLibrary.simpleMessage(
            "Ви використовуєте останню версію"),
        "youCanAtMaxDoubleYourStorage": MessageLookupByLibrary.simpleMessage(
            "* Ви можете максимально подвоїти своє сховище"),
        "youCanManageYourLinksInTheShareTab":
            MessageLookupByLibrary.simpleMessage(
                "Ви можете керувати посиланнями на вкладці «Поділитися»."),
        "youCanTrySearchingForADifferentQuery":
            MessageLookupByLibrary.simpleMessage(
                "Ви можете спробувати пошукати за іншим запитом."),
        "youCannotDowngradeToThisPlan": MessageLookupByLibrary.simpleMessage(
            "Ви не можете перейти до цього плану"),
        "youCannotShareWithYourself": MessageLookupByLibrary.simpleMessage(
            "Ви не можете поділитися із собою"),
        "youDontHaveAnyArchivedItems": MessageLookupByLibrary.simpleMessage(
            "У вас немає жодних архівних елементів."),
        "youHaveSuccessfullyFreedUp": m115,
        "yourAccountHasBeenDeleted": MessageLookupByLibrary.simpleMessage(
            "Ваш обліковий запис видалено"),
        "yourMap": MessageLookupByLibrary.simpleMessage("Ваша мапа"),
        "yourPlanWasSuccessfullyDowngraded":
            MessageLookupByLibrary.simpleMessage(
                "Ваш план був успішно знижено"),
        "yourPlanWasSuccessfullyUpgraded":
            MessageLookupByLibrary.simpleMessage("Ваш план успішно покращено"),
        "yourPurchaseWasSuccessful": MessageLookupByLibrary.simpleMessage(
            "Ваша покупка пройшла успішно"),
        "yourStorageDetailsCouldNotBeFetched":
            MessageLookupByLibrary.simpleMessage(
                "Не вдалося отримати деталі про ваше сховище"),
        "yourSubscriptionHasExpired": MessageLookupByLibrary.simpleMessage(
            "Термін дії вашої передплати скінчився"),
        "yourSubscriptionWasUpdatedSuccessfully":
            MessageLookupByLibrary.simpleMessage(
                "Вашу передплату успішно оновлено"),
        "yourVerificationCodeHasExpired": MessageLookupByLibrary.simpleMessage(
            "Термін дії коду підтвердження минув"),
        "youveNoFilesInThisAlbumThatCanBeDeleted":
            MessageLookupByLibrary.simpleMessage(
                "У цьому альбомі немає файлів, які можуть бути видалені"),
        "zoomOutToSeePhotos": MessageLookupByLibrary.simpleMessage(
            "Збільште, щоб побачити фотографії")
      };
}<|MERGE_RESOLUTION|>--- conflicted
+++ resolved
@@ -1236,12 +1236,8 @@
         "onDevice": MessageLookupByLibrary.simpleMessage("На пристрої"),
         "onEnte":
             MessageLookupByLibrary.simpleMessage("В <branding>Ente</branding>"),
-<<<<<<< HEAD
         "onThisDay": MessageLookupByLibrary.simpleMessage("On this day"),
-        "onlyFamilyAdminCanChangeCode": m53,
-=======
         "onlyFamilyAdminCanChangeCode": m54,
->>>>>>> 4f347c1a
         "onlyThem": MessageLookupByLibrary.simpleMessage("Тільки вони"),
         "oops": MessageLookupByLibrary.simpleMessage("От халепа"),
         "oopsCouldNotSaveEdits": MessageLookupByLibrary.simpleMessage(
