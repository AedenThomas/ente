--- conflicted
+++ resolved
@@ -1381,12 +1381,8 @@
         "onEnte": MessageLookupByLibrary.simpleMessage(
             "On <branding>ente</branding>"),
         "onTheRoad": MessageLookupByLibrary.simpleMessage("On the road again"),
-<<<<<<< HEAD
         "onThisDay": MessageLookupByLibrary.simpleMessage("On this day"),
-        "onlyFamilyAdminCanChangeCode": m53,
-=======
         "onlyFamilyAdminCanChangeCode": m54,
->>>>>>> 4f347c1a
         "onlyThem": MessageLookupByLibrary.simpleMessage("Only them"),
         "oops": MessageLookupByLibrary.simpleMessage("Oops"),
         "oopsCouldNotSaveEdits":
