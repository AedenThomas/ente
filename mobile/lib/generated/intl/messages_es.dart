// DO NOT EDIT. This is code generated via package:intl/generate_localized.dart
// This is a library that provides messages for a es locale. All the
// messages from the main program should be duplicated here with the same
// function name.

// Ignore issues from commonly used lints in this file.
// ignore_for_file:unnecessary_brace_in_string_interps, unnecessary_new
// ignore_for_file:prefer_single_quotes,comment_references, directives_ordering
// ignore_for_file:annotate_overrides,prefer_generic_function_type_aliases
// ignore_for_file:unused_import, file_names, avoid_escaping_inner_quotes
// ignore_for_file:unnecessary_string_interpolations, unnecessary_string_escapes

import 'package:intl/intl.dart';
import 'package:intl/message_lookup_by_library.dart';

final messages = new MessageLookup();

typedef String MessageIfAbsent(String messageStr, List<dynamic> args);

class MessageLookup extends MessageLookupByLibrary {
  String get localeName => 'es';

  static String m0(title) => "${title} (Yo)";

  static String m1(count) =>
      "${Intl.plural(count, zero: 'Añadir colaborador', one: 'Añadir colaborador', other: 'Añadir colaboradores')}";

  static String m2(count) =>
      "${Intl.plural(count, one: 'Añadir objeto', other: 'Añadir objetos')}";

  static String m3(storageAmount, endDate) =>
      "Tu ${storageAmount} adicional es válido hasta ${endDate}";

  static String m4(count) =>
      "${Intl.plural(count, zero: 'Añadir espectador', one: 'Añadir espectador', other: 'Añadir espectadores')}";

  static String m5(emailOrName) => "Añadido por ${emailOrName}";

  static String m6(albumName) => "Añadido exitosamente a  ${albumName}";

  static String m7(name) => "Admirando a ${name}";

  static String m8(count) =>
      "${Intl.plural(count, zero: 'No hay Participantes', one: '1 Participante', other: '${count} Participantes')}";

  static String m9(versionValue) => "Versión: ${versionValue}";

  static String m10(freeAmount, storageUnit) =>
      "${freeAmount} ${storageUnit} disponible";

  static String m11(name) => "Preciosas vistas con ${name}";

  static String m12(paymentProvider) =>
      "Por favor, cancela primero tu suscripción existente de ${paymentProvider}";

  static String m13(user) =>
      "${user} no podrá añadir más fotos a este álbum\n\nTodavía podrán eliminar las fotos ya añadidas por ellos";

  static String m14(isFamilyMember, storageAmountInGb) =>
      "${Intl.select(isFamilyMember, {
            'true':
                'Tu familia ha obtenido ${storageAmountInGb} GB hasta el momento',
            'false': 'Tú has obtenido ${storageAmountInGb} GB hasta el momento',
            'other':
                '¡Tú has obtenido ${storageAmountInGb} GB hasta el momento!',
          })}";

  static String m15(albumName) =>
      "Enlace colaborativo creado para ${albumName}";

  static String m16(count) =>
      "${Intl.plural(count, zero: '0 colaboradores añadidos', one: '1 colaborador añadido', other: '${count} colaboradores añadidos')}";

  static String m17(email, numOfDays) =>
      "Estás a punto de añadir ${email} como un contacto de confianza. Esta persona podrá recuperar tu cuenta si no estás durante ${numOfDays} días.";

  static String m18(familyAdminEmail) =>
      "Por favor contacta con <green>${familyAdminEmail}</green> para administrar tu suscripción";

  static String m19(provider) =>
      "Por favor, contáctanos en support@ente.io para gestionar tu suscripción a ${provider}.";

  static String m20(endpoint) => "Conectado a ${endpoint}";

  static String m21(count) =>
      "${Intl.plural(count, one: 'Elimina ${count} elemento', other: 'Elimina ${count} elementos')}";

  static String m22(currentlyDeleting, totalCount) =>
      "Borrando ${currentlyDeleting} / ${totalCount}";

  static String m23(albumName) =>
      "Esto eliminará el enlace público para acceder a \"${albumName}\".";

  static String m24(supportEmail) =>
      "Por favor, envía un correo electrónico a ${supportEmail} desde tu dirección de correo electrónico que usó para registrarse";

  static String m25(count, storageSaved) =>
      "¡Has limpiado ${Intl.plural(count, one: '${count} archivo duplicado', other: '${count} archivos duplicados')}, ahorrando (${storageSaved}!)";

  static String m26(count, formattedSize) =>
      "${count} archivos, ${formattedSize} cada uno";

  static String m28(newEmail) => "Correo cambiado a ${newEmail}";

  static String m29(email) => "${email} no tiene una cuenta de Ente.";

  static String m30(email) =>
      "${email} no tiene una cuente en Ente.\n\nEnvíale una invitación para compartir fotos.";

  static String m31(name) => "Abrazando a ${name}";

  static String m32(text) => "Fotos adicionales encontradas para ${text}";

  static String m33(name) => "Festejando con ${name}";

  static String m34(count, formattedNumber) =>
      "Se ha realizado la copia de seguridad de ${Intl.plural(count, one: '1 archivo', other: '${formattedNumber} archivos')} de este dispositivo de forma segura";

  static String m35(count, formattedNumber) =>
      "Se ha realizado la copia de seguridad de ${Intl.plural(count, one: '1 archivo', other: '${formattedNumber} archivos')} de este álbum de forma segura";

  static String m36(storageAmountInGB) =>
      "${storageAmountInGB} GB cada vez que alguien se registra en un plan de pago y aplica tu código";

  static String m37(endDate) => "Prueba gratuita válida hasta ${endDate}";

  static String m38(count) =>
      "Aún puedes acceder ${Intl.plural(count, one: 'a él', other: 'a ellos')} en Ente mientras tengas una suscripción activa";

  static String m39(sizeInMBorGB) => "Liberar ${sizeInMBorGB}";

  static String m40(count, formattedSize) =>
      "${Intl.plural(count, one: 'Se puede eliminar del dispositivo para liberar ${formattedSize}', other: 'Se pueden eliminar del dispositivo para liberar ${formattedSize}')}";

  static String m41(currentlyProcessing, totalCount) =>
      "Procesando ${currentlyProcessing} / ${totalCount}";

  static String m42(name) => "Senderismo con ${name}";

  static String m43(count) =>
      "${Intl.plural(count, one: '${count} elemento', other: '${count} elementos')}";

  static String m44(name) => "Última vez con ${name}";

  static String m45(email) =>
      "${email} te ha invitado a ser un contacto de confianza";

  static String m46(expiryTime) => "El enlace caducará en ${expiryTime}";

  static String m47(email) => "Enlazar persona a ${email}";

  static String m48(personName, email) =>
      "Esto enlazará a ${personName} a ${email}";

  static String m49(count, formattedCount) =>
      "${Intl.plural(count, zero: 'no hay recuerdos', one: '${formattedCount} recuerdo', other: '${formattedCount} recuerdos')}";

  static String m50(count) =>
      "${Intl.plural(count, one: 'Mover objeto', other: 'Mover objetos')}";

  static String m51(albumName) => "Movido exitosamente a ${albumName}";

  static String m52(personName) => "No hay sugerencias para ${personName}";

  static String m53(name) => "¿No es ${name}?";

  static String m54(familyAdminEmail) =>
      "Por favor, contacta a ${familyAdminEmail} para cambiar tu código.";

  static String m55(name) => "Fiesta con ${name}";

  static String m56(passwordStrengthValue) =>
      "Seguridad de la contraseña: ${passwordStrengthValue}";

  static String m57(providerName) =>
      "Por favor, habla con el soporte de ${providerName} si se te cobró";

  static String m58(name, age) => "¡${name} tiene ${age} años!";

  static String m59(name, age) => "${name} cumpliendo ${age} pronto";

  static String m60(count) =>
      "${Intl.plural(count, zero: 'No hay fotos', one: '1 foto', other: '${count} fotos')}";

  static String m61(count) =>
      "${Intl.plural(count, zero: '0 fotos', one: '1 foto', other: '${count} fotos')}";

  static String m62(endDate) =>
      "Prueba gratuita válida hasta ${endDate}.\nPuedes elegir un plan de pago después.";

  static String m63(toEmail) =>
      "Por favor, envíanos un correo electrónico a ${toEmail}";

  static String m64(toEmail) => "Por favor, envía los registros a ${toEmail}";

  static String m65(name) => "Posando con ${name}";

  static String m66(folderName) => "Procesando ${folderName}...";

  static String m67(storeName) => "Puntúanos en ${storeName}";

  static String m68(name) => "Te has reasignado a ${name}";

  static String m69(days, email) =>
      "Puedes acceder a la cuenta después de ${days} días. Se enviará una notificación a ${email}.";

  static String m70(email) =>
      "Ahora puedes recuperar la cuenta de ${email} estableciendo una nueva contraseña.";

  static String m71(email) => "${email} está intentando recuperar tu cuenta.";

  static String m72(storageInGB) =>
      "3. Ambos obtienen ${storageInGB} GB* gratis";

  static String m73(userEmail) =>
      "${userEmail} será eliminado de este álbum compartido\n\nCualquier foto añadida por ellos también será eliminada del álbum";

  static String m74(endDate) => "La suscripción se renueva el ${endDate}";

  static String m75(name) => "Viaje en carretera con ${name}";

  static String m76(count) =>
      "${Intl.plural(count, one: '${count} resultado encontrado', other: '${count} resultados encontrados')}";

  static String m77(snapshotLength, searchLength) =>
      "La longitud de las secciones no coincide: ${snapshotLength} != ${searchLength}";

  static String m78(count) => "${count} seleccionados";

  static String m79(count, yourCount) =>
      "${count} seleccionados (${yourCount} tuyos)";

  static String m80(name) => "Selfies con ${name}";

  static String m81(verificationID) =>
      "Aquí está mi ID de verificación: ${verificationID} para ente.io.";

  static String m82(verificationID) =>
      "Hola, ¿puedes confirmar que esta es tu ID de verificación ente.io: ${verificationID}?";

  static String m83(referralCode, referralStorageInGB) =>
      "Código de referido de Ente: ${referralCode} \n\nAñádelo en Ajustes → General → Referidos para obtener ${referralStorageInGB} GB gratis tras comprar un plan de pago.\n\nhttps://ente.io";

  static String m84(numberOfPeople) =>
      "${Intl.plural(numberOfPeople, zero: 'Compartir con personas específicas', one: 'Compartido con 1 persona', other: 'Compartido con ${numberOfPeople} personas')}";

  static String m85(emailIDs) => "Compartido con ${emailIDs}";

  static String m86(fileType) =>
      "Este ${fileType} se eliminará de tu dispositivo.";

  static String m87(fileType) =>
      "Este ${fileType} está tanto en Ente como en tu dispositivo.";

  static String m88(fileType) => "Este ${fileType} será eliminado de Ente.";

  static String m89(name) => "Deportes con ${name}";

  static String m90(name) => "Enfocar a ${name}";

  static String m91(storageAmountInGB) => "${storageAmountInGB} GB";

  static String m92(
          usedAmount, usedStorageUnit, totalAmount, totalStorageUnit) =>
      "${usedAmount} ${usedStorageUnit} de ${totalAmount} ${totalStorageUnit} usados";

  static String m93(id) =>
      "Tu ${id} ya está vinculada a otra cuenta de Ente.\nSi deseas utilizar tu ${id} con esta cuenta, ponte en contacto con nuestro servicio de asistencia\'\'";

  static String m94(endDate) => "Tu suscripción se cancelará el ${endDate}";

  static String m95(completed, total) =>
      "${completed}/${total} recuerdos conservados";

  static String m96(ignoreReason) =>
      "Toca para subir, la subida se está ignorando debido a ${ignoreReason}";

  static String m97(storageAmountInGB) =>
      "También obtienen ${storageAmountInGB} GB";

  static String m98(email) => "Este es el ID de verificación de ${email}";

  static String m99(count) =>
      "${Intl.plural(count, one: 'Esta semana, hace ${count} año', other: 'Esta semana, hace ${count} años')}";

  static String m100(dateFormat) => "${dateFormat} a través de los años";

  static String m101(count) =>
      "${Intl.plural(count, zero: 'Pronto', one: '1 día', other: '${count} días')}";

  static String m102(year) => "Viaje en ${year}";

  static String m103(location) => "Viaje a ${location}";

  static String m104(email) =>
      "Has sido invitado a ser un contacto legado por ${email}.";

  static String m105(galleryType) =>
      "El tipo de galería ${galleryType} no es compatible con el renombrado";

  static String m106(ignoreReason) =>
      "La subida se ignoró debido a ${ignoreReason}";

  static String m107(count) => "Preservando ${count} memorias...";

  static String m108(endDate) => "Válido hasta ${endDate}";

  static String m109(email) => "Verificar ${email}";

  static String m111(count) =>
      "${Intl.plural(count, zero: '0 espectadores añadidos', one: '1 espectador añadido', other: '${count} espectadores añadidos')}";

  static String m112(email) =>
      "Hemos enviado un correo a <green>${email}</green>";

  static String m113(count) =>
      "${Intl.plural(count, one: 'Hace ${count} año', other: 'Hace ${count} años')}";

  static String m114(name) => "Tú y ${name}";

  static String m115(storageSaved) =>
      "¡Has liberado ${storageSaved} con éxito!";

  final messages = _notInlinedMessages(_notInlinedMessages);
  static Map<String, Function> _notInlinedMessages(_) => <String, Function>{
        "aNewVersionOfEnteIsAvailable": MessageLookupByLibrary.simpleMessage(
            "Hay una nueva versión de Ente disponible."),
        "about": MessageLookupByLibrary.simpleMessage("Acerca de"),
        "acceptTrustInvite":
            MessageLookupByLibrary.simpleMessage("Aceptar invitación"),
        "account": MessageLookupByLibrary.simpleMessage("Cuenta"),
        "accountIsAlreadyConfigured": MessageLookupByLibrary.simpleMessage(
            "La cuenta ya está configurada."),
        "accountOwnerPersonAppbarTitle": m0,
        "accountWelcomeBack":
            MessageLookupByLibrary.simpleMessage("¡Bienvenido de nuevo!"),
        "ackPasswordLostWarning": MessageLookupByLibrary.simpleMessage(
            "Entiendo que si pierdo mi contraseña podría perder mis datos, ya que mis datos están <underline>cifrados de extremo a extremo</underline>."),
        "activeSessions":
            MessageLookupByLibrary.simpleMessage("Sesiones activas"),
        "add": MessageLookupByLibrary.simpleMessage("Añadir"),
        "addAName": MessageLookupByLibrary.simpleMessage("Añade un nombre"),
        "addANewEmail": MessageLookupByLibrary.simpleMessage(
            "Agregar nuevo correo electrónico"),
        "addCollaborator":
            MessageLookupByLibrary.simpleMessage("Agregar colaborador"),
        "addCollaborators": m1,
        "addFiles": MessageLookupByLibrary.simpleMessage("Añadir archivos"),
        "addFromDevice": MessageLookupByLibrary.simpleMessage(
            "Agregar desde el dispositivo"),
        "addItem": m2,
        "addLocation":
            MessageLookupByLibrary.simpleMessage("Agregar ubicación"),
        "addLocationButton": MessageLookupByLibrary.simpleMessage("Añadir"),
        "addMore": MessageLookupByLibrary.simpleMessage("Añadir más"),
        "addName": MessageLookupByLibrary.simpleMessage("Añadir nombre"),
        "addNameOrMerge":
            MessageLookupByLibrary.simpleMessage("Añadir nombre o combinar"),
        "addNew": MessageLookupByLibrary.simpleMessage("Añadir nuevo"),
        "addNewPerson":
            MessageLookupByLibrary.simpleMessage("Añadir nueva persona"),
        "addOnPageSubtitle": MessageLookupByLibrary.simpleMessage(
            "Detalles de los complementos"),
        "addOnValidTill": m3,
        "addOns": MessageLookupByLibrary.simpleMessage("Complementos"),
        "addPhotos": MessageLookupByLibrary.simpleMessage("Agregar fotos"),
        "addSelected":
            MessageLookupByLibrary.simpleMessage("Agregar selección"),
        "addToAlbum": MessageLookupByLibrary.simpleMessage("Añadir al álbum"),
        "addToEnte": MessageLookupByLibrary.simpleMessage("Añadir a Ente"),
        "addToHiddenAlbum":
            MessageLookupByLibrary.simpleMessage("Añadir al álbum oculto"),
        "addTrustedContact": MessageLookupByLibrary.simpleMessage(
            "Añadir contacto de confianza"),
        "addViewer": MessageLookupByLibrary.simpleMessage("Añadir espectador"),
        "addViewers": m4,
        "addYourPhotosNow":
            MessageLookupByLibrary.simpleMessage("Añade tus fotos ahora"),
        "addedAs": MessageLookupByLibrary.simpleMessage("Agregado como"),
        "addedBy": m5,
        "addedSuccessfullyTo": m6,
        "addingToFavorites":
            MessageLookupByLibrary.simpleMessage("Añadiendo a favoritos..."),
        "admiringThem": m7,
        "advanced": MessageLookupByLibrary.simpleMessage("Avanzado"),
        "advancedSettings": MessageLookupByLibrary.simpleMessage("Avanzado"),
        "after1Day": MessageLookupByLibrary.simpleMessage("Después de un día"),
        "after1Hour": MessageLookupByLibrary.simpleMessage("Después de 1 hora"),
        "after1Month":
            MessageLookupByLibrary.simpleMessage("Después de un mes"),
        "after1Week":
            MessageLookupByLibrary.simpleMessage("Después de una semana"),
        "after1Year": MessageLookupByLibrary.simpleMessage("Después de un año"),
        "albumOwner": MessageLookupByLibrary.simpleMessage("Propietario"),
        "albumParticipantsCount": m8,
        "albumTitle": MessageLookupByLibrary.simpleMessage("Título del álbum"),
        "albumUpdated":
            MessageLookupByLibrary.simpleMessage("Álbum actualizado"),
        "albums": MessageLookupByLibrary.simpleMessage("Álbumes"),
        "allClear": MessageLookupByLibrary.simpleMessage("✨ Todo limpio"),
        "allMemoriesPreserved": MessageLookupByLibrary.simpleMessage(
            "Todos los recuerdos preservados"),
        "allPersonGroupingWillReset": MessageLookupByLibrary.simpleMessage(
            "Se eliminarán todas las agrupaciones para esta persona, y se eliminarán todas sus sugerencias"),
        "allWillShiftRangeBasedOnFirst": MessageLookupByLibrary.simpleMessage(
            "Este es el primero en el grupo. Otras fotos seleccionadas cambiarán automáticamente basándose en esta nueva fecha"),
        "allow": MessageLookupByLibrary.simpleMessage("Permitir"),
        "allowAddPhotosDescription": MessageLookupByLibrary.simpleMessage(
            "Permitir a las personas con el enlace añadir fotos al álbum compartido."),
        "allowAddingPhotos":
            MessageLookupByLibrary.simpleMessage("Permitir añadir fotos"),
        "allowAppToOpenSharedAlbumLinks": MessageLookupByLibrary.simpleMessage(
            "Permitir a la aplicación abrir enlaces de álbum compartidos"),
        "allowDownloads":
            MessageLookupByLibrary.simpleMessage("Permitir descargas"),
        "allowPeopleToAddPhotos": MessageLookupByLibrary.simpleMessage(
            "Permitir que la gente añada fotos"),
        "allowPermBody": MessageLookupByLibrary.simpleMessage(
            "Por favor, permite el acceso a tus fotos desde Ajustes para que Ente pueda mostrar y hacer una copia de seguridad de tu biblioteca."),
        "allowPermTitle": MessageLookupByLibrary.simpleMessage(
            "Permitir el acceso a las fotos"),
        "androidBiometricHint":
            MessageLookupByLibrary.simpleMessage("Verificar identidad"),
        "androidBiometricNotRecognized": MessageLookupByLibrary.simpleMessage(
            "No reconocido. Inténtelo nuevamente."),
        "androidBiometricRequiredTitle": MessageLookupByLibrary.simpleMessage(
            "Autenticación biométrica necesaria"),
        "androidBiometricSuccess":
            MessageLookupByLibrary.simpleMessage("Listo"),
        "androidCancelButton": MessageLookupByLibrary.simpleMessage("Cancelar"),
        "androidDeviceCredentialsRequiredTitle":
            MessageLookupByLibrary.simpleMessage(
                "Se necesitan credenciales de dispositivo"),
        "androidDeviceCredentialsSetupDescription":
            MessageLookupByLibrary.simpleMessage(
                "Se necesitan credenciales de dispositivo"),
        "androidGoToSettingsDescription": MessageLookupByLibrary.simpleMessage(
            "La autenticación biométrica no está configurada en su dispositivo. \'Ve a Ajustes > Seguridad\' para añadir autenticación biométrica."),
        "androidIosWebDesktop": MessageLookupByLibrary.simpleMessage(
            "Android, iOS, Web, Computadora"),
        "androidSignInTitle": MessageLookupByLibrary.simpleMessage(
            "Se necesita autenticación biométrica"),
        "appIcon": MessageLookupByLibrary.simpleMessage("Ícono"),
        "appLock":
            MessageLookupByLibrary.simpleMessage("Bloqueo de aplicación"),
        "appLockDescriptions": MessageLookupByLibrary.simpleMessage(
            "Escoge entre la pantalla de bloqueo por defecto de tu dispositivo y una pantalla de bloqueo personalizada con un PIN o contraseña."),
        "appVersion": m9,
        "appleId": MessageLookupByLibrary.simpleMessage("ID de Apple"),
        "apply": MessageLookupByLibrary.simpleMessage("Aplicar"),
        "applyCodeTitle": MessageLookupByLibrary.simpleMessage("Usar código"),
        "appstoreSubscription":
            MessageLookupByLibrary.simpleMessage("Suscripción en la AppStore"),
        "archive": MessageLookupByLibrary.simpleMessage("Archivo"),
        "archiveAlbum": MessageLookupByLibrary.simpleMessage("Archivar álbum"),
        "archiving": MessageLookupByLibrary.simpleMessage("Archivando..."),
        "areYouSureThatYouWantToLeaveTheFamily":
            MessageLookupByLibrary.simpleMessage(
                "¿Está seguro de que desea abandonar el plan familiar?"),
        "areYouSureYouWantToCancel": MessageLookupByLibrary.simpleMessage(
            "¿Estás seguro de que quieres cancelar?"),
        "areYouSureYouWantToChangeYourPlan":
            MessageLookupByLibrary.simpleMessage(
                "¿Estás seguro de que quieres cambiar tu plan?"),
        "areYouSureYouWantToExit": MessageLookupByLibrary.simpleMessage(
            "¿Estás seguro de que deseas salir?"),
        "areYouSureYouWantToLogout": MessageLookupByLibrary.simpleMessage(
            "¿Estás seguro de que quieres cerrar la sesión?"),
        "areYouSureYouWantToRenew": MessageLookupByLibrary.simpleMessage(
            "¿Estás seguro de que quieres renovar?"),
        "areYouSureYouWantToResetThisPerson":
            MessageLookupByLibrary.simpleMessage(
                "¿Seguro que desea eliminar esta persona?"),
        "askCancelReason": MessageLookupByLibrary.simpleMessage(
            "Tu suscripción ha sido cancelada. ¿Quieres compartir el motivo?"),
        "askDeleteReason": MessageLookupByLibrary.simpleMessage(
            "¿Cuál es la razón principal por la que eliminas tu cuenta?"),
        "askYourLovedOnesToShare": MessageLookupByLibrary.simpleMessage(
            "Pide a tus seres queridos que compartan"),
        "atAFalloutShelter":
            MessageLookupByLibrary.simpleMessage("en un refugio blindado"),
        "authToChangeEmailVerificationSetting":
            MessageLookupByLibrary.simpleMessage(
                "Por favor, autentícate para cambiar la verificación por correo electrónico"),
        "authToChangeLockscreenSetting": MessageLookupByLibrary.simpleMessage(
            "Por favor, autentícate para cambiar la configuración de la pantalla de bloqueo"),
        "authToChangeYourEmail": MessageLookupByLibrary.simpleMessage(
            "Por favor, autentícate para cambiar tu correo electrónico"),
        "authToChangeYourPassword": MessageLookupByLibrary.simpleMessage(
            "Por favor, autentícate para cambiar tu contraseña"),
        "authToConfigureTwofactorAuthentication":
            MessageLookupByLibrary.simpleMessage(
                "Por favor, autentícate para configurar la autenticación de dos factores"),
        "authToInitiateAccountDeletion": MessageLookupByLibrary.simpleMessage(
            "Por favor, autentícate para iniciar la eliminación de la cuenta"),
        "authToManageLegacy": MessageLookupByLibrary.simpleMessage(
            "Por favor, autentícate para administrar tus contactos de confianza"),
        "authToViewPasskey": MessageLookupByLibrary.simpleMessage(
            "Por favor, autentícate para ver tu clave de acceso"),
        "authToViewTrashedFiles": MessageLookupByLibrary.simpleMessage(
            "Por favor, autentícate para ver los archivos enviados a la papelera"),
        "authToViewYourActiveSessions": MessageLookupByLibrary.simpleMessage(
            "Por favor, autentícate para ver tus sesiones activas"),
        "authToViewYourHiddenFiles": MessageLookupByLibrary.simpleMessage(
            "Por favor, autentícate para ver tus archivos ocultos"),
        "authToViewYourMemories": MessageLookupByLibrary.simpleMessage(
            "Por favor, autentícate para ver tus recuerdos"),
        "authToViewYourRecoveryKey": MessageLookupByLibrary.simpleMessage(
            "Por favor, autentícate para ver tu clave de recuperación"),
        "authenticating":
            MessageLookupByLibrary.simpleMessage("Autenticando..."),
        "authenticationFailedPleaseTryAgain":
            MessageLookupByLibrary.simpleMessage(
                "Error de autenticación, por favor inténtalo de nuevo"),
        "authenticationSuccessful":
            MessageLookupByLibrary.simpleMessage("¡Autenticación exitosa!"),
        "autoCastDialogBody": MessageLookupByLibrary.simpleMessage(
            "Aquí verás los dispositivos de transmisión disponibles."),
        "autoCastiOSPermission": MessageLookupByLibrary.simpleMessage(
            "Asegúrate de que los permisos de la red local están activados para la aplicación Ente Fotos, en Configuración."),
        "autoLock": MessageLookupByLibrary.simpleMessage("Bloqueo automático"),
        "autoLockFeatureDescription": MessageLookupByLibrary.simpleMessage(
            "Tiempo después de que la aplicación esté en segundo plano"),
        "autoLogoutMessage": MessageLookupByLibrary.simpleMessage(
            "Debido a un fallo técnico, has sido desconectado. Nuestras disculpas por las molestias."),
        "autoPair":
            MessageLookupByLibrary.simpleMessage("Emparejamiento automático"),
        "autoPairDesc": MessageLookupByLibrary.simpleMessage(
            "El emparejamiento automático funciona sólo con dispositivos compatibles con Chromecast."),
        "available": MessageLookupByLibrary.simpleMessage("Disponible"),
        "availableStorageSpace": m10,
        "backedUpFolders": MessageLookupByLibrary.simpleMessage(
            "Carpetas con copia de seguridad"),
        "backgroundWithThem": m11,
        "backup": MessageLookupByLibrary.simpleMessage("Copia de seguridad"),
        "backupFailed": MessageLookupByLibrary.simpleMessage(
            "La copia de seguridad ha fallado"),
        "backupFile": MessageLookupByLibrary.simpleMessage(
            "Archivo de copia de seguridad"),
        "backupOverMobileData": MessageLookupByLibrary.simpleMessage(
            "Copia de seguridad usando datos móviles"),
        "backupSettings": MessageLookupByLibrary.simpleMessage(
            "Ajustes de copia de seguridad"),
        "backupStatus": MessageLookupByLibrary.simpleMessage(
            "Estado de la copia de seguridad"),
        "backupStatusDescription": MessageLookupByLibrary.simpleMessage(
            "Los elementos con copia seguridad aparecerán aquí"),
        "backupVideos": MessageLookupByLibrary.simpleMessage(
            "Copia de seguridad de vídeos"),
        "beach": MessageLookupByLibrary.simpleMessage("Arena y mar "),
        "birthday": MessageLookupByLibrary.simpleMessage("Cumpleaños"),
        "blackFridaySale":
            MessageLookupByLibrary.simpleMessage("Oferta del Black Friday"),
        "blog": MessageLookupByLibrary.simpleMessage("Blog"),
        "cLBulkEdit":
            MessageLookupByLibrary.simpleMessage("Edición masiva de fechas"),
        "cLBulkEditDesc": MessageLookupByLibrary.simpleMessage(
            "Ahora puedes seleccionar múltiples fotos y editar la fecha/hora para todas ellas con una acción rápida. También es posible cambiar las fechas."),
        "cLFamilyPlan":
            MessageLookupByLibrary.simpleMessage("Límites de plan familiar"),
        "cLFamilyPlanDesc": MessageLookupByLibrary.simpleMessage(
            "Ahora puede establecer límites en cuanto al almacenamiento que los miembros de tu familia pueden utilizar."),
        "cLIcon": MessageLookupByLibrary.simpleMessage("Nuevo ícono"),
        "cLIconDesc": MessageLookupByLibrary.simpleMessage(
            "Por fin, un nuevo icono de la aplicación, que creemos que representa mejor nuestro trabajo. También hemos añadido una opción para que puedas seguir utilizando el icono anterior."),
        "cLMemories": MessageLookupByLibrary.simpleMessage("Recuerdos"),
        "cLMemoriesDesc": MessageLookupByLibrary.simpleMessage(
            "Redescubre tus momentos especiales: enfócate en tu gente favorita, tus viajes y vacaciones, tus mejores clics, y mucho más. Activa el aprendizaje de automático, etiquétate a ti mismo y etiqueta a tus amigos para la mejor experiencia."),
        "cLWidgets": MessageLookupByLibrary.simpleMessage("Widgets"),
        "cLWidgetsDesc": MessageLookupByLibrary.simpleMessage(
            "Ya están disponibles los widgets de pantalla de inicio con tus recuerdos. Podrás ver tus momentos especiales sin abrir la aplicación."),
        "cachedData":
            MessageLookupByLibrary.simpleMessage("Datos almacenados en caché"),
        "calculating": MessageLookupByLibrary.simpleMessage("Calculando..."),
        "canNotOpenBody": MessageLookupByLibrary.simpleMessage(
            "Lo sentimos, este álbum no se puede abrir en la aplicación."),
        "canNotOpenTitle": MessageLookupByLibrary.simpleMessage(
            "No es posible abrir este álbum"),
        "canNotUploadToAlbumsOwnedByOthers":
            MessageLookupByLibrary.simpleMessage(
                "No se puede subir a álbumes que sean propiedad de otros"),
        "canOnlyCreateLinkForFilesOwnedByYou":
            MessageLookupByLibrary.simpleMessage(
                "Sólo puedes crear un enlace para archivos de tu propiedad"),
        "canOnlyRemoveFilesOwnedByYou": MessageLookupByLibrary.simpleMessage(
            "Sólo puede eliminar archivos de tu propiedad"),
        "cancel": MessageLookupByLibrary.simpleMessage("Cancelar"),
        "cancelAccountRecovery":
            MessageLookupByLibrary.simpleMessage("Cancelar la recuperación"),
        "cancelAccountRecoveryBody": MessageLookupByLibrary.simpleMessage(
            "¿Estás seguro de que quieres cancelar la recuperación?"),
        "cancelOtherSubscription": m12,
        "cancelSubscription":
            MessageLookupByLibrary.simpleMessage("Cancelar suscripción"),
        "cannotAddMorePhotosAfterBecomingViewer": m13,
        "cannotDeleteSharedFiles": MessageLookupByLibrary.simpleMessage(
            "No se pueden eliminar los archivos compartidos"),
        "castAlbum": MessageLookupByLibrary.simpleMessage("Enviar álbum"),
        "castIPMismatchBody": MessageLookupByLibrary.simpleMessage(
            "Por favor, asegúrate de estar en la misma red que el televisor."),
        "castIPMismatchTitle":
            MessageLookupByLibrary.simpleMessage("Error al transmitir álbum"),
        "castInstruction": MessageLookupByLibrary.simpleMessage(
            "Visita cast.ente.io en el dispositivo que quieres emparejar.\n\nIntroduce el código de abajo para reproducir el álbum en tu TV."),
        "centerPoint": MessageLookupByLibrary.simpleMessage("Punto central"),
        "change": MessageLookupByLibrary.simpleMessage("Cambiar"),
        "changeEmail":
            MessageLookupByLibrary.simpleMessage("Cambiar correo electrónico"),
        "changeLocationOfSelectedItems": MessageLookupByLibrary.simpleMessage(
            "¿Cambiar la ubicación de los elementos seleccionados?"),
        "changePassword":
            MessageLookupByLibrary.simpleMessage("Cambiar contraseña"),
        "changePasswordTitle":
            MessageLookupByLibrary.simpleMessage("Cambiar contraseña"),
        "changePermissions":
            MessageLookupByLibrary.simpleMessage("¿Cambiar permisos?"),
        "changeYourReferralCode": MessageLookupByLibrary.simpleMessage(
            "Cambiar tu código de referido"),
        "checkForUpdates":
            MessageLookupByLibrary.simpleMessage("Comprobar actualizaciones"),
        "checkInboxAndSpamFolder": MessageLookupByLibrary.simpleMessage(
            "Revisa tu bandeja de entrada (y spam) para completar la verificación"),
        "checkStatus": MessageLookupByLibrary.simpleMessage("Comprobar estado"),
        "checking": MessageLookupByLibrary.simpleMessage("Comprobando..."),
        "checkingModels":
            MessageLookupByLibrary.simpleMessage("Comprobando modelos..."),
        "city": MessageLookupByLibrary.simpleMessage("En la ciudad"),
        "claimFreeStorage": MessageLookupByLibrary.simpleMessage(
            "Obtén almacenamiento gratuito"),
        "claimMore": MessageLookupByLibrary.simpleMessage("¡Obtén más!"),
        "claimed": MessageLookupByLibrary.simpleMessage("Obtenido"),
        "claimedStorageSoFar": m14,
        "cleanUncategorized":
            MessageLookupByLibrary.simpleMessage("Limpiar sin categorizar"),
        "cleanUncategorizedDescription": MessageLookupByLibrary.simpleMessage(
            "Elimina todos los archivos de Sin categorizar que están presentes en otros álbumes"),
        "clearCaches": MessageLookupByLibrary.simpleMessage("Limpiar cachés"),
        "clearIndexes": MessageLookupByLibrary.simpleMessage("Limpiar índices"),
        "click": MessageLookupByLibrary.simpleMessage("• Clic"),
        "clickOnTheOverflowMenu": MessageLookupByLibrary.simpleMessage(
            "• Haga clic en el menú desbordante"),
        "close": MessageLookupByLibrary.simpleMessage("Cerrar"),
        "clubByCaptureTime": MessageLookupByLibrary.simpleMessage(
            "Agrupar por tiempo de captura"),
        "clubByFileName":
            MessageLookupByLibrary.simpleMessage("Club por nombre de archivo"),
        "clusteringProgress":
            MessageLookupByLibrary.simpleMessage("Proceso de agrupación"),
        "codeAppliedPageTitle":
            MessageLookupByLibrary.simpleMessage("Código aplicado"),
        "codeChangeLimitReached": MessageLookupByLibrary.simpleMessage(
            "Lo sentimos, has alcanzado el límite de cambios de códigos."),
        "codeCopiedToClipboard": MessageLookupByLibrary.simpleMessage(
            "Código copiado al portapapeles"),
        "codeUsedByYou":
            MessageLookupByLibrary.simpleMessage("Código usado por ti"),
        "collabLinkSectionDescription": MessageLookupByLibrary.simpleMessage(
            "Crea un enlace para permitir que otros pueda añadir y ver fotos en tu álbum compartido sin necesitar la aplicación Ente o una cuenta. Genial para recolectar fotos de eventos."),
        "collaborativeLink":
            MessageLookupByLibrary.simpleMessage("Enlace colaborativo"),
        "collaborativeLinkCreatedFor": m15,
        "collaborator": MessageLookupByLibrary.simpleMessage("Colaborador"),
        "collaboratorsCanAddPhotosAndVideosToTheSharedAlbum":
            MessageLookupByLibrary.simpleMessage(
                "Colaboradores pueden añadir fotos y videos al álbum compartido."),
        "collaboratorsSuccessfullyAdded": m16,
        "collageLayout": MessageLookupByLibrary.simpleMessage("Disposición"),
        "collageSaved": MessageLookupByLibrary.simpleMessage(
            "Collage guardado en la galería"),
        "collect": MessageLookupByLibrary.simpleMessage("Recolectar"),
        "collectEventPhotos":
            MessageLookupByLibrary.simpleMessage("Recopilar fotos del evento"),
        "collectPhotos":
            MessageLookupByLibrary.simpleMessage("Recolectar fotos"),
        "collectPhotosDescription": MessageLookupByLibrary.simpleMessage(
            "Crea un enlace donde tus amigos pueden subir fotos en su calidad original."),
        "color": MessageLookupByLibrary.simpleMessage("Color"),
        "configuration": MessageLookupByLibrary.simpleMessage("Configuración"),
        "confirm": MessageLookupByLibrary.simpleMessage("Confirmar"),
        "confirm2FADisable": MessageLookupByLibrary.simpleMessage(
            "¿Estás seguro de que deseas deshabilitar la autenticación de doble factor?"),
        "confirmAccountDeletion": MessageLookupByLibrary.simpleMessage(
            "Confirmar eliminación de cuenta"),
        "confirmAddingTrustedContact": m17,
        "confirmDeletePrompt": MessageLookupByLibrary.simpleMessage(
            "Sí, quiero eliminar permanentemente esta cuenta y todos sus datos en todas las aplicaciones."),
        "confirmPassword":
            MessageLookupByLibrary.simpleMessage("Confirmar contraseña"),
        "confirmPlanChange": MessageLookupByLibrary.simpleMessage(
            "Confirmar los cambios en el plan"),
        "confirmRecoveryKey": MessageLookupByLibrary.simpleMessage(
            "Confirmar clave de recuperación"),
        "confirmYourRecoveryKey": MessageLookupByLibrary.simpleMessage(
            "Confirma tu clave de recuperación"),
        "connectToDevice":
            MessageLookupByLibrary.simpleMessage("Conectar a dispositivo"),
        "contactFamilyAdmin": m18,
        "contactSupport":
            MessageLookupByLibrary.simpleMessage("Contactar con soporte"),
        "contactToManageSubscription": m19,
        "contacts": MessageLookupByLibrary.simpleMessage("Contactos"),
        "contents": MessageLookupByLibrary.simpleMessage("Contenidos"),
        "continueLabel": MessageLookupByLibrary.simpleMessage("Continuar"),
        "continueOnFreeTrial": MessageLookupByLibrary.simpleMessage(
            "Continuar con el plan gratuito"),
        "convertToAlbum":
            MessageLookupByLibrary.simpleMessage("Convertir a álbum"),
        "copyEmailAddress": MessageLookupByLibrary.simpleMessage(
            "Copiar dirección de correo electrónico"),
        "copyLink": MessageLookupByLibrary.simpleMessage("Copiar enlace"),
        "copypasteThisCodentoYourAuthenticatorApp":
            MessageLookupByLibrary.simpleMessage(
                "Copia y pega este código\na tu aplicación de autenticador"),
        "couldNotBackUpTryLater": MessageLookupByLibrary.simpleMessage(
            "No pudimos hacer una copia de seguridad de tus datos.\nVolveremos a intentarlo más tarde."),
        "couldNotFreeUpSpace":
            MessageLookupByLibrary.simpleMessage("No se pudo liberar espacio"),
        "couldNotUpdateSubscription": MessageLookupByLibrary.simpleMessage(
            "No se pudo actualizar la suscripción"),
        "count": MessageLookupByLibrary.simpleMessage("Cuenta"),
        "crashReporting":
            MessageLookupByLibrary.simpleMessage("Reporte de errores"),
        "create": MessageLookupByLibrary.simpleMessage("Crear"),
        "createAccount": MessageLookupByLibrary.simpleMessage("Crear cuenta"),
        "createAlbumActionHint": MessageLookupByLibrary.simpleMessage(
            "Manten presionado para seleccionar fotos y haz clic en + para crear un álbum"),
        "createCollaborativeLink":
            MessageLookupByLibrary.simpleMessage("Crear enlace colaborativo"),
        "createCollage":
            MessageLookupByLibrary.simpleMessage("Crear un collage"),
        "createNewAccount":
            MessageLookupByLibrary.simpleMessage("Crear nueva cuenta"),
        "createOrSelectAlbum":
            MessageLookupByLibrary.simpleMessage("Crear o seleccionar álbum"),
        "createPublicLink":
            MessageLookupByLibrary.simpleMessage("Crear enlace público"),
        "creatingLink":
            MessageLookupByLibrary.simpleMessage("Creando enlace..."),
        "criticalUpdateAvailable": MessageLookupByLibrary.simpleMessage(
            "Actualización crítica disponible"),
        "crop": MessageLookupByLibrary.simpleMessage("Ajustar encuadre"),
        "curatedMemories":
            MessageLookupByLibrary.simpleMessage("Memorias revisadas"),
        "currentUsageIs":
            MessageLookupByLibrary.simpleMessage("El uso actual es de "),
        "currentlyRunning": MessageLookupByLibrary.simpleMessage("ejecutando"),
        "custom": MessageLookupByLibrary.simpleMessage("Personalizado"),
        "customEndpoint": m20,
        "darkTheme": MessageLookupByLibrary.simpleMessage("Oscuro"),
        "dayToday": MessageLookupByLibrary.simpleMessage("Hoy"),
        "dayYesterday": MessageLookupByLibrary.simpleMessage("Ayer"),
        "declineTrustInvite":
            MessageLookupByLibrary.simpleMessage("Rechazar invitación"),
        "decrypting": MessageLookupByLibrary.simpleMessage("Descifrando..."),
        "decryptingVideo":
            MessageLookupByLibrary.simpleMessage("Descifrando video..."),
        "deduplicateFiles":
            MessageLookupByLibrary.simpleMessage("Deduplicar archivos"),
        "delete": MessageLookupByLibrary.simpleMessage("Eliminar"),
        "deleteAccount":
            MessageLookupByLibrary.simpleMessage("Eliminar cuenta"),
        "deleteAccountFeedbackPrompt": MessageLookupByLibrary.simpleMessage(
            "Lamentamos que te vayas. Por favor, explícanos el motivo para ayudarnos a mejorar."),
        "deleteAccountPermanentlyButton": MessageLookupByLibrary.simpleMessage(
            "Eliminar cuenta permanentemente"),
        "deleteAlbum": MessageLookupByLibrary.simpleMessage("Borrar álbum"),
        "deleteAlbumDialog": MessageLookupByLibrary.simpleMessage(
            "¿También eliminar las fotos (y los vídeos) presentes en este álbum de <bold>todos</bold> los otros álbumes de los que forman parte?"),
        "deleteAlbumsDialogBody": MessageLookupByLibrary.simpleMessage(
            "Esto eliminará todos los álbumes vacíos. Esto es útil cuando quieres reducir el desorden en tu lista de álbumes."),
        "deleteAll": MessageLookupByLibrary.simpleMessage("Borrar Todo"),
        "deleteConfirmDialogBody": MessageLookupByLibrary.simpleMessage(
            "Esta cuenta está vinculada a otras aplicaciones de Ente, si utilizas alguna. Se programará la eliminación de los datos cargados en todas las aplicaciones de Ente, y tu cuenta se eliminará permanentemente."),
        "deleteEmailRequest": MessageLookupByLibrary.simpleMessage(
            "Por favor, envía un correo electrónico a <warning>account-deletion@ente.io</warning> desde la dirección de correo electrónico que usó para registrarse."),
        "deleteEmptyAlbums":
            MessageLookupByLibrary.simpleMessage("Eliminar álbumes vacíos"),
        "deleteEmptyAlbumsWithQuestionMark":
            MessageLookupByLibrary.simpleMessage("¿Eliminar álbumes vacíos?"),
        "deleteFromBoth":
            MessageLookupByLibrary.simpleMessage("Eliminar de ambos"),
        "deleteFromDevice":
            MessageLookupByLibrary.simpleMessage("Eliminar del dispositivo"),
        "deleteFromEnte":
            MessageLookupByLibrary.simpleMessage("Eliminar de Ente"),
        "deleteItemCount": m21,
        "deleteLocation":
            MessageLookupByLibrary.simpleMessage("Borrar la ubicación"),
        "deletePhotos":
            MessageLookupByLibrary.simpleMessage("Borrar las fotos"),
        "deleteProgress": m22,
        "deleteReason1": MessageLookupByLibrary.simpleMessage(
            "Falta una función clave que necesito"),
        "deleteReason2": MessageLookupByLibrary.simpleMessage(
            "La aplicación o una característica determinada no se comporta como creo que debería"),
        "deleteReason3": MessageLookupByLibrary.simpleMessage(
            "He encontrado otro servicio que me gusta más"),
        "deleteReason4": MessageLookupByLibrary.simpleMessage(
            "Mi motivo no se encuentra en la lista"),
        "deleteRequestSLAText": MessageLookupByLibrary.simpleMessage(
            "Tu solicitud será procesada dentro de las siguientes 72 horas."),
        "deleteSharedAlbum":
            MessageLookupByLibrary.simpleMessage("¿Borrar álbum compartido?"),
        "deleteSharedAlbumDialogBody": MessageLookupByLibrary.simpleMessage(
            "El álbum se eliminará para todos\n\nPerderás el acceso a las fotos compartidas en este álbum que son propiedad de otros"),
        "deselectAll":
            MessageLookupByLibrary.simpleMessage("Deseleccionar todo"),
        "designedToOutlive":
            MessageLookupByLibrary.simpleMessage("Diseñado para sobrevivir"),
        "details": MessageLookupByLibrary.simpleMessage("Detalles"),
        "developerSettings":
            MessageLookupByLibrary.simpleMessage("Ajustes de desarrollador"),
        "developerSettingsWarning": MessageLookupByLibrary.simpleMessage(
            "¿Estás seguro de que quieres modificar los ajustes de desarrollador?"),
        "deviceCodeHint":
            MessageLookupByLibrary.simpleMessage("Introduce el código"),
        "deviceFilesAutoUploading": MessageLookupByLibrary.simpleMessage(
            "Los archivos añadidos a este álbum de dispositivo se subirán automáticamente a Ente."),
        "deviceLock":
            MessageLookupByLibrary.simpleMessage("Bloqueo del dispositivo"),
        "deviceLockExplanation": MessageLookupByLibrary.simpleMessage(
            "Deshabilita el bloqueo de pantalla del dispositivo cuando Ente está en primer plano y haya una copia de seguridad en curso. Normalmente esto no es necesario, pero puede ayudar a que las grandes cargas y las importaciones iniciales de grandes bibliotecas se completen más rápido."),
        "deviceNotFound":
            MessageLookupByLibrary.simpleMessage("Dispositivo no encontrado"),
        "didYouKnow": MessageLookupByLibrary.simpleMessage("¿Sabías que?"),
        "disableAutoLock": MessageLookupByLibrary.simpleMessage(
            "Desactivar bloqueo automático"),
        "disableDownloadWarningBody": MessageLookupByLibrary.simpleMessage(
            "Los espectadores todavía pueden tomar capturas de pantalla o guardar una copia de tus fotos usando herramientas externas"),
        "disableDownloadWarningTitle":
            MessageLookupByLibrary.simpleMessage("Por favor, ten en cuenta"),
        "disableLinkMessage": m23,
        "disableTwofactor":
            MessageLookupByLibrary.simpleMessage("Deshabilitar dos factores"),
        "disablingTwofactorAuthentication":
            MessageLookupByLibrary.simpleMessage(
                "Deshabilitando la autenticación de dos factores..."),
        "discord": MessageLookupByLibrary.simpleMessage("Discord"),
        "discover": MessageLookupByLibrary.simpleMessage("Descubrir"),
        "discover_babies": MessageLookupByLibrary.simpleMessage("Bebés"),
        "discover_celebrations":
            MessageLookupByLibrary.simpleMessage("Celebraciones"),
        "discover_food": MessageLookupByLibrary.simpleMessage("Comida"),
        "discover_greenery": MessageLookupByLibrary.simpleMessage("Verdor"),
        "discover_hills": MessageLookupByLibrary.simpleMessage("Colinas"),
        "discover_identity": MessageLookupByLibrary.simpleMessage("Identidad"),
        "discover_memes": MessageLookupByLibrary.simpleMessage("Memes"),
        "discover_notes": MessageLookupByLibrary.simpleMessage("Notas"),
        "discover_pets": MessageLookupByLibrary.simpleMessage("Mascotas"),
        "discover_receipts": MessageLookupByLibrary.simpleMessage("Recibos"),
        "discover_screenshots":
            MessageLookupByLibrary.simpleMessage("Capturas de pantalla"),
        "discover_selfies": MessageLookupByLibrary.simpleMessage("Selfies"),
        "discover_sunset": MessageLookupByLibrary.simpleMessage("Atardecer"),
        "discover_visiting_cards":
            MessageLookupByLibrary.simpleMessage("Tarjetas de visita"),
        "discover_wallpapers":
            MessageLookupByLibrary.simpleMessage("Fondos de pantalla"),
        "dismiss": MessageLookupByLibrary.simpleMessage("Descartar"),
        "distanceInKMUnit": MessageLookupByLibrary.simpleMessage("km"),
        "doNotSignOut":
            MessageLookupByLibrary.simpleMessage("No cerrar la sesión"),
        "doThisLater":
            MessageLookupByLibrary.simpleMessage("Hacerlo más tarde"),
        "doYouWantToDiscardTheEditsYouHaveMade":
            MessageLookupByLibrary.simpleMessage(
                "¿Quieres descartar las ediciones que has hecho?"),
        "done": MessageLookupByLibrary.simpleMessage("Hecho"),
        "dontSave": MessageLookupByLibrary.simpleMessage("No guardar"),
        "doubleYourStorage":
            MessageLookupByLibrary.simpleMessage("Duplica tu almacenamiento"),
        "download": MessageLookupByLibrary.simpleMessage("Descargar"),
        "downloadFailed":
            MessageLookupByLibrary.simpleMessage("Descarga fallida"),
        "downloading": MessageLookupByLibrary.simpleMessage("Descargando..."),
        "dropSupportEmail": m24,
        "duplicateFileCountWithStorageSaved": m25,
        "duplicateItemsGroup": m26,
        "edit": MessageLookupByLibrary.simpleMessage("Editar"),
        "editLocation":
            MessageLookupByLibrary.simpleMessage("Editar la ubicación"),
        "editLocationTagTitle":
            MessageLookupByLibrary.simpleMessage("Editar la ubicación"),
        "editPerson": MessageLookupByLibrary.simpleMessage("Editar persona"),
        "editTime": MessageLookupByLibrary.simpleMessage("Editar hora"),
        "editsSaved":
            MessageLookupByLibrary.simpleMessage("Ediciones guardadas"),
        "editsToLocationWillOnlyBeSeenWithinEnte":
            MessageLookupByLibrary.simpleMessage(
                "Las ediciones a la ubicación sólo se verán dentro de Ente"),
        "eligible": MessageLookupByLibrary.simpleMessage("elegible"),
        "email": MessageLookupByLibrary.simpleMessage("Correo electrónico"),
        "emailAlreadyRegistered": MessageLookupByLibrary.simpleMessage(
            "Correo electrónico ya registrado."),
        "emailChangedTo": m28,
        "emailDoesNotHaveEnteAccount": m29,
        "emailNoEnteAccount": m30,
        "emailNotRegistered": MessageLookupByLibrary.simpleMessage(
            "Correo electrónico no registrado."),
        "emailVerificationToggle": MessageLookupByLibrary.simpleMessage(
            "Verificación por correo electrónico"),
        "emailYourLogs": MessageLookupByLibrary.simpleMessage(
            "Envía tus registros por correo electrónico"),
        "embracingThem": m31,
        "emergencyContacts":
            MessageLookupByLibrary.simpleMessage("Contactos de emergencia"),
        "empty": MessageLookupByLibrary.simpleMessage("Vaciar"),
        "emptyTrash":
            MessageLookupByLibrary.simpleMessage("¿Vaciar la papelera?"),
        "enable": MessageLookupByLibrary.simpleMessage("Habilitar"),
        "enableMLIndexingDesc": MessageLookupByLibrary.simpleMessage(
            "Ente soporta aprendizaje automático en el dispositivo para la detección de caras, búsqueda mágica y otras características de búsqueda avanzada"),
        "enableMachineLearningBanner": MessageLookupByLibrary.simpleMessage(
            "Activar aprendizaje automático para búsqueda mágica y reconocimiento facial"),
        "enableMaps": MessageLookupByLibrary.simpleMessage("Activar Mapas"),
        "enableMapsDesc": MessageLookupByLibrary.simpleMessage(
            "Esto mostrará tus fotos en el mapa mundial.\n\nEste mapa está gestionado por Open Street Map, y la ubicación exacta de tus fotos nunca se comparte.\n\nPuedes deshabilitar esta función en cualquier momento en Ajustes."),
        "enabled": MessageLookupByLibrary.simpleMessage("Habilitado"),
        "encryptingBackup": MessageLookupByLibrary.simpleMessage(
            "Cifrando copia de seguridad..."),
        "encryption": MessageLookupByLibrary.simpleMessage("Cifrado"),
        "encryptionKeys":
            MessageLookupByLibrary.simpleMessage("Claves de cifrado"),
        "endpointUpdatedMessage": MessageLookupByLibrary.simpleMessage(
            "Punto final actualizado con éxito"),
        "endtoendEncryptedByDefault": MessageLookupByLibrary.simpleMessage(
            "Encriptado de extremo a extremo por defecto"),
        "enteCanEncryptAndPreserveFilesOnlyIfYouGrant":
            MessageLookupByLibrary.simpleMessage(
                "Ente puede cifrar y preservar archivos solo si concedes acceso a ellos"),
        "entePhotosPerm": MessageLookupByLibrary.simpleMessage(
            "Ente <i>necesita permiso para</i> preservar tus fotos"),
        "enteSubscriptionPitch": MessageLookupByLibrary.simpleMessage(
            "Ente conserva tus recuerdos, así que siempre están disponibles para ti, incluso si pierdes tu dispositivo."),
        "enteSubscriptionShareWithFamily": MessageLookupByLibrary.simpleMessage(
            "Tu familia también puede ser agregada a tu plan."),
        "enterAlbumName": MessageLookupByLibrary.simpleMessage(
            "Introduce el nombre del álbum"),
        "enterCode":
            MessageLookupByLibrary.simpleMessage("Introduce el código"),
        "enterCodeDescription": MessageLookupByLibrary.simpleMessage(
            "Introduce el código proporcionado por tu amigo para reclamar almacenamiento gratuito para ambos"),
        "enterDateOfBirth":
            MessageLookupByLibrary.simpleMessage("Cumpleaños (opcional)"),
        "enterEmail": MessageLookupByLibrary.simpleMessage(
            "Ingresar correo electrónico "),
        "enterFileName": MessageLookupByLibrary.simpleMessage(
            "Introduce el nombre del archivo"),
        "enterName": MessageLookupByLibrary.simpleMessage("Introducir nombre"),
        "enterNewPasswordToEncrypt": MessageLookupByLibrary.simpleMessage(
            "Introduce una nueva contraseña que podamos usar para cifrar tus datos"),
        "enterPassword":
            MessageLookupByLibrary.simpleMessage("Introduzca contraseña"),
        "enterPasswordToEncrypt": MessageLookupByLibrary.simpleMessage(
            "Introduce una contraseña que podamos usar para cifrar tus datos"),
        "enterPersonName": MessageLookupByLibrary.simpleMessage(
            "Ingresar el nombre de una persona"),
        "enterPin":
            MessageLookupByLibrary.simpleMessage("Ingresa tu contraseña"),
        "enterReferralCode": MessageLookupByLibrary.simpleMessage(
            "Introduce el código de referido"),
        "enterThe6digitCodeFromnyourAuthenticatorApp":
            MessageLookupByLibrary.simpleMessage(
                "Ingresa el código de seis dígitos de tu aplicación de autenticación"),
        "enterValidEmail": MessageLookupByLibrary.simpleMessage(
            "Por favor, introduce una dirección de correo electrónico válida."),
        "enterYourEmailAddress": MessageLookupByLibrary.simpleMessage(
            "Escribe tu correo electrónico"),
        "enterYourPassword":
            MessageLookupByLibrary.simpleMessage("Ingresa tu contraseña"),
        "enterYourRecoveryKey": MessageLookupByLibrary.simpleMessage(
            "Introduce tu clave de recuperación"),
        "error": MessageLookupByLibrary.simpleMessage("Error"),
        "everywhere": MessageLookupByLibrary.simpleMessage("todas partes"),
        "exif": MessageLookupByLibrary.simpleMessage("EXIF"),
        "existingUser":
            MessageLookupByLibrary.simpleMessage("Usuario existente"),
        "expiredLinkInfo": MessageLookupByLibrary.simpleMessage(
            "Este enlace ha caducado. Por favor, selecciona una nueva fecha de caducidad o deshabilita la fecha de caducidad."),
        "exportLogs":
            MessageLookupByLibrary.simpleMessage("Exportar registros"),
        "exportYourData":
            MessageLookupByLibrary.simpleMessage("Exportar tus datos"),
        "extraPhotosFound": MessageLookupByLibrary.simpleMessage(
            "Fotos adicionales encontradas"),
        "extraPhotosFoundFor": m32,
        "faceNotClusteredYet": MessageLookupByLibrary.simpleMessage(
            "Cara no agrupada todavía, por favor vuelve más tarde"),
        "faceRecognition":
            MessageLookupByLibrary.simpleMessage("Reconocimiento facial"),
        "faces": MessageLookupByLibrary.simpleMessage("Caras"),
        "failed": MessageLookupByLibrary.simpleMessage("Fallido"),
        "failedToApplyCode":
            MessageLookupByLibrary.simpleMessage("Error al aplicar el código"),
        "failedToCancel":
            MessageLookupByLibrary.simpleMessage("Error al cancelar"),
        "failedToDownloadVideo":
            MessageLookupByLibrary.simpleMessage("Error al descargar el vídeo"),
        "failedToFetchActiveSessions": MessageLookupByLibrary.simpleMessage(
            "Error al recuperar las sesiones activas"),
        "failedToFetchOriginalForEdit": MessageLookupByLibrary.simpleMessage(
            "No se pudo obtener el original para editar"),
        "failedToFetchReferralDetails": MessageLookupByLibrary.simpleMessage(
            "No se pueden obtener los detalles de la referencia. Por favor, inténtalo de nuevo más tarde."),
        "failedToLoadAlbums":
            MessageLookupByLibrary.simpleMessage("Error al cargar álbumes"),
        "failedToPlayVideo": MessageLookupByLibrary.simpleMessage(
            "Error al reproducir el video"),
        "failedToRefreshStripeSubscription":
            MessageLookupByLibrary.simpleMessage(
                "Error al actualizar la suscripción"),
        "failedToRenew":
            MessageLookupByLibrary.simpleMessage("Renovación fallida"),
        "failedToVerifyPaymentStatus": MessageLookupByLibrary.simpleMessage(
            "Error al verificar el estado de tu pago"),
        "familyPlanOverview": MessageLookupByLibrary.simpleMessage(
            "Añade 5 familiares a tu plan existente sin pagar más.\n\nCada miembro tiene su propio espacio privado y no puede ver los archivos del otro a menos que sean compartidos.\n\nLos planes familiares están disponibles para los clientes que tienen una suscripción de Ente pagada.\n\n¡Suscríbete ahora para empezar!"),
        "familyPlanPortalTitle":
            MessageLookupByLibrary.simpleMessage("Familia"),
        "familyPlans":
            MessageLookupByLibrary.simpleMessage("Planes familiares"),
        "faq": MessageLookupByLibrary.simpleMessage("Preguntas Frecuentes"),
        "faqs": MessageLookupByLibrary.simpleMessage("Preguntas frecuentes"),
        "favorite": MessageLookupByLibrary.simpleMessage("Favorito"),
        "feastingWithThem": m33,
        "feedback": MessageLookupByLibrary.simpleMessage("Sugerencias"),
        "file": MessageLookupByLibrary.simpleMessage("Archivo"),
        "fileFailedToSaveToGallery": MessageLookupByLibrary.simpleMessage(
            "No se pudo guardar el archivo en la galería"),
        "fileInfoAddDescHint":
            MessageLookupByLibrary.simpleMessage("Añadir descripción..."),
        "fileNotUploadedYet": MessageLookupByLibrary.simpleMessage(
            "El archivo aún no se ha subido"),
        "fileSavedToGallery": MessageLookupByLibrary.simpleMessage(
            "Archivo guardado en la galería"),
        "fileTypes": MessageLookupByLibrary.simpleMessage("Tipos de archivos"),
        "fileTypesAndNames":
            MessageLookupByLibrary.simpleMessage("Tipos de archivo y nombres"),
        "filesBackedUpFromDevice": m34,
        "filesBackedUpInAlbum": m35,
        "filesDeleted":
            MessageLookupByLibrary.simpleMessage("Archivos eliminados"),
        "filesSavedToGallery": MessageLookupByLibrary.simpleMessage(
            "Archivo guardado en la galería"),
        "findPeopleByName": MessageLookupByLibrary.simpleMessage(
            "Encuentra gente rápidamente por su nombre"),
        "findThemQuickly":
            MessageLookupByLibrary.simpleMessage("Encuéntralos rápidamente"),
        "flip": MessageLookupByLibrary.simpleMessage("Voltear"),
        "food": MessageLookupByLibrary.simpleMessage("Delicia culinaria"),
        "forYourMemories":
            MessageLookupByLibrary.simpleMessage("para tus recuerdos"),
        "forgotPassword":
            MessageLookupByLibrary.simpleMessage("Olvidé mi contraseña"),
        "foundFaces": MessageLookupByLibrary.simpleMessage("Caras encontradas"),
        "freeStorageClaimed": MessageLookupByLibrary.simpleMessage(
            "Almacenamiento gratuito obtenido"),
        "freeStorageOnReferralSuccess": m36,
        "freeStorageUsable": MessageLookupByLibrary.simpleMessage(
            "Almacenamiento libre disponible"),
        "freeTrial": MessageLookupByLibrary.simpleMessage("Prueba gratuita"),
        "freeTrialValidTill": m37,
        "freeUpAccessPostDelete": m38,
        "freeUpAmount": m39,
        "freeUpDeviceSpace": MessageLookupByLibrary.simpleMessage(
            "Liberar espacio del dispositivo"),
        "freeUpDeviceSpaceDesc": MessageLookupByLibrary.simpleMessage(
            "Ahorra espacio en tu dispositivo limpiando archivos que tienen copia de seguridad."),
        "freeUpSpace": MessageLookupByLibrary.simpleMessage("Liberar espacio"),
        "freeUpSpaceSaving": m40,
        "gallery": MessageLookupByLibrary.simpleMessage("Galería"),
        "galleryMemoryLimitInfo": MessageLookupByLibrary.simpleMessage(
            "Hasta 1000 memorias mostradas en la galería"),
        "general": MessageLookupByLibrary.simpleMessage("General"),
        "generatingEncryptionKeys": MessageLookupByLibrary.simpleMessage(
            "Generando claves de cifrado..."),
        "genericProgress": m41,
        "goToSettings": MessageLookupByLibrary.simpleMessage("Ir a Ajustes"),
        "googlePlayId":
            MessageLookupByLibrary.simpleMessage("ID de Google Play"),
        "grantFullAccessPrompt": MessageLookupByLibrary.simpleMessage(
            "Por favor, permite el acceso a todas las fotos en Ajustes"),
        "grantPermission":
            MessageLookupByLibrary.simpleMessage("Conceder permiso"),
        "greenery": MessageLookupByLibrary.simpleMessage("La vida verde"),
        "groupNearbyPhotos":
            MessageLookupByLibrary.simpleMessage("Agrupar fotos cercanas"),
        "guestView": MessageLookupByLibrary.simpleMessage("Vista de invitado"),
        "guestViewEnablePreSteps": MessageLookupByLibrary.simpleMessage(
            "Para habilitar la vista de invitados, por favor configure el código de acceso del dispositivo o el bloqueo de pantalla en los ajustes de su sistema."),
        "hearUsExplanation": MessageLookupByLibrary.simpleMessage(
            "No rastreamos las aplicaciones instaladas. ¡Nos ayudarías si nos dijeras dónde nos encontraste!"),
        "hearUsWhereTitle": MessageLookupByLibrary.simpleMessage(
            "¿Cómo escuchaste acerca de Ente? (opcional)"),
        "help": MessageLookupByLibrary.simpleMessage("Ayuda"),
        "hidden": MessageLookupByLibrary.simpleMessage("Oculto"),
        "hide": MessageLookupByLibrary.simpleMessage("Ocultar"),
        "hideContent":
            MessageLookupByLibrary.simpleMessage("Ocultar contenido"),
        "hideContentDescriptionAndroid": MessageLookupByLibrary.simpleMessage(
            "Oculta el contenido de la aplicación en el selector de aplicaciones y desactivar capturas de pantalla"),
        "hideContentDescriptionIos": MessageLookupByLibrary.simpleMessage(
            "Ocultar el contenido de la aplicación en el selector de aplicaciones"),
        "hideSharedItemsFromHomeGallery": MessageLookupByLibrary.simpleMessage(
            "Ocultar elementos compartidos de la galería de inicio"),
        "hiding": MessageLookupByLibrary.simpleMessage("Ocultando..."),
        "hikingWithThem": m42,
        "hostedAtOsmFrance":
            MessageLookupByLibrary.simpleMessage("Alojado en OSM France"),
        "howItWorks": MessageLookupByLibrary.simpleMessage("Cómo funciona"),
        "howToViewShareeVerificationID": MessageLookupByLibrary.simpleMessage(
            "Por favor, pídeles que mantengan presionada su dirección de correo electrónico en la pantalla de ajustes, y verifica que los identificadores de ambos dispositivos coincidan."),
        "iOSGoToSettingsDescription": MessageLookupByLibrary.simpleMessage(
            "La autenticación biométrica no está configurada en tu dispositivo. Por favor, activa Touch ID o Face ID en tu teléfono."),
        "iOSLockOut": MessageLookupByLibrary.simpleMessage(
            "La autenticación biométrica está deshabilitada. Por favor, bloquea y desbloquea la pantalla para habilitarla."),
        "iOSOkButton": MessageLookupByLibrary.simpleMessage("Aceptar"),
        "ignoreUpdate": MessageLookupByLibrary.simpleMessage("Ignorar"),
        "ignored": MessageLookupByLibrary.simpleMessage("ignorado"),
        "ignoredFolderUploadReason": MessageLookupByLibrary.simpleMessage(
            "Algunos archivos de este álbum son ignorados de la carga porque previamente habían sido borrados de Ente."),
        "imageNotAnalyzed":
            MessageLookupByLibrary.simpleMessage("Imagen no analizada"),
        "immediately": MessageLookupByLibrary.simpleMessage("Inmediatamente"),
        "importing": MessageLookupByLibrary.simpleMessage("Importando...."),
        "incorrectCode":
            MessageLookupByLibrary.simpleMessage("Código incorrecto"),
        "incorrectPasswordTitle":
            MessageLookupByLibrary.simpleMessage("Contraseña incorrecta"),
        "incorrectRecoveryKey": MessageLookupByLibrary.simpleMessage(
            "Clave de recuperación incorrecta"),
        "incorrectRecoveryKeyBody": MessageLookupByLibrary.simpleMessage(
            "La clave de recuperación introducida es incorrecta"),
        "incorrectRecoveryKeyTitle": MessageLookupByLibrary.simpleMessage(
            "Clave de recuperación incorrecta"),
        "indexedItems":
            MessageLookupByLibrary.simpleMessage("Elementos indexados"),
        "indexingIsPaused": MessageLookupByLibrary.simpleMessage(
            "La indexación está pausada. Se reanudará automáticamente cuando el dispositivo esté listo."),
        "ineligible": MessageLookupByLibrary.simpleMessage("Inelegible"),
        "info": MessageLookupByLibrary.simpleMessage("Info"),
        "insecureDevice":
            MessageLookupByLibrary.simpleMessage("Dispositivo inseguro"),
        "installManually":
            MessageLookupByLibrary.simpleMessage("Instalar manualmente"),
        "invalidEmailAddress": MessageLookupByLibrary.simpleMessage(
            "Dirección de correo electrónico no válida"),
        "invalidEndpoint":
            MessageLookupByLibrary.simpleMessage("Punto final no válido"),
        "invalidEndpointMessage": MessageLookupByLibrary.simpleMessage(
            "Lo sentimos, el punto final introducido no es válido. Por favor, introduce un punto final válido y vuelve a intentarlo."),
        "invalidKey": MessageLookupByLibrary.simpleMessage("Clave inválida"),
        "invalidRecoveryKey": MessageLookupByLibrary.simpleMessage(
            "La clave de recuperación introducida no es válida. Por favor, asegúrate de que contenga 24 palabras y comprueba la ortografía de cada una.\n\nSi has introducido un código de recuperación antiguo, asegúrate de que tiene 64 caracteres de largo y comprueba cada uno de ellos."),
        "invite": MessageLookupByLibrary.simpleMessage("Invitar"),
        "inviteToEnte": MessageLookupByLibrary.simpleMessage("Invitar a Ente"),
        "inviteYourFriends":
            MessageLookupByLibrary.simpleMessage("Invita a tus amigos"),
        "inviteYourFriendsToEnte":
            MessageLookupByLibrary.simpleMessage("Invita a tus amigos a Ente"),
        "itLooksLikeSomethingWentWrongPleaseRetryAfterSome":
            MessageLookupByLibrary.simpleMessage(
                "Parece que algo salió mal. Por favor, vuelve a intentarlo después de algún tiempo. Si el error persiste, ponte en contacto con nuestro equipo de soporte."),
        "itemCount": m43,
        "itemsShowTheNumberOfDaysRemainingBeforePermanentDeletion":
            MessageLookupByLibrary.simpleMessage(
                "Los artículos muestran el número de días restantes antes de ser borrados permanente"),
        "itemsWillBeRemovedFromAlbum": MessageLookupByLibrary.simpleMessage(
            "Los elementos seleccionados serán eliminados de este álbum"),
        "join": MessageLookupByLibrary.simpleMessage("Unir"),
        "joinAlbum": MessageLookupByLibrary.simpleMessage("Unir álbum"),
        "joinAlbumConfirmationDialogBody": MessageLookupByLibrary.simpleMessage(
            "Unirse a un álbum hará visible tu correo electrónico a sus participantes."),
        "joinAlbumSubtext":
            MessageLookupByLibrary.simpleMessage("para ver y añadir tus fotos"),
        "joinAlbumSubtextViewer": MessageLookupByLibrary.simpleMessage(
            "para añadir esto a los álbumes compartidos"),
        "joinDiscord": MessageLookupByLibrary.simpleMessage("Únete al Discord"),
        "keepPhotos":
            MessageLookupByLibrary.simpleMessage("Conservar las fotos"),
        "kiloMeterUnit": MessageLookupByLibrary.simpleMessage("km"),
        "kindlyHelpUsWithThisInformation": MessageLookupByLibrary.simpleMessage(
            "Por favor ayúdanos con esta información"),
        "language": MessageLookupByLibrary.simpleMessage("Idioma"),
        "lastTimeWithThem": m44,
        "lastUpdated":
            MessageLookupByLibrary.simpleMessage("Última actualización"),
        "lastYearsTrip":
            MessageLookupByLibrary.simpleMessage("Viaje del año pasado"),
        "leave": MessageLookupByLibrary.simpleMessage("Abandonar"),
        "leaveAlbum": MessageLookupByLibrary.simpleMessage("Abandonar álbum"),
        "leaveFamily":
            MessageLookupByLibrary.simpleMessage("Abandonar plan familiar"),
        "leaveSharedAlbum":
            MessageLookupByLibrary.simpleMessage("¿Dejar álbum compartido?"),
        "left": MessageLookupByLibrary.simpleMessage("Izquierda"),
        "legacy": MessageLookupByLibrary.simpleMessage("Legado"),
        "legacyAccounts":
            MessageLookupByLibrary.simpleMessage("Cuentas legadas"),
        "legacyInvite": m45,
        "legacyPageDesc": MessageLookupByLibrary.simpleMessage(
            "Legado permite a los contactos de confianza acceder a su cuenta en su ausencia."),
        "legacyPageDesc2": MessageLookupByLibrary.simpleMessage(
            "Los contactos de confianza pueden iniciar la recuperación de la cuenta, y si no están bloqueados en un plazo de 30 días, restablecer su contraseña y acceder a su cuenta."),
        "light": MessageLookupByLibrary.simpleMessage("Brillo"),
        "lightTheme": MessageLookupByLibrary.simpleMessage("Claro"),
        "link": MessageLookupByLibrary.simpleMessage("Enlace"),
        "linkCopiedToClipboard": MessageLookupByLibrary.simpleMessage(
            "Enlace copiado al portapapeles"),
        "linkDeviceLimit":
            MessageLookupByLibrary.simpleMessage("Límite del dispositivo"),
        "linkEmail":
            MessageLookupByLibrary.simpleMessage("Vincular correo electrónico"),
        "linkEmailToContactBannerCaption":
            MessageLookupByLibrary.simpleMessage("para compartir más rápido"),
        "linkEnabled": MessageLookupByLibrary.simpleMessage("Habilitado"),
        "linkExpired": MessageLookupByLibrary.simpleMessage("Vencido"),
        "linkExpiresOn": m46,
        "linkExpiry": MessageLookupByLibrary.simpleMessage("Enlace vence"),
        "linkHasExpired":
            MessageLookupByLibrary.simpleMessage("El enlace ha caducado"),
        "linkNeverExpires": MessageLookupByLibrary.simpleMessage("Nunca"),
        "linkPerson": MessageLookupByLibrary.simpleMessage("Vincular persona"),
        "linkPersonCaption": MessageLookupByLibrary.simpleMessage(
            "para una mejor experiencia compartida"),
        "linkPersonToEmail": m47,
        "linkPersonToEmailConfirmation": m48,
        "livePhotos": MessageLookupByLibrary.simpleMessage("Foto en vivo"),
        "loadMessage1": MessageLookupByLibrary.simpleMessage(
            "Puedes compartir tu suscripción con tu familia"),
        "loadMessage3": MessageLookupByLibrary.simpleMessage(
            "Guardamos 3 copias de tus datos, una en un refugio subterráneo"),
        "loadMessage4": MessageLookupByLibrary.simpleMessage(
            "Todas nuestras aplicaciones son de código abierto"),
        "loadMessage5": MessageLookupByLibrary.simpleMessage(
            "Nuestro código fuente y criptografía han sido auditados externamente"),
        "loadMessage6": MessageLookupByLibrary.simpleMessage(
            "Puedes compartir enlaces a tus álbumes con tus seres queridos"),
        "loadMessage7": MessageLookupByLibrary.simpleMessage(
            "Nuestras aplicaciones móviles se ejecutan en segundo plano para cifrar y hacer copias de seguridad de las nuevas fotos que hagas clic"),
        "loadMessage8": MessageLookupByLibrary.simpleMessage(
            "web.ente.io tiene un cargador sofisticado"),
        "loadMessage9": MessageLookupByLibrary.simpleMessage(
            "Utilizamos Xchacha20Poly1305 para cifrar tus datos de forma segura"),
        "loadingExifData":
            MessageLookupByLibrary.simpleMessage("Cargando datos EXIF..."),
        "loadingGallery":
            MessageLookupByLibrary.simpleMessage("Cargando galería..."),
        "loadingMessage":
            MessageLookupByLibrary.simpleMessage("Cargando tus fotos..."),
        "loadingModel":
            MessageLookupByLibrary.simpleMessage("Descargando modelos..."),
        "loadingYourPhotos":
            MessageLookupByLibrary.simpleMessage("Cargando tus fotos..."),
        "localGallery": MessageLookupByLibrary.simpleMessage("Galería local"),
        "localIndexing": MessageLookupByLibrary.simpleMessage("Indexado local"),
        "localSyncErrorMessage": MessageLookupByLibrary.simpleMessage(
            "Parece que algo salió mal ya que la sincronización de fotos locales está tomando más tiempo del esperado. Por favor contacta con nuestro equipo de soporte"),
        "location": MessageLookupByLibrary.simpleMessage("Ubicación"),
        "locationName":
            MessageLookupByLibrary.simpleMessage("Nombre de la ubicación"),
        "locationTagFeatureDescription": MessageLookupByLibrary.simpleMessage(
            "Una etiqueta de ubicación agrupa todas las fotos que fueron tomadas dentro de un radio de una foto"),
        "locations": MessageLookupByLibrary.simpleMessage("Ubicaciones"),
        "lockButtonLabel": MessageLookupByLibrary.simpleMessage("Bloquear"),
        "lockscreen":
            MessageLookupByLibrary.simpleMessage("Pantalla de bloqueo"),
        "logInLabel": MessageLookupByLibrary.simpleMessage("Iniciar sesión"),
        "loggingOut":
            MessageLookupByLibrary.simpleMessage("Cerrando sesión..."),
        "loginSessionExpired":
            MessageLookupByLibrary.simpleMessage("La sesión ha expirado"),
        "loginSessionExpiredDetails": MessageLookupByLibrary.simpleMessage(
            "Tu sesión ha expirado. Por favor, vuelve a iniciar sesión."),
        "loginTerms": MessageLookupByLibrary.simpleMessage(
            "Al hacer clic en iniciar sesión, acepto los <u-terms>términos de servicio</u-terms> y <u-policy>la política de privacidad</u-policy>"),
        "loginWithTOTP":
            MessageLookupByLibrary.simpleMessage("Iniciar sesión con TOTP"),
        "logout": MessageLookupByLibrary.simpleMessage("Cerrar sesión"),
        "logsDialogBody": MessageLookupByLibrary.simpleMessage(
            "Esto enviará registros para ayudarnos a depurar su problema. Ten en cuenta que los nombres de los archivos se incluirán para ayudar a rastrear problemas con archivos específicos."),
        "longPressAnEmailToVerifyEndToEndEncryption":
            MessageLookupByLibrary.simpleMessage(
                "Mantén pulsado un correo electrónico para verificar el cifrado de extremo a extremo."),
        "longpressOnAnItemToViewInFullscreen":
            MessageLookupByLibrary.simpleMessage(
                "Manten presionado un elemento para ver en pantalla completa"),
        "loopVideoOff":
            MessageLookupByLibrary.simpleMessage("Vídeo en bucle desactivado"),
        "loopVideoOn":
            MessageLookupByLibrary.simpleMessage("Vídeo en bucle activado"),
        "lostDevice":
            MessageLookupByLibrary.simpleMessage("¿Perdiste tu dispositivo?"),
        "machineLearning":
            MessageLookupByLibrary.simpleMessage("Aprendizaje automático"),
        "magicSearch": MessageLookupByLibrary.simpleMessage("Búsqueda mágica"),
        "magicSearchHint": MessageLookupByLibrary.simpleMessage(
            "La búsqueda mágica permite buscar fotos por su contenido. Por ejemplo, \"flor\", \"coche rojo\", \"documentos de identidad\""),
        "manage": MessageLookupByLibrary.simpleMessage("Administrar"),
        "manageDeviceStorage": MessageLookupByLibrary.simpleMessage(
            "Gestionar almacenamiento caché del dispositivo"),
        "manageDeviceStorageDesc": MessageLookupByLibrary.simpleMessage(
            "Revisar y borrar almacenamiento caché local."),
        "manageFamily":
            MessageLookupByLibrary.simpleMessage("Administrar familia"),
        "manageLink":
            MessageLookupByLibrary.simpleMessage("Administrar enlace"),
        "manageParticipants":
            MessageLookupByLibrary.simpleMessage("Administrar"),
        "manageSubscription":
            MessageLookupByLibrary.simpleMessage("Administrar tu suscripción"),
        "manualPairDesc": MessageLookupByLibrary.simpleMessage(
            "El emparejamiento con PIN funciona con cualquier pantalla en la que desees ver tu álbum."),
        "map": MessageLookupByLibrary.simpleMessage("Mapa"),
        "maps": MessageLookupByLibrary.simpleMessage("Mapas"),
        "mastodon": MessageLookupByLibrary.simpleMessage("Mastodon"),
        "matrix": MessageLookupByLibrary.simpleMessage("Matrix"),
        "me": MessageLookupByLibrary.simpleMessage("Yo"),
        "memoryCount": m49,
        "merchandise": MessageLookupByLibrary.simpleMessage("Mercancías"),
        "mergeWithExisting":
            MessageLookupByLibrary.simpleMessage("Combinar con existente"),
        "mergedPhotos":
            MessageLookupByLibrary.simpleMessage("Fotos combinadas"),
        "mlConsent": MessageLookupByLibrary.simpleMessage(
            "Habilitar aprendizaje automático"),
        "mlConsentConfirmation": MessageLookupByLibrary.simpleMessage(
            "Entiendo y deseo habilitar el aprendizaje automático"),
        "mlConsentDescription": MessageLookupByLibrary.simpleMessage(
            "Si habilitas el aprendizaje automático, Ente extraerá información como la geometría de la cara de los archivos, incluyendo aquellos compartidos contigo.\n\nEsto sucederá en tu dispositivo, y cualquier información biométrica generada será encriptada de extremo a extremo."),
        "mlConsentPrivacy": MessageLookupByLibrary.simpleMessage(
            "Por favor, haz clic aquí para más detalles sobre esta característica en nuestra política de privacidad"),
        "mlConsentTitle": MessageLookupByLibrary.simpleMessage(
            "¿Habilitar aprendizaje automático?"),
        "mlIndexingDescription": MessageLookupByLibrary.simpleMessage(
            "Por favor ten en cuenta que el aprendizaje automático dará como resultado un mayor consumo de ancho de banda y de batería hasta que todos los elementos estén indexados. Considera usar la aplicación de escritorio para una indexación más rápida. Todos los resultados se sincronizarán automáticamente."),
        "mobileWebDesktop":
            MessageLookupByLibrary.simpleMessage("Celular, Web, Computadora"),
        "moderateStrength": MessageLookupByLibrary.simpleMessage("Moderada"),
        "modifyYourQueryOrTrySearchingFor":
            MessageLookupByLibrary.simpleMessage(
                "Modifica tu consulta o intenta buscar"),
        "moments": MessageLookupByLibrary.simpleMessage("Momentos"),
        "month": MessageLookupByLibrary.simpleMessage("mes"),
        "monthly": MessageLookupByLibrary.simpleMessage("Mensualmente"),
        "moon": MessageLookupByLibrary.simpleMessage("A la luz de la luna"),
        "moreDetails": MessageLookupByLibrary.simpleMessage("Más detalles"),
        "mostRecent": MessageLookupByLibrary.simpleMessage("Más reciente"),
        "mostRelevant": MessageLookupByLibrary.simpleMessage("Más relevante"),
        "mountains": MessageLookupByLibrary.simpleMessage("Sobre las colinas"),
        "moveItem": m50,
        "moveSelectedPhotosToOneDate": MessageLookupByLibrary.simpleMessage(
            "Mover las fotos seleccionadas a una fecha"),
        "moveToAlbum": MessageLookupByLibrary.simpleMessage("Mover al álbum"),
        "moveToHiddenAlbum":
            MessageLookupByLibrary.simpleMessage("Mover al álbum oculto"),
        "movedSuccessfullyTo": m51,
        "movedToTrash":
            MessageLookupByLibrary.simpleMessage("Movido a la papelera"),
        "movingFilesToAlbum": MessageLookupByLibrary.simpleMessage(
            "Moviendo archivos al álbum..."),
        "name": MessageLookupByLibrary.simpleMessage("Nombre"),
        "nameTheAlbum": MessageLookupByLibrary.simpleMessage("Nombre el álbum"),
        "networkConnectionRefusedErr": MessageLookupByLibrary.simpleMessage(
            "No se puede conectar a Ente. Por favor, vuelve a intentarlo pasado un tiempo. Si el error persiste, ponte en contacto con el soporte técnico."),
        "networkHostLookUpErr": MessageLookupByLibrary.simpleMessage(
            "No se puede conectar a Ente. Por favor, comprueba tu configuración de red y ponte en contacto con el soporte técnico si el error persiste."),
        "never": MessageLookupByLibrary.simpleMessage("Nunca"),
        "newAlbum": MessageLookupByLibrary.simpleMessage("Nuevo álbum"),
        "newLocation":
            MessageLookupByLibrary.simpleMessage("Nueva localización"),
        "newPerson": MessageLookupByLibrary.simpleMessage("Nueva persona"),
        "newRange": MessageLookupByLibrary.simpleMessage("Nuevo rango"),
        "newToEnte": MessageLookupByLibrary.simpleMessage("Nuevo en Ente"),
        "newest": MessageLookupByLibrary.simpleMessage("Más reciente"),
        "next": MessageLookupByLibrary.simpleMessage("Siguiente"),
        "no": MessageLookupByLibrary.simpleMessage("No"),
        "noAlbumsSharedByYouYet": MessageLookupByLibrary.simpleMessage(
            "Aún no has compartido ningún álbum"),
        "noDeviceFound": MessageLookupByLibrary.simpleMessage(
            "No se encontró ningún dispositivo"),
        "noDeviceLimit": MessageLookupByLibrary.simpleMessage("Ninguno"),
        "noDeviceThatCanBeDeleted": MessageLookupByLibrary.simpleMessage(
            "No tienes archivos en este dispositivo que puedan ser borrados"),
        "noDuplicates":
            MessageLookupByLibrary.simpleMessage("✨ Sin duplicados"),
        "noEnteAccountExclamation": MessageLookupByLibrary.simpleMessage(
            "¡No existe una cuenta de Ente!"),
        "noExifData": MessageLookupByLibrary.simpleMessage("No hay datos EXIF"),
        "noFacesFound":
            MessageLookupByLibrary.simpleMessage("No se han encontrado caras"),
        "noHiddenPhotosOrVideos": MessageLookupByLibrary.simpleMessage(
            "No hay fotos ni vídeos ocultos"),
        "noImagesWithLocation": MessageLookupByLibrary.simpleMessage(
            "No hay imágenes con ubicación"),
        "noInternetConnection":
            MessageLookupByLibrary.simpleMessage("No hay conexión al Internet"),
        "noPhotosAreBeingBackedUpRightNow": MessageLookupByLibrary.simpleMessage(
            "No se están realizando copias de seguridad de ninguna foto en este momento"),
        "noPhotosFoundHere": MessageLookupByLibrary.simpleMessage(
            "No se encontró ninguna foto aquí"),
        "noQuickLinksSelected": MessageLookupByLibrary.simpleMessage(
            "No se han seleccionado enlaces rápidos"),
        "noRecoveryKey":
            MessageLookupByLibrary.simpleMessage("¿Sin clave de recuperación?"),
        "noRecoveryKeyNoDecryption": MessageLookupByLibrary.simpleMessage(
            "Debido a la naturaleza de nuestro protocolo de cifrado de extremo a extremo, tus datos no pueden ser descifrados sin tu contraseña o clave de recuperación"),
        "noResults": MessageLookupByLibrary.simpleMessage("Sin resultados"),
        "noResultsFound": MessageLookupByLibrary.simpleMessage(
            "No se han encontrado resultados"),
        "noSuggestionsForPerson": m52,
        "noSystemLockFound": MessageLookupByLibrary.simpleMessage(
            "Bloqueo de sistema no encontrado"),
        "notPersonLabel": m53,
        "notThisPerson":
            MessageLookupByLibrary.simpleMessage("¿No es esta persona?"),
        "nothingSharedWithYouYet": MessageLookupByLibrary.simpleMessage(
            "Aún no hay nada compartido contigo"),
        "nothingToSeeHere": MessageLookupByLibrary.simpleMessage(
            "¡No hay nada que ver aquí! 👀"),
        "notifications": MessageLookupByLibrary.simpleMessage("Notificaciones"),
        "ok": MessageLookupByLibrary.simpleMessage("Aceptar"),
        "onDevice": MessageLookupByLibrary.simpleMessage("En el dispositivo"),
        "onEnte": MessageLookupByLibrary.simpleMessage(
            "En <branding>ente</branding>"),
        "onTheRoad":
            MessageLookupByLibrary.simpleMessage("De nuevo en la carretera"),
<<<<<<< HEAD
        "onThisDay": MessageLookupByLibrary.simpleMessage("On this day"),
        "onlyFamilyAdminCanChangeCode": m53,
=======
        "onlyFamilyAdminCanChangeCode": m54,
>>>>>>> 4f347c1a
        "onlyThem": MessageLookupByLibrary.simpleMessage("Solo ellos"),
        "oops": MessageLookupByLibrary.simpleMessage("Ups"),
        "oopsCouldNotSaveEdits": MessageLookupByLibrary.simpleMessage(
            "Ups, no se pudieron guardar las ediciónes"),
        "oopsSomethingWentWrong":
            MessageLookupByLibrary.simpleMessage("Ups, algo salió mal"),
        "openAlbumInBrowser":
            MessageLookupByLibrary.simpleMessage("Abrir álbum en el navegador"),
        "openAlbumInBrowserTitle": MessageLookupByLibrary.simpleMessage(
            "Por favor, utiliza la aplicación web para añadir fotos a este álbum"),
        "openFile": MessageLookupByLibrary.simpleMessage("Abrir archivo"),
        "openSettings": MessageLookupByLibrary.simpleMessage("Abrir Ajustes"),
        "openTheItem":
            MessageLookupByLibrary.simpleMessage("• Abrir el elemento"),
        "openstreetmapContributors": MessageLookupByLibrary.simpleMessage(
            "Contribuidores de OpenStreetMap"),
        "optionalAsShortAsYouLike": MessageLookupByLibrary.simpleMessage(
            "Opcional, tan corto como quieras..."),
        "orMergeWithExistingPerson": MessageLookupByLibrary.simpleMessage(
            "O combinar con persona existente"),
        "orPickAnExistingOne":
            MessageLookupByLibrary.simpleMessage("O elige uno existente"),
        "orPickFromYourContacts": MessageLookupByLibrary.simpleMessage(
            "o elige de entre tus contactos"),
        "pair": MessageLookupByLibrary.simpleMessage("Emparejar"),
        "pairWithPin":
            MessageLookupByLibrary.simpleMessage("Emparejar con PIN"),
        "pairingComplete":
            MessageLookupByLibrary.simpleMessage("Emparejamiento completo"),
        "panorama": MessageLookupByLibrary.simpleMessage("Panorama"),
        "partyWithThem": m55,
        "passKeyPendingVerification": MessageLookupByLibrary.simpleMessage(
            "La verificación aún está pendiente"),
        "passkey": MessageLookupByLibrary.simpleMessage("Clave de acceso"),
        "passkeyAuthTitle": MessageLookupByLibrary.simpleMessage(
            "Verificación de clave de acceso"),
        "password": MessageLookupByLibrary.simpleMessage("Contraseña"),
        "passwordChangedSuccessfully": MessageLookupByLibrary.simpleMessage(
            "Contraseña cambiada correctamente"),
        "passwordLock":
            MessageLookupByLibrary.simpleMessage("Bloqueo con contraseña"),
        "passwordStrength": m56,
        "passwordStrengthInfo": MessageLookupByLibrary.simpleMessage(
            "La fortaleza de la contraseña se calcula teniendo en cuenta la longitud de la contraseña, los caracteres utilizados, y si la contraseña aparece o no en el top 10.000 de contraseñas más usadas"),
        "passwordWarning": MessageLookupByLibrary.simpleMessage(
            "No almacenamos esta contraseña, así que si la olvidas, <underline>no podremos descifrar tus datos</underline>"),
        "paymentDetails":
            MessageLookupByLibrary.simpleMessage("Detalles de pago"),
        "paymentFailed": MessageLookupByLibrary.simpleMessage("Pago fallido"),
        "paymentFailedMessage": MessageLookupByLibrary.simpleMessage(
            "Lamentablemente tu pago falló. Por favor, ¡contacta con el soporte técnico y te ayudaremos!"),
        "paymentFailedTalkToProvider": m57,
        "pendingItems":
            MessageLookupByLibrary.simpleMessage("Elementos pendientes"),
        "pendingSync":
            MessageLookupByLibrary.simpleMessage("Sincronización pendiente"),
        "people": MessageLookupByLibrary.simpleMessage("Personas"),
        "peopleUsingYourCode":
            MessageLookupByLibrary.simpleMessage("Personas usando tu código"),
        "permDeleteWarning": MessageLookupByLibrary.simpleMessage(
            "Todos los elementos de la papelera serán eliminados permanentemente\n\nEsta acción no se puede deshacer"),
        "permanentlyDelete":
            MessageLookupByLibrary.simpleMessage("Borrar permanentemente"),
        "permanentlyDeleteFromDevice": MessageLookupByLibrary.simpleMessage(
            "¿Eliminar permanentemente del dispositivo?"),
        "personIsAge": m58,
        "personName":
            MessageLookupByLibrary.simpleMessage("Nombre de la persona"),
        "personTurningAge": m59,
        "pets": MessageLookupByLibrary.simpleMessage("Compañeros peludos"),
        "photoDescriptions":
            MessageLookupByLibrary.simpleMessage("Descripciones de fotos"),
        "photoGridSize": MessageLookupByLibrary.simpleMessage(
            "Tamaño de la cuadrícula de fotos"),
        "photoSmallCase": MessageLookupByLibrary.simpleMessage("foto"),
        "photocountPhotos": m60,
        "photos": MessageLookupByLibrary.simpleMessage("Fotos"),
        "photosAddedByYouWillBeRemovedFromTheAlbum":
            MessageLookupByLibrary.simpleMessage(
                "Las fotos añadidas por ti serán removidas del álbum"),
        "photosCount": m61,
        "photosKeepRelativeTimeDifference":
            MessageLookupByLibrary.simpleMessage(
                "Las fotos mantienen una diferencia de tiempo relativa"),
        "pickCenterPoint":
            MessageLookupByLibrary.simpleMessage("Elegir punto central"),
        "pinAlbum": MessageLookupByLibrary.simpleMessage("Fijar álbum"),
        "pinLock": MessageLookupByLibrary.simpleMessage("Bloqueo con Pin"),
        "playOnTv":
            MessageLookupByLibrary.simpleMessage("Reproducir álbum en TV"),
        "playOriginal":
            MessageLookupByLibrary.simpleMessage("Reproducir original"),
        "playStoreFreeTrialValidTill": m62,
        "playStream":
            MessageLookupByLibrary.simpleMessage("Reproducir transmisión"),
        "playstoreSubscription":
            MessageLookupByLibrary.simpleMessage("Suscripción en la PlayStore"),
        "pleaseCheckYourInternetConnectionAndTryAgain":
            MessageLookupByLibrary.simpleMessage(
                "Por favor, revisa tu conexión a Internet e inténtalo otra vez."),
        "pleaseContactSupportAndWeWillBeHappyToHelp":
            MessageLookupByLibrary.simpleMessage(
                "¡Por favor, contacta con support@ente.io y estaremos encantados de ayudar!"),
        "pleaseContactSupportIfTheProblemPersists":
            MessageLookupByLibrary.simpleMessage(
                "Por favor, contacta a soporte técnico si el problema persiste"),
        "pleaseEmailUsAt": m63,
        "pleaseGrantPermissions":
            MessageLookupByLibrary.simpleMessage("Por favor, concede permiso"),
        "pleaseLoginAgain": MessageLookupByLibrary.simpleMessage(
            "Por favor, vuelve a iniciar sesión"),
        "pleaseSelectQuickLinksToRemove": MessageLookupByLibrary.simpleMessage(
            "Por favor, selecciona enlaces rápidos para eliminar"),
        "pleaseSendTheLogsTo": m64,
        "pleaseTryAgain": MessageLookupByLibrary.simpleMessage(
            "Por favor, inténtalo nuevamente"),
        "pleaseVerifyTheCodeYouHaveEntered":
            MessageLookupByLibrary.simpleMessage(
                "Por favor, verifica el código que has introducido"),
        "pleaseWait":
            MessageLookupByLibrary.simpleMessage("Por favor, espera..."),
        "pleaseWaitDeletingAlbum": MessageLookupByLibrary.simpleMessage(
            "Por favor espera. Borrando el álbum"),
        "pleaseWaitForSometimeBeforeRetrying":
            MessageLookupByLibrary.simpleMessage(
                "Por favor, espera un momento antes de volver a intentarlo"),
        "pleaseWaitThisWillTakeAWhile": MessageLookupByLibrary.simpleMessage(
            "Espera. Esto tardará un poco."),
        "posingWithThem": m65,
        "preparingLogs":
            MessageLookupByLibrary.simpleMessage("Preparando registros..."),
        "preserveMore": MessageLookupByLibrary.simpleMessage("Preservar más"),
        "pressAndHoldToPlayVideo": MessageLookupByLibrary.simpleMessage(
            "Presiona y mantén presionado para reproducir el video"),
        "pressAndHoldToPlayVideoDetailed": MessageLookupByLibrary.simpleMessage(
            "Mantén pulsada la imagen para reproducir el video"),
        "previous": MessageLookupByLibrary.simpleMessage("Anterior"),
        "privacy": MessageLookupByLibrary.simpleMessage("Privacidad"),
        "privacyPolicyTitle":
            MessageLookupByLibrary.simpleMessage("Política de Privacidad"),
        "privateBackups": MessageLookupByLibrary.simpleMessage(
            "Copias de seguridad privadas"),
        "privateSharing":
            MessageLookupByLibrary.simpleMessage("Compartir en privado"),
        "proceed": MessageLookupByLibrary.simpleMessage("Continuar"),
        "processed": MessageLookupByLibrary.simpleMessage("Procesado"),
        "processing": MessageLookupByLibrary.simpleMessage("Procesando"),
        "processingImport": m66,
        "processingVideos":
            MessageLookupByLibrary.simpleMessage("Procesando vídeos"),
        "publicLinkCreated":
            MessageLookupByLibrary.simpleMessage("Enlace público creado"),
        "publicLinkEnabled":
            MessageLookupByLibrary.simpleMessage("Enlace público habilitado"),
        "queued": MessageLookupByLibrary.simpleMessage("En cola"),
        "quickLinks": MessageLookupByLibrary.simpleMessage("Acceso rápido"),
        "radius": MessageLookupByLibrary.simpleMessage("Radio"),
        "raiseTicket": MessageLookupByLibrary.simpleMessage("Generar ticket"),
        "rateTheApp":
            MessageLookupByLibrary.simpleMessage("Evalúa la aplicación"),
        "rateUs": MessageLookupByLibrary.simpleMessage("Califícanos"),
        "rateUsOnStore": m67,
        "reassignMe": MessageLookupByLibrary.simpleMessage("Reasignar \"Yo\""),
        "reassignedToName": m68,
        "reassigningLoading":
            MessageLookupByLibrary.simpleMessage("Reasignando..."),
        "recover": MessageLookupByLibrary.simpleMessage("Recuperar"),
        "recoverAccount":
            MessageLookupByLibrary.simpleMessage("Recuperar cuenta"),
        "recoverButton": MessageLookupByLibrary.simpleMessage("Recuperar"),
        "recoveryAccount":
            MessageLookupByLibrary.simpleMessage("Recuperar cuenta"),
        "recoveryInitiated":
            MessageLookupByLibrary.simpleMessage("Recuperación iniciada"),
        "recoveryInitiatedDesc": m69,
        "recoveryKey":
            MessageLookupByLibrary.simpleMessage("Clave de recuperación"),
        "recoveryKeyCopiedToClipboard": MessageLookupByLibrary.simpleMessage(
            "Clave de recuperación copiada al portapapeles"),
        "recoveryKeyOnForgotPassword": MessageLookupByLibrary.simpleMessage(
            "Si olvidas tu contraseña, la única forma de recuperar tus datos es con esta clave."),
        "recoveryKeySaveDescription": MessageLookupByLibrary.simpleMessage(
            "Nosotros no almacenamos esta clave. Por favor, guarda esta clave de 24 palabras en un lugar seguro."),
        "recoveryKeySuccessBody": MessageLookupByLibrary.simpleMessage(
            "¡Genial! Tu clave de recuperación es válida. Gracias por verificar.\n\nPor favor, recuerda mantener tu clave de recuperación segura."),
        "recoveryKeyVerified": MessageLookupByLibrary.simpleMessage(
            "Clave de recuperación verificada"),
        "recoveryKeyVerifyReason": MessageLookupByLibrary.simpleMessage(
            "Tu clave de recuperación es la única forma de recuperar tus fotos si olvidas tu contraseña. Puedes encontrar tu clave de recuperación en Ajustes > Cuenta.\n\nPor favor, introduce tu clave de recuperación aquí para verificar que la has guardado correctamente."),
        "recoveryReady": m70,
        "recoverySuccessful":
            MessageLookupByLibrary.simpleMessage("¡Recuperación exitosa!"),
        "recoveryWarning": MessageLookupByLibrary.simpleMessage(
            "Un contacto de confianza está intentando acceder a tu cuenta"),
        "recoveryWarningBody": m71,
        "recreatePasswordBody": MessageLookupByLibrary.simpleMessage(
            "El dispositivo actual no es lo suficientemente potente para verificar su contraseña, pero podemos regenerarla de una manera que funcione con todos los dispositivos.\n\nPor favor inicie sesión usando su clave de recuperación y regenere su contraseña (puede volver a utilizar la misma si lo desea)."),
        "recreatePasswordTitle":
            MessageLookupByLibrary.simpleMessage("Recrear contraseña"),
        "reddit": MessageLookupByLibrary.simpleMessage("Reddit"),
        "reenterPassword":
            MessageLookupByLibrary.simpleMessage("Rescribe tu contraseña"),
        "reenterPin": MessageLookupByLibrary.simpleMessage("Rescribe tu PIN"),
        "referFriendsAnd2xYourPlan": MessageLookupByLibrary.simpleMessage(
            "Refiere a amigos y 2x su plan"),
        "referralStep1": MessageLookupByLibrary.simpleMessage(
            "1. Dale este código a tus amigos"),
        "referralStep2": MessageLookupByLibrary.simpleMessage(
            "2. Se suscriben a un plan de pago"),
        "referralStep3": m72,
        "referrals": MessageLookupByLibrary.simpleMessage("Referidos"),
        "referralsAreCurrentlyPaused": MessageLookupByLibrary.simpleMessage(
            "Las referencias están actualmente en pausa"),
        "rejectRecovery":
            MessageLookupByLibrary.simpleMessage("Rechazar la recuperación"),
        "remindToEmptyDeviceTrash": MessageLookupByLibrary.simpleMessage(
            "También vacía \"Eliminado Recientemente\" de \"Configuración\" -> \"Almacenamiento\" para reclamar el espacio libre"),
        "remindToEmptyEnteTrash": MessageLookupByLibrary.simpleMessage(
            "También vacía tu \"Papelera\" para reclamar el espacio liberado"),
        "remoteImages":
            MessageLookupByLibrary.simpleMessage("Imágenes remotas"),
        "remoteThumbnails":
            MessageLookupByLibrary.simpleMessage("Miniaturas remotas"),
        "remoteVideos": MessageLookupByLibrary.simpleMessage("Videos remotos"),
        "remove": MessageLookupByLibrary.simpleMessage("Quitar"),
        "removeDuplicates":
            MessageLookupByLibrary.simpleMessage("Eliminar duplicados"),
        "removeDuplicatesDesc": MessageLookupByLibrary.simpleMessage(
            "Revisar y eliminar archivos que son duplicados exactos."),
        "removeFromAlbum":
            MessageLookupByLibrary.simpleMessage("Eliminar del álbum"),
        "removeFromAlbumTitle":
            MessageLookupByLibrary.simpleMessage("¿Eliminar del álbum?"),
        "removeFromFavorite":
            MessageLookupByLibrary.simpleMessage("Remover desde favoritos"),
        "removeInvite":
            MessageLookupByLibrary.simpleMessage("Eliminar invitación"),
        "removeLink": MessageLookupByLibrary.simpleMessage("Eliminar enlace"),
        "removeParticipant":
            MessageLookupByLibrary.simpleMessage("Quitar participante"),
        "removeParticipantBody": m73,
        "removePersonLabel": MessageLookupByLibrary.simpleMessage(
            "Eliminar etiqueta de persona"),
        "removePublicLink":
            MessageLookupByLibrary.simpleMessage("Quitar enlace público"),
        "removePublicLinks":
            MessageLookupByLibrary.simpleMessage("Eliminar enlaces públicos"),
        "removeShareItemsWarning": MessageLookupByLibrary.simpleMessage(
            "Algunos de los elementos que estás eliminando fueron añadidos por otras personas, y perderás el acceso a ellos"),
        "removeWithQuestionMark":
            MessageLookupByLibrary.simpleMessage("Quitar?"),
        "removeYourselfAsTrustedContact": MessageLookupByLibrary.simpleMessage(
            "Quitarse como contacto de confianza"),
        "removingFromFavorites":
            MessageLookupByLibrary.simpleMessage("Quitando de favoritos..."),
        "rename": MessageLookupByLibrary.simpleMessage("Renombrar"),
        "renameAlbum": MessageLookupByLibrary.simpleMessage("Renombrar álbum"),
        "renameFile": MessageLookupByLibrary.simpleMessage("Renombrar archivo"),
        "renewSubscription":
            MessageLookupByLibrary.simpleMessage("Renovar suscripción"),
        "renewsOn": m74,
        "reportABug": MessageLookupByLibrary.simpleMessage("Reportar un error"),
        "reportBug": MessageLookupByLibrary.simpleMessage("Reportar error"),
        "resendEmail":
            MessageLookupByLibrary.simpleMessage("Reenviar correo electrónico"),
        "resetIgnoredFiles": MessageLookupByLibrary.simpleMessage(
            "Restablecer archivos ignorados"),
        "resetPasswordTitle":
            MessageLookupByLibrary.simpleMessage("Restablecer contraseña"),
        "resetPerson": MessageLookupByLibrary.simpleMessage("Eliminar"),
        "resetToDefault": MessageLookupByLibrary.simpleMessage(
            "Restablecer valores predeterminados"),
        "restore": MessageLookupByLibrary.simpleMessage("Restaurar"),
        "restoreToAlbum":
            MessageLookupByLibrary.simpleMessage("Restaurar al álbum"),
        "restoringFiles":
            MessageLookupByLibrary.simpleMessage("Restaurando los archivos..."),
        "resumableUploads":
            MessageLookupByLibrary.simpleMessage("Subidas reanudables"),
        "retry": MessageLookupByLibrary.simpleMessage("Reintentar"),
        "review": MessageLookupByLibrary.simpleMessage("Revisar"),
        "reviewDeduplicateItems": MessageLookupByLibrary.simpleMessage(
            "Por favor, revisa y elimina los elementos que crees que están duplicados."),
        "reviewSuggestions":
            MessageLookupByLibrary.simpleMessage("Revisar sugerencias"),
        "right": MessageLookupByLibrary.simpleMessage("Derecha"),
        "roadtripWithThem": m75,
        "rotate": MessageLookupByLibrary.simpleMessage("Girar"),
        "rotateLeft":
            MessageLookupByLibrary.simpleMessage("Girar a la izquierda"),
        "rotateRight":
            MessageLookupByLibrary.simpleMessage("Girar a la derecha"),
        "safelyStored":
            MessageLookupByLibrary.simpleMessage("Almacenado con seguridad"),
        "save": MessageLookupByLibrary.simpleMessage("Guardar"),
        "saveChangesBeforeLeavingQuestion":
            MessageLookupByLibrary.simpleMessage(
                "¿Guardar cambios antes de salir?"),
        "saveCollage": MessageLookupByLibrary.simpleMessage("Guardar collage"),
        "saveCopy": MessageLookupByLibrary.simpleMessage("Guardar copia"),
        "saveKey": MessageLookupByLibrary.simpleMessage("Guardar Clave"),
        "savePerson": MessageLookupByLibrary.simpleMessage("Guardar persona"),
        "saveYourRecoveryKeyIfYouHaventAlready":
            MessageLookupByLibrary.simpleMessage(
                "Guarda tu clave de recuperación si aún no lo has hecho"),
        "saving": MessageLookupByLibrary.simpleMessage("Saving..."),
        "savingEdits":
            MessageLookupByLibrary.simpleMessage("Guardando las ediciones..."),
        "scanCode": MessageLookupByLibrary.simpleMessage("Escanear código"),
        "scanThisBarcodeWithnyourAuthenticatorApp":
            MessageLookupByLibrary.simpleMessage(
                "Escanea este código QR con tu aplicación de autenticación"),
        "search": MessageLookupByLibrary.simpleMessage("Buscar"),
        "searchAlbumsEmptySection":
            MessageLookupByLibrary.simpleMessage("Álbumes"),
        "searchByAlbumNameHint":
            MessageLookupByLibrary.simpleMessage("Nombre del álbum"),
        "searchByExamples": MessageLookupByLibrary.simpleMessage(
            "• Nombres de álbumes (por ejemplo, \"Cámara\")\n• Tipos de archivos (por ejemplo, \"Videos\", \".gif\")\n• Años y meses (por ejemplo, \"2022\", \"Enero\")\n• Vacaciones (por ejemplo, \"Navidad\")\n• Descripciones fotográficas (por ejemplo, \"#diversión\")"),
        "searchCaptionEmptySection": MessageLookupByLibrary.simpleMessage(
            "Agrega descripciones como \"#viaje\" en la información de la foto para encontrarlas aquí rápidamente"),
        "searchDatesEmptySection":
            MessageLookupByLibrary.simpleMessage("Buscar por fecha, mes o año"),
        "searchDiscoverEmptySection": MessageLookupByLibrary.simpleMessage(
            "Las imágenes se mostrarán aquí cuando se complete el procesado y la sincronización"),
        "searchFaceEmptySection": MessageLookupByLibrary.simpleMessage(
            "Las personas se mostrarán aquí una vez que se haya hecho la indexación"),
        "searchFileTypesAndNamesEmptySection":
            MessageLookupByLibrary.simpleMessage("Tipos y nombres de archivo"),
        "searchHint1": MessageLookupByLibrary.simpleMessage(
            "Búsqueda rápida en el dispositivo"),
        "searchHint2": MessageLookupByLibrary.simpleMessage(
            "Fechas de fotos, descripciones"),
        "searchHint3": MessageLookupByLibrary.simpleMessage(
            "Álbumes, nombres de archivos y tipos"),
        "searchHint4": MessageLookupByLibrary.simpleMessage("Ubicación"),
        "searchHint5": MessageLookupByLibrary.simpleMessage(
            "Próximamente: Caras y búsqueda mágica ✨"),
        "searchLocationEmptySection": MessageLookupByLibrary.simpleMessage(
            "Agrupar las fotos que se tomaron cerca de la localización de una foto"),
        "searchPeopleEmptySection": MessageLookupByLibrary.simpleMessage(
            "Invita a gente y verás todas las fotos compartidas aquí"),
        "searchPersonsEmptySection": MessageLookupByLibrary.simpleMessage(
            "Las personas se mostrarán aquí cuando se complete el procesado y la sincronización"),
        "searchResultCount": m76,
        "searchSectionsLengthMismatch": m77,
        "security": MessageLookupByLibrary.simpleMessage("Seguridad"),
        "seePublicAlbumLinksInApp": MessageLookupByLibrary.simpleMessage(
            "Ver enlaces del álbum público en la aplicación"),
        "selectALocation":
            MessageLookupByLibrary.simpleMessage("Seleccionar una ubicación"),
        "selectALocationFirst": MessageLookupByLibrary.simpleMessage(
            "Primero, selecciona una ubicación"),
        "selectAlbum":
            MessageLookupByLibrary.simpleMessage("Seleccionar álbum"),
        "selectAll": MessageLookupByLibrary.simpleMessage("Seleccionar todos"),
        "selectAllShort": MessageLookupByLibrary.simpleMessage("Todas"),
        "selectCoverPhoto":
            MessageLookupByLibrary.simpleMessage("Seleccionar foto de portada"),
        "selectDate": MessageLookupByLibrary.simpleMessage("Seleccionar fecha"),
        "selectFoldersForBackup": MessageLookupByLibrary.simpleMessage(
            "Seleccionar carpetas para la copia de seguridad"),
        "selectItemsToAdd": MessageLookupByLibrary.simpleMessage(
            "Selecciona elementos para agregar"),
        "selectLanguage":
            MessageLookupByLibrary.simpleMessage("Seleccionar idioma"),
        "selectMailApp":
            MessageLookupByLibrary.simpleMessage("Seleccionar app de correo"),
        "selectMorePhotos":
            MessageLookupByLibrary.simpleMessage("Seleccionar más fotos"),
        "selectOneDateAndTime":
            MessageLookupByLibrary.simpleMessage("Seleccionar fecha y hora"),
        "selectOneDateAndTimeForAll": MessageLookupByLibrary.simpleMessage(
            "Seleccione una fecha y hora para todas"),
        "selectPersonToLink": MessageLookupByLibrary.simpleMessage(
            "Selecciona persona a vincular"),
        "selectReason":
            MessageLookupByLibrary.simpleMessage("Seleccionar motivo"),
        "selectStartOfRange": MessageLookupByLibrary.simpleMessage(
            "Seleccionar inicio del rango"),
        "selectTime": MessageLookupByLibrary.simpleMessage("Seleccionar hora"),
        "selectYourFace":
            MessageLookupByLibrary.simpleMessage("Selecciona tu cara"),
        "selectYourPlan":
            MessageLookupByLibrary.simpleMessage("Elegir tu suscripción"),
        "selectedFilesAreNotOnEnte": MessageLookupByLibrary.simpleMessage(
            "Los archivos seleccionados no están en Ente"),
        "selectedFoldersWillBeEncryptedAndBackedUp":
            MessageLookupByLibrary.simpleMessage(
                "Las carpetas seleccionadas se cifrarán y se realizará una copia de seguridad"),
        "selectedItemsWillBeDeletedFromAllAlbumsAndMoved":
            MessageLookupByLibrary.simpleMessage(
                "Los archivos seleccionados serán eliminados de todos los álbumes y movidos a la papelera."),
        "selectedItemsWillBeRemovedFromThisPerson":
            MessageLookupByLibrary.simpleMessage(
                "Los elementos seleccionados se eliminarán de esta persona, pero no se eliminarán de tu biblioteca."),
        "selectedPhotos": m78,
        "selectedPhotosWithYours": m79,
        "selfiesWithThem": m80,
        "send": MessageLookupByLibrary.simpleMessage("Enviar"),
        "sendEmail":
            MessageLookupByLibrary.simpleMessage("Enviar correo electrónico"),
        "sendInvite": MessageLookupByLibrary.simpleMessage("Enviar invitación"),
        "sendLink": MessageLookupByLibrary.simpleMessage("Enviar enlace"),
        "serverEndpoint":
            MessageLookupByLibrary.simpleMessage("Punto final del servidor"),
        "sessionExpired":
            MessageLookupByLibrary.simpleMessage("La sesión ha expirado"),
        "sessionIdMismatch":
            MessageLookupByLibrary.simpleMessage("El ID de sesión no coincide"),
        "setAPassword":
            MessageLookupByLibrary.simpleMessage("Establecer una contraseña"),
        "setAs": MessageLookupByLibrary.simpleMessage("Establecer como"),
        "setCover": MessageLookupByLibrary.simpleMessage("Definir portada"),
        "setLabel": MessageLookupByLibrary.simpleMessage("Establecer"),
        "setNewPassword":
            MessageLookupByLibrary.simpleMessage("Ingresa tu nueva contraseña"),
        "setNewPin":
            MessageLookupByLibrary.simpleMessage("Ingresa tu nuevo PIN"),
        "setPasswordTitle":
            MessageLookupByLibrary.simpleMessage("Establecer contraseña"),
        "setRadius": MessageLookupByLibrary.simpleMessage("Establecer radio"),
        "setupComplete":
            MessageLookupByLibrary.simpleMessage("Configuración completa"),
        "share": MessageLookupByLibrary.simpleMessage("Compartir"),
        "shareALink":
            MessageLookupByLibrary.simpleMessage("Compartir un enlace"),
        "shareAlbumHint": MessageLookupByLibrary.simpleMessage(
            "Abre un álbum y pulsa el botón compartir en la parte superior derecha para compartir."),
        "shareAnAlbumNow":
            MessageLookupByLibrary.simpleMessage("Compartir un álbum ahora"),
        "shareLink": MessageLookupByLibrary.simpleMessage("Compartir enlace"),
        "shareMyVerificationID": m81,
        "shareOnlyWithThePeopleYouWant": MessageLookupByLibrary.simpleMessage(
            "Comparte sólo con la gente que quieres"),
        "shareTextConfirmOthersVerificationID": m82,
        "shareTextRecommendUsingEnte": MessageLookupByLibrary.simpleMessage(
            "Descarga Ente para que podamos compartir fácilmente fotos y videos en calidad original.\n\nhttps://ente.io"),
        "shareTextReferralCode": m83,
        "shareWithNonenteUsers": MessageLookupByLibrary.simpleMessage(
            "Compartir con usuarios fuera de Ente"),
        "shareWithPeopleSectionTitle": m84,
        "shareYourFirstAlbum":
            MessageLookupByLibrary.simpleMessage("Comparte tu primer álbum"),
        "sharedAlbumSectionDescription": MessageLookupByLibrary.simpleMessage(
            "Crea álbumes compartidos y colaborativos con otros usuarios de Ente, incluyendo usuarios de planes gratuitos."),
        "sharedByMe": MessageLookupByLibrary.simpleMessage("Compartido por mí"),
        "sharedByYou":
            MessageLookupByLibrary.simpleMessage("Compartido por ti"),
        "sharedPhotoNotifications":
            MessageLookupByLibrary.simpleMessage("Nuevas fotos compartidas"),
        "sharedPhotoNotificationsExplanation": MessageLookupByLibrary.simpleMessage(
            "Recibir notificaciones cuando alguien agrega una foto a un álbum compartido contigo"),
        "sharedWith": m85,
        "sharedWithMe":
            MessageLookupByLibrary.simpleMessage("Compartido conmigo"),
        "sharedWithYou":
            MessageLookupByLibrary.simpleMessage("Compartido contigo"),
        "sharing": MessageLookupByLibrary.simpleMessage("Compartiendo..."),
        "shiftDatesAndTime":
            MessageLookupByLibrary.simpleMessage("Cambiar fechas y hora"),
        "showMemories":
            MessageLookupByLibrary.simpleMessage("Mostrar recuerdos"),
        "showPerson": MessageLookupByLibrary.simpleMessage("Mostrar persona"),
        "signOutFromOtherDevices": MessageLookupByLibrary.simpleMessage(
            "Cerrar sesión de otros dispositivos"),
        "signOutOtherBody": MessageLookupByLibrary.simpleMessage(
            "Si crees que alguien puede conocer tu contraseña, puedes forzar a todos los demás dispositivos que usan tu cuenta a cerrar la sesión."),
        "signOutOtherDevices": MessageLookupByLibrary.simpleMessage(
            "Cerrar la sesión de otros dispositivos"),
        "signUpTerms": MessageLookupByLibrary.simpleMessage(
            "Estoy de acuerdo con los <u-terms>términos del servicio</u-terms> y <u-policy> la política de privacidad</u-policy>"),
        "singleFileDeleteFromDevice": m86,
        "singleFileDeleteHighlight": MessageLookupByLibrary.simpleMessage(
            "Se borrará de todos los álbumes."),
        "singleFileInBothLocalAndRemote": m87,
        "singleFileInRemoteOnly": m88,
        "skip": MessageLookupByLibrary.simpleMessage("Omitir"),
        "social": MessageLookupByLibrary.simpleMessage("Social"),
        "someItemsAreInBothEnteAndYourDevice":
            MessageLookupByLibrary.simpleMessage(
                "Algunos elementos están tanto en Ente como en tu dispositivo."),
        "someOfTheFilesYouAreTryingToDeleteAre":
            MessageLookupByLibrary.simpleMessage(
                "Algunos de los archivos que estás intentando eliminar sólo están disponibles en tu dispositivo y no pueden ser recuperados si se eliminan"),
        "someoneSharingAlbumsWithYouShouldSeeTheSameId":
            MessageLookupByLibrary.simpleMessage(
                "Alguien que comparta álbumes contigo debería ver el mismo ID en su dispositivo."),
        "somethingWentWrong":
            MessageLookupByLibrary.simpleMessage("Algo salió mal"),
        "somethingWentWrongPleaseTryAgain":
            MessageLookupByLibrary.simpleMessage(
                "Algo salió mal, por favor inténtalo de nuevo"),
        "sorry": MessageLookupByLibrary.simpleMessage("Lo sentimos"),
        "sorryCouldNotAddToFavorites": MessageLookupByLibrary.simpleMessage(
            "¡Lo sentimos, no se pudo añadir a favoritos!"),
        "sorryCouldNotRemoveFromFavorites":
            MessageLookupByLibrary.simpleMessage(
                "¡Lo sentimos, no se pudo quitar de favoritos!"),
        "sorryTheCodeYouveEnteredIsIncorrect":
            MessageLookupByLibrary.simpleMessage(
                "Lo sentimos, el código que has introducido es incorrecto"),
        "sorryWeCouldNotGenerateSecureKeysOnThisDevicennplease":
            MessageLookupByLibrary.simpleMessage(
                "Lo sentimos, no hemos podido generar claves seguras en este dispositivo.\n\nPor favor, regístrate desde un dispositivo diferente."),
        "sort": MessageLookupByLibrary.simpleMessage("Ordenar"),
        "sortAlbumsBy": MessageLookupByLibrary.simpleMessage("Ordenar por"),
        "sortNewestFirst":
            MessageLookupByLibrary.simpleMessage("Más recientes primero"),
        "sortOldestFirst":
            MessageLookupByLibrary.simpleMessage("Más antiguos primero"),
        "sparkleSuccess": MessageLookupByLibrary.simpleMessage("✨ Éxito"),
        "sportsWithThem": m89,
        "spotlightOnThem": m90,
        "spotlightOnYourself":
            MessageLookupByLibrary.simpleMessage("Enfócate a ti mismo"),
        "startAccountRecoveryTitle":
            MessageLookupByLibrary.simpleMessage("Iniciar la recuperación"),
        "startBackup":
            MessageLookupByLibrary.simpleMessage("Iniciar copia de seguridad"),
        "status": MessageLookupByLibrary.simpleMessage("Estado"),
        "stopCastingBody": MessageLookupByLibrary.simpleMessage(
            "¿Quieres dejar de transmitir?"),
        "stopCastingTitle":
            MessageLookupByLibrary.simpleMessage("Detener la transmisión"),
        "storage": MessageLookupByLibrary.simpleMessage("Almacenamiento"),
        "storageBreakupFamily": MessageLookupByLibrary.simpleMessage("Familia"),
        "storageBreakupYou": MessageLookupByLibrary.simpleMessage("Usted"),
        "storageInGB": m91,
        "storageLimitExceeded":
            MessageLookupByLibrary.simpleMessage("Límite de datos excedido"),
        "storageUsageInfo": m92,
        "streamDetails":
            MessageLookupByLibrary.simpleMessage("Detalles de la transmisión"),
        "strongStrength": MessageLookupByLibrary.simpleMessage("Segura"),
        "subAlreadyLinkedErrMessage": m93,
        "subWillBeCancelledOn": m94,
        "subscribe": MessageLookupByLibrary.simpleMessage("Suscribirse"),
        "subscribeToEnableSharing": MessageLookupByLibrary.simpleMessage(
            "Necesitas una suscripción activa de pago para habilitar el compartir."),
        "subscription": MessageLookupByLibrary.simpleMessage("Suscripción"),
        "success": MessageLookupByLibrary.simpleMessage("Éxito"),
        "successfullyArchived":
            MessageLookupByLibrary.simpleMessage("Archivado correctamente"),
        "successfullyHid":
            MessageLookupByLibrary.simpleMessage("Ocultado con éxito"),
        "successfullyUnarchived":
            MessageLookupByLibrary.simpleMessage("Desarchivado correctamente"),
        "successfullyUnhid":
            MessageLookupByLibrary.simpleMessage("Desocultado con éxito"),
        "suggestFeatures":
            MessageLookupByLibrary.simpleMessage("Sugerir una característica"),
        "sunrise": MessageLookupByLibrary.simpleMessage("Sobre el horizonte"),
        "support": MessageLookupByLibrary.simpleMessage("Soporte"),
        "syncProgress": m95,
        "syncStopped":
            MessageLookupByLibrary.simpleMessage("Sincronización detenida"),
        "syncing": MessageLookupByLibrary.simpleMessage("Sincronizando..."),
        "systemTheme": MessageLookupByLibrary.simpleMessage("Sistema"),
        "tapToCopy": MessageLookupByLibrary.simpleMessage("toca para copiar"),
        "tapToEnterCode": MessageLookupByLibrary.simpleMessage(
            "Toca para introducir el código"),
        "tapToUnlock":
            MessageLookupByLibrary.simpleMessage("Toca para desbloquear"),
        "tapToUpload": MessageLookupByLibrary.simpleMessage("Toca para subir"),
        "tapToUploadIsIgnoredDue": m96,
        "tempErrorContactSupportIfPersists": MessageLookupByLibrary.simpleMessage(
            "Parece que algo salió mal. Por favor, vuelve a intentarlo después de algún tiempo. Si el error persiste, ponte en contacto con nuestro equipo de soporte."),
        "terminate": MessageLookupByLibrary.simpleMessage("Terminar"),
        "terminateSession":
            MessageLookupByLibrary.simpleMessage("¿Terminar sesión?"),
        "terms": MessageLookupByLibrary.simpleMessage("Términos"),
        "termsOfServicesTitle":
            MessageLookupByLibrary.simpleMessage("Términos"),
        "thankYou": MessageLookupByLibrary.simpleMessage("Gracias"),
        "thankYouForSubscribing":
            MessageLookupByLibrary.simpleMessage("¡Gracias por suscribirte!"),
        "theDownloadCouldNotBeCompleted": MessageLookupByLibrary.simpleMessage(
            "No se ha podido completar la descarga"),
        "theLinkYouAreTryingToAccessHasExpired":
            MessageLookupByLibrary.simpleMessage(
                "El enlace al que intenta acceder ha caducado."),
        "theRecoveryKeyYouEnteredIsIncorrect":
            MessageLookupByLibrary.simpleMessage(
                "La clave de recuperación introducida es incorrecta"),
        "theme": MessageLookupByLibrary.simpleMessage("Tema"),
        "theseItemsWillBeDeletedFromYourDevice":
            MessageLookupByLibrary.simpleMessage(
                "Estos elementos se eliminarán de tu dispositivo."),
        "theyAlsoGetXGb": m97,
        "theyWillBeDeletedFromAllAlbums": MessageLookupByLibrary.simpleMessage(
            "Se borrarán de todos los álbumes."),
        "thisActionCannotBeUndone": MessageLookupByLibrary.simpleMessage(
            "Esta acción no se puede deshacer"),
        "thisAlbumAlreadyHDACollaborativeLink":
            MessageLookupByLibrary.simpleMessage(
                "Este álbum ya tiene un enlace de colaboración"),
        "thisCanBeUsedToRecoverYourAccountIfYou":
            MessageLookupByLibrary.simpleMessage(
                "Esto puede utilizarse para recuperar tu cuenta si pierdes tu segundo factor"),
        "thisDevice": MessageLookupByLibrary.simpleMessage("Este dispositivo"),
        "thisEmailIsAlreadyInUse": MessageLookupByLibrary.simpleMessage(
            "Este correo electrónico ya está en uso"),
        "thisImageHasNoExifData": MessageLookupByLibrary.simpleMessage(
            "Esta imagen no tiene datos exif"),
        "thisIsMeExclamation":
            MessageLookupByLibrary.simpleMessage("¡Este soy yo!"),
        "thisIsPersonVerificationId": m98,
        "thisIsYourVerificationId": MessageLookupByLibrary.simpleMessage(
            "Esta es tu ID de verificación"),
        "thisWeekThroughTheYears": MessageLookupByLibrary.simpleMessage(
            "Esta semana a través de los años"),
        "thisWeekXYearsAgo": m99,
        "thisWillLogYouOutOfTheFollowingDevice":
            MessageLookupByLibrary.simpleMessage(
                "Esto cerrará la sesión del siguiente dispositivo:"),
        "thisWillLogYouOutOfThisDevice": MessageLookupByLibrary.simpleMessage(
            "¡Esto cerrará la sesión de este dispositivo!"),
        "thisWillMakeTheDateAndTimeOfAllSelected":
            MessageLookupByLibrary.simpleMessage(
                "Esto hará que la fecha y la hora de todas las fotos seleccionadas sean las mismas."),
        "thisWillRemovePublicLinksOfAllSelectedQuickLinks":
            MessageLookupByLibrary.simpleMessage(
                "Esto eliminará los enlaces públicos de todos los enlaces rápidos seleccionados."),
        "throughTheYears": m100,
        "toEnableAppLockPleaseSetupDevicePasscodeOrScreen":
            MessageLookupByLibrary.simpleMessage(
                "Para habilitar el bloqueo de la aplicación, por favor configura el código de acceso del dispositivo o el bloqueo de pantalla en los ajustes del sistema."),
        "toHideAPhotoOrVideo": MessageLookupByLibrary.simpleMessage(
            "Para ocultar una foto o video"),
        "toResetVerifyEmail": MessageLookupByLibrary.simpleMessage(
            "Para restablecer tu contraseña, por favor verifica tu correo electrónico primero."),
        "todaysLogs": MessageLookupByLibrary.simpleMessage("Registros de hoy"),
        "tooManyIncorrectAttempts": MessageLookupByLibrary.simpleMessage(
            "Demasiados intentos incorrectos"),
        "total": MessageLookupByLibrary.simpleMessage("total"),
        "totalSize": MessageLookupByLibrary.simpleMessage("Tamaño total"),
        "trash": MessageLookupByLibrary.simpleMessage("Papelera"),
        "trashDaysLeft": m101,
        "trim": MessageLookupByLibrary.simpleMessage("Ajustar duración"),
        "tripInYear": m102,
        "tripToLocation": m103,
        "trustedContacts":
            MessageLookupByLibrary.simpleMessage("Contactos de confianza"),
        "trustedInviteBody": m104,
        "tryAgain": MessageLookupByLibrary.simpleMessage("Inténtalo de nuevo"),
        "turnOnBackupForAutoUpload": MessageLookupByLibrary.simpleMessage(
            "Activar la copia de seguridad para subir automáticamente archivos añadidos a la carpeta de este dispositivo a Ente."),
        "twitter": MessageLookupByLibrary.simpleMessage("Twitter"),
        "twoMonthsFreeOnYearlyPlans": MessageLookupByLibrary.simpleMessage(
            "2 meses gratis en planes anuales"),
        "twofactor": MessageLookupByLibrary.simpleMessage("Dos factores"),
        "twofactorAuthenticationHasBeenDisabled":
            MessageLookupByLibrary.simpleMessage(
                "La autenticación de dos factores fue deshabilitada"),
        "twofactorAuthenticationPageTitle":
            MessageLookupByLibrary.simpleMessage("Autenticación en dos pasos"),
        "twofactorAuthenticationSuccessfullyReset":
            MessageLookupByLibrary.simpleMessage(
                "Autenticación de doble factor restablecida con éxito"),
        "twofactorSetup":
            MessageLookupByLibrary.simpleMessage("Configuración de dos pasos"),
        "typeOfGallerGallerytypeIsNotSupportedForRename": m105,
        "unarchive": MessageLookupByLibrary.simpleMessage("Desarchivar"),
        "unarchiveAlbum":
            MessageLookupByLibrary.simpleMessage("Desarchivar álbum"),
        "unarchiving": MessageLookupByLibrary.simpleMessage("Desarchivando..."),
        "unavailableReferralCode": MessageLookupByLibrary.simpleMessage(
            "Lo sentimos, este código no está disponible."),
        "uncategorized":
            MessageLookupByLibrary.simpleMessage("Sin categorizar"),
        "unhide": MessageLookupByLibrary.simpleMessage("Dejar de ocultar"),
        "unhideToAlbum":
            MessageLookupByLibrary.simpleMessage("Hacer visible al álbum"),
        "unhiding": MessageLookupByLibrary.simpleMessage("Desocultando..."),
        "unhidingFilesToAlbum": MessageLookupByLibrary.simpleMessage(
            "Desocultando archivos del álbum"),
        "unlock": MessageLookupByLibrary.simpleMessage("Desbloquear"),
        "unpinAlbum":
            MessageLookupByLibrary.simpleMessage("Dejar de fijar álbum"),
        "unselectAll": MessageLookupByLibrary.simpleMessage("Desmarcar todos"),
        "update": MessageLookupByLibrary.simpleMessage("Actualizar"),
        "updateAvailable":
            MessageLookupByLibrary.simpleMessage("Actualizacion disponible"),
        "updatingFolderSelection": MessageLookupByLibrary.simpleMessage(
            "Actualizando la selección de carpeta..."),
        "upgrade": MessageLookupByLibrary.simpleMessage("Mejorar"),
        "uploadIsIgnoredDueToIgnorereason": m106,
        "uploadingFilesToAlbum": MessageLookupByLibrary.simpleMessage(
            "Subiendo archivos al álbum..."),
        "uploadingMultipleMemories": m107,
        "uploadingSingleMemory":
            MessageLookupByLibrary.simpleMessage("Preservando 1 memoria..."),
        "upto50OffUntil4thDec": MessageLookupByLibrary.simpleMessage(
            "Hasta el 50% de descuento, hasta el 4 de diciembre."),
        "usableReferralStorageInfo": MessageLookupByLibrary.simpleMessage(
            "El almacenamiento utilizable está limitado por tu plan actual. El exceso de almacenamiento que obtengas se volverá automáticamente utilizable cuando actualices tu plan."),
        "useAsCover":
            MessageLookupByLibrary.simpleMessage("Usar como cubierta"),
        "useDifferentPlayerInfo": MessageLookupByLibrary.simpleMessage(
            "¿Tienes problemas para reproducir este video? Mantén pulsado aquí para probar un reproductor diferente."),
        "usePublicLinksForPeopleNotOnEnte":
            MessageLookupByLibrary.simpleMessage(
                "Usar enlaces públicos para personas que no están en Ente"),
        "useRecoveryKey":
            MessageLookupByLibrary.simpleMessage("Usar clave de recuperación"),
        "useSelectedPhoto":
            MessageLookupByLibrary.simpleMessage("Usar foto seleccionada"),
        "usedSpace": MessageLookupByLibrary.simpleMessage("Espacio usado"),
        "validTill": m108,
        "verificationFailedPleaseTryAgain":
            MessageLookupByLibrary.simpleMessage(
                "Verificación fallida, por favor inténtalo de nuevo"),
        "verificationId":
            MessageLookupByLibrary.simpleMessage("ID de verificación"),
        "verify": MessageLookupByLibrary.simpleMessage("Verificar"),
        "verifyEmail": MessageLookupByLibrary.simpleMessage(
            "Verificar correo electrónico"),
        "verifyEmailID": m109,
        "verifyIDLabel": MessageLookupByLibrary.simpleMessage("Verificar"),
        "verifyPasskey":
            MessageLookupByLibrary.simpleMessage("Verificar clave de acceso"),
        "verifyPassword":
            MessageLookupByLibrary.simpleMessage("Verificar contraseña"),
        "verifying": MessageLookupByLibrary.simpleMessage("Verificando..."),
        "verifyingRecoveryKey": MessageLookupByLibrary.simpleMessage(
            "Verificando clave de recuperación..."),
        "videoInfo":
            MessageLookupByLibrary.simpleMessage("Información de video"),
        "videoSmallCase": MessageLookupByLibrary.simpleMessage("vídeo"),
        "videos": MessageLookupByLibrary.simpleMessage("Vídeos"),
        "viewActiveSessions":
            MessageLookupByLibrary.simpleMessage("Ver sesiones activas"),
        "viewAddOnButton":
            MessageLookupByLibrary.simpleMessage("Ver complementos"),
        "viewAll": MessageLookupByLibrary.simpleMessage("Ver todo"),
        "viewAllExifData":
            MessageLookupByLibrary.simpleMessage("Ver todos los datos EXIF"),
        "viewLargeFiles":
            MessageLookupByLibrary.simpleMessage("Archivos grandes"),
        "viewLargeFilesDesc": MessageLookupByLibrary.simpleMessage(
            "Ver los archivos que consumen la mayor cantidad de almacenamiento."),
        "viewLogs": MessageLookupByLibrary.simpleMessage("Ver Registros"),
        "viewRecoveryKey":
            MessageLookupByLibrary.simpleMessage("Ver código de recuperación"),
        "viewer": MessageLookupByLibrary.simpleMessage("Espectador"),
        "viewersSuccessfullyAdded": m111,
        "visitWebToManage": MessageLookupByLibrary.simpleMessage(
            "Por favor, visita web.ente.io para administrar tu suscripción"),
        "waitingForVerification":
            MessageLookupByLibrary.simpleMessage("Esperando verificación..."),
        "waitingForWifi":
            MessageLookupByLibrary.simpleMessage("Esperando WiFi..."),
        "warning": MessageLookupByLibrary.simpleMessage("Advertencia"),
        "weAreOpenSource":
            MessageLookupByLibrary.simpleMessage("¡Somos de código abierto!"),
        "weDontSupportEditingPhotosAndAlbumsThatYouDont":
            MessageLookupByLibrary.simpleMessage(
                "No admitimos la edición de fotos y álbumes que aún no son tuyos"),
        "weHaveSendEmailTo": m112,
        "weakStrength": MessageLookupByLibrary.simpleMessage("Poco segura"),
        "welcomeBack":
            MessageLookupByLibrary.simpleMessage("¡Bienvenido de nuevo!"),
        "whatsNew": MessageLookupByLibrary.simpleMessage("Qué hay de nuevo"),
        "whyAddTrustContact": MessageLookupByLibrary.simpleMessage(
            "Un contacto de confianza puede ayudar a recuperar sus datos."),
        "yearShort": MessageLookupByLibrary.simpleMessage("año"),
        "yearly": MessageLookupByLibrary.simpleMessage("Anualmente"),
        "yearsAgo": m113,
        "yes": MessageLookupByLibrary.simpleMessage("Sí"),
        "yesCancel": MessageLookupByLibrary.simpleMessage("Sí, cancelar"),
        "yesConvertToViewer":
            MessageLookupByLibrary.simpleMessage("Sí, convertir a espectador"),
        "yesDelete": MessageLookupByLibrary.simpleMessage("Sí, eliminar"),
        "yesDiscardChanges":
            MessageLookupByLibrary.simpleMessage("Sí, descartar cambios"),
        "yesLogout": MessageLookupByLibrary.simpleMessage("Sí, cerrar sesión"),
        "yesRemove": MessageLookupByLibrary.simpleMessage("Sí, quitar"),
        "yesRenew": MessageLookupByLibrary.simpleMessage("Sí, renovar"),
        "yesResetPerson":
            MessageLookupByLibrary.simpleMessage("Si, eliminar persona"),
        "you": MessageLookupByLibrary.simpleMessage("Tu"),
        "youAndThem": m114,
        "youAreOnAFamilyPlan":
            MessageLookupByLibrary.simpleMessage("¡Estás en un plan familiar!"),
        "youAreOnTheLatestVersion": MessageLookupByLibrary.simpleMessage(
            "Estás usando la última versión"),
        "youCanAtMaxDoubleYourStorage": MessageLookupByLibrary.simpleMessage(
            "* Como máximo puedes duplicar tu almacenamiento"),
        "youCanManageYourLinksInTheShareTab":
            MessageLookupByLibrary.simpleMessage(
                "Puedes administrar tus enlaces en la pestaña compartir."),
        "youCanTrySearchingForADifferentQuery":
            MessageLookupByLibrary.simpleMessage(
                "Puedes intentar buscar una consulta diferente."),
        "youCannotDowngradeToThisPlan":
            MessageLookupByLibrary.simpleMessage("No puedes bajar a este plan"),
        "youCannotShareWithYourself": MessageLookupByLibrary.simpleMessage(
            "No puedes compartir contigo mismo"),
        "youDontHaveAnyArchivedItems": MessageLookupByLibrary.simpleMessage(
            "No tienes ningún elemento archivado."),
        "youHaveSuccessfullyFreedUp": m115,
        "yourAccountHasBeenDeleted":
            MessageLookupByLibrary.simpleMessage("Tu cuenta ha sido eliminada"),
        "yourMap": MessageLookupByLibrary.simpleMessage("Tu mapa"),
        "yourPlanWasSuccessfullyDowngraded":
            MessageLookupByLibrary.simpleMessage(
                "Tu plan ha sido degradado con éxito"),
        "yourPlanWasSuccessfullyUpgraded": MessageLookupByLibrary.simpleMessage(
            "Tu plan se ha actualizado correctamente"),
        "yourPurchaseWasSuccessful":
            MessageLookupByLibrary.simpleMessage("Tu compra ha sido exitosa"),
        "yourStorageDetailsCouldNotBeFetched":
            MessageLookupByLibrary.simpleMessage(
                "Tus datos de almacenamiento no se han podido obtener"),
        "yourSubscriptionHasExpired":
            MessageLookupByLibrary.simpleMessage("Tu suscripción ha caducado"),
        "yourSubscriptionWasUpdatedSuccessfully":
            MessageLookupByLibrary.simpleMessage(
                "Tu suscripción se ha actualizado con éxito"),
        "yourVerificationCodeHasExpired": MessageLookupByLibrary.simpleMessage(
            "Tu código de verificación ha expirado"),
        "youveNoDuplicateFilesThatCanBeCleared":
            MessageLookupByLibrary.simpleMessage(
                "No tienes archivos duplicados que se puedan borrar"),
        "youveNoFilesInThisAlbumThatCanBeDeleted":
            MessageLookupByLibrary.simpleMessage(
                "No tienes archivos en este álbum que puedan ser borrados"),
        "zoomOutToSeePhotos":
            MessageLookupByLibrary.simpleMessage("Alejar para ver las fotos")
      };
}<|MERGE_RESOLUTION|>--- conflicted
+++ resolved
@@ -1425,12 +1425,8 @@
             "En <branding>ente</branding>"),
         "onTheRoad":
             MessageLookupByLibrary.simpleMessage("De nuevo en la carretera"),
-<<<<<<< HEAD
         "onThisDay": MessageLookupByLibrary.simpleMessage("On this day"),
-        "onlyFamilyAdminCanChangeCode": m53,
-=======
         "onlyFamilyAdminCanChangeCode": m54,
->>>>>>> 4f347c1a
         "onlyThem": MessageLookupByLibrary.simpleMessage("Solo ellos"),
         "oops": MessageLookupByLibrary.simpleMessage("Ups"),
         "oopsCouldNotSaveEdits": MessageLookupByLibrary.simpleMessage(
