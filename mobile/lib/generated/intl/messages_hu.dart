--- conflicted
+++ resolved
@@ -26,10 +26,6 @@
   static Map<String, Function> _notInlinedMessages(_) => <String, Function>{
         "accountWelcomeBack":
             MessageLookupByLibrary.simpleMessage("Köszöntjük ismét!"),
-        "areThey": MessageLookupByLibrary.simpleMessage("Are they "),
-        "areYouSureRemoveThisFaceFromPerson":
-            MessageLookupByLibrary.simpleMessage(
-                "Are you sure you want to remove this face from this person?"),
         "askDeleteReason":
             MessageLookupByLibrary.simpleMessage("Miért törli a fiókját?"),
         "cancel": MessageLookupByLibrary.simpleMessage("Mégse"),
@@ -44,20 +40,7 @@
         "feedback": MessageLookupByLibrary.simpleMessage("Visszajelzés"),
         "invalidEmailAddress":
             MessageLookupByLibrary.simpleMessage("Érvénytelen e-mail cím"),
-<<<<<<< HEAD
-        "otherDetectedFaces":
-            MessageLookupByLibrary.simpleMessage("Other detected faces"),
-        "questionmark": MessageLookupByLibrary.simpleMessage("?"),
-        "saveAsAnotherPerson":
-            MessageLookupByLibrary.simpleMessage("Save as another person"),
-        "showLessFaces":
-            MessageLookupByLibrary.simpleMessage("Show less faces"),
-        "showMoreFaces":
-            MessageLookupByLibrary.simpleMessage("Show more faces"),
-        "verify": MessageLookupByLibrary.simpleMessage("Hitelesítés")
-=======
         "verify": MessageLookupByLibrary.simpleMessage("Hitelesítés"),
         "wishThemAHappyBirthday": m115
->>>>>>> 76bff25d
       };
 }