// GENERATED CODE - DO NOT MODIFY BY HAND
import 'package:flutter/material.dart';
import 'package:intl/intl.dart';
import 'intl/messages_all.dart';

// **************************************************************************
// Generator: Flutter Intl IDE plugin
// Made by Localizely
// **************************************************************************

// ignore_for_file: non_constant_identifier_names, lines_longer_than_80_chars
// ignore_for_file: join_return_with_assignment, prefer_final_in_for_each
// ignore_for_file: avoid_redundant_argument_values, avoid_escaping_inner_quotes

class S {
  S();

  static S? _current;

  static S get current {
    assert(_current != null,
        'No instance of S was loaded. Try to initialize the S delegate before accessing S.current.');
    return _current!;
  }

  static const AppLocalizationDelegate delegate = AppLocalizationDelegate();

  static Future<S> load(Locale locale) {
    final name = (locale.countryCode?.isEmpty ?? false)
        ? locale.languageCode
        : locale.toString();
    final localeName = Intl.canonicalizedLocale(name);
    return initializeMessages(localeName).then((_) {
      Intl.defaultLocale = localeName;
      final instance = S();
      S._current = instance;

      return instance;
    });
  }

  static S of(BuildContext context) {
    final instance = S.maybeOf(context);
    assert(instance != null,
        'No instance of S present in the widget tree. Did you add S.delegate in localizationsDelegates?');
    return instance!;
  }

  static S? maybeOf(BuildContext context) {
    return Localizations.of<S>(context, S);
  }

  /// `Enter your email address`
  String get enterYourEmailAddress {
    return Intl.message(
      'Enter your email address',
      name: 'enterYourEmailAddress',
      desc: '',
      args: [],
    );
  }

  /// `Welcome back!`
  String get accountWelcomeBack {
    return Intl.message(
      'Welcome back!',
      name: 'accountWelcomeBack',
      desc: '',
      args: [],
    );
  }

  /// `Email already registered.`
  String get emailAlreadyRegistered {
    return Intl.message(
      'Email already registered.',
      name: 'emailAlreadyRegistered',
      desc: '',
      args: [],
    );
  }

  /// `Email not registered.`
  String get emailNotRegistered {
    return Intl.message(
      'Email not registered.',
      name: 'emailNotRegistered',
      desc: '',
      args: [],
    );
  }

  /// `Email`
  String get email {
    return Intl.message(
      'Email',
      name: 'email',
      desc: '',
      args: [],
    );
  }

  /// `Cancel`
  String get cancel {
    return Intl.message(
      'Cancel',
      name: 'cancel',
      desc: '',
      args: [],
    );
  }

  /// `Verify`
  String get verify {
    return Intl.message(
      'Verify',
      name: 'verify',
      desc: '',
      args: [],
    );
  }

  /// `Invalid email address`
  String get invalidEmailAddress {
    return Intl.message(
      'Invalid email address',
      name: 'invalidEmailAddress',
      desc: '',
      args: [],
    );
  }

  /// `Please enter a valid email address.`
  String get enterValidEmail {
    return Intl.message(
      'Please enter a valid email address.',
      name: 'enterValidEmail',
      desc: '',
      args: [],
    );
  }

  /// `Delete account`
  String get deleteAccount {
    return Intl.message(
      'Delete account',
      name: 'deleteAccount',
      desc: '',
      args: [],
    );
  }

  /// `What is the main reason you are deleting your account?`
  String get askDeleteReason {
    return Intl.message(
      'What is the main reason you are deleting your account?',
      name: 'askDeleteReason',
      desc: '',
      args: [],
    );
  }

  /// `We are sorry to see you go. Please share your feedback to help us improve.`
  String get deleteAccountFeedbackPrompt {
    return Intl.message(
      'We are sorry to see you go. Please share your feedback to help us improve.',
      name: 'deleteAccountFeedbackPrompt',
      desc: '',
      args: [],
    );
  }

  /// `Feedback`
  String get feedback {
    return Intl.message(
      'Feedback',
      name: 'feedback',
      desc: '',
      args: [],
    );
  }

  /// `Kindly help us with this information`
  String get kindlyHelpUsWithThisInformation {
    return Intl.message(
      'Kindly help us with this information',
      name: 'kindlyHelpUsWithThisInformation',
      desc: '',
      args: [],
    );
  }

  /// `Yes, I want to permanently delete this account and its data across all apps.`
  String get confirmDeletePrompt {
    return Intl.message(
      'Yes, I want to permanently delete this account and its data across all apps.',
      name: 'confirmDeletePrompt',
      desc: '',
      args: [],
    );
  }

  /// `Confirm Account Deletion`
  String get confirmAccountDeletion {
    return Intl.message(
      'Confirm Account Deletion',
      name: 'confirmAccountDeletion',
      desc: '',
      args: [],
    );
  }

  /// `Delete Account Permanently`
  String get deleteAccountPermanentlyButton {
    return Intl.message(
      'Delete Account Permanently',
      name: 'deleteAccountPermanentlyButton',
      desc: '',
      args: [],
    );
  }

  /// `Your account has been deleted`
  String get yourAccountHasBeenDeleted {
    return Intl.message(
      'Your account has been deleted',
      name: 'yourAccountHasBeenDeleted',
      desc: '',
      args: [],
    );
  }

  /// `Select reason`
  String get selectReason {
    return Intl.message(
      'Select reason',
      name: 'selectReason',
      desc: '',
      args: [],
    );
  }

  /// `It’s missing a key feature that I need`
  String get deleteReason1 {
    return Intl.message(
      'It’s missing a key feature that I need',
      name: 'deleteReason1',
      desc: '',
      args: [],
    );
  }

  /// `The app or a certain feature does not behave as I think it should`
  String get deleteReason2 {
    return Intl.message(
      'The app or a certain feature does not behave as I think it should',
      name: 'deleteReason2',
      desc: '',
      args: [],
    );
  }

  /// `I found another service that I like better`
  String get deleteReason3 {
    return Intl.message(
      'I found another service that I like better',
      name: 'deleteReason3',
      desc: '',
      args: [],
    );
  }

  /// `My reason isn’t listed`
  String get deleteReason4 {
    return Intl.message(
      'My reason isn’t listed',
      name: 'deleteReason4',
      desc: '',
      args: [],
    );
  }

  /// `Send email`
  String get sendEmail {
    return Intl.message(
      'Send email',
      name: 'sendEmail',
      desc: '',
      args: [],
    );
  }

  /// `Your request will be processed within 72 hours.`
  String get deleteRequestSLAText {
    return Intl.message(
      'Your request will be processed within 72 hours.',
      name: 'deleteRequestSLAText',
      desc: '',
      args: [],
    );
  }

  /// `Please send an email to <warning>account-deletion@ente.io</warning> from your registered email address.`
  String get deleteEmailRequest {
    return Intl.message(
      'Please send an email to <warning>account-deletion@ente.io</warning> from your registered email address.',
      name: 'deleteEmailRequest',
      desc: '',
      args: [],
    );
  }

  /// `Ente <i>needs permission to</i> preserve your photos`
  String get entePhotosPerm {
    return Intl.message(
      'Ente <i>needs permission to</i> preserve your photos',
      name: 'entePhotosPerm',
      desc: '',
      args: [],
    );
  }

  /// `Ok`
  String get ok {
    return Intl.message(
      'Ok',
      name: 'ok',
      desc: '',
      args: [],
    );
  }

  /// `Create account`
  String get createAccount {
    return Intl.message(
      'Create account',
      name: 'createAccount',
      desc: '',
      args: [],
    );
  }

  /// `Create new account`
  String get createNewAccount {
    return Intl.message(
      'Create new account',
      name: 'createNewAccount',
      desc: '',
      args: [],
    );
  }

  /// `Password`
  String get password {
    return Intl.message(
      'Password',
      name: 'password',
      desc: '',
      args: [],
    );
  }

  /// `Confirm password`
  String get confirmPassword {
    return Intl.message(
      'Confirm password',
      name: 'confirmPassword',
      desc: '',
      args: [],
    );
  }

  /// `Active sessions`
  String get activeSessions {
    return Intl.message(
      'Active sessions',
      name: 'activeSessions',
      desc: '',
      args: [],
    );
  }

  /// `Oops`
  String get oops {
    return Intl.message(
      'Oops',
      name: 'oops',
      desc: '',
      args: [],
    );
  }

  /// `Something went wrong, please try again`
  String get somethingWentWrongPleaseTryAgain {
    return Intl.message(
      'Something went wrong, please try again',
      name: 'somethingWentWrongPleaseTryAgain',
      desc: '',
      args: [],
    );
  }

  /// `This will log you out of this device!`
  String get thisWillLogYouOutOfThisDevice {
    return Intl.message(
      'This will log you out of this device!',
      name: 'thisWillLogYouOutOfThisDevice',
      desc: '',
      args: [],
    );
  }

  /// `This will log you out of the following device:`
  String get thisWillLogYouOutOfTheFollowingDevice {
    return Intl.message(
      'This will log you out of the following device:',
      name: 'thisWillLogYouOutOfTheFollowingDevice',
      desc: '',
      args: [],
    );
  }

  /// `Terminate session?`
  String get terminateSession {
    return Intl.message(
      'Terminate session?',
      name: 'terminateSession',
      desc: '',
      args: [],
    );
  }

  /// `Terminate`
  String get terminate {
    return Intl.message(
      'Terminate',
      name: 'terminate',
      desc: '',
      args: [],
    );
  }

  /// `This device`
  String get thisDevice {
    return Intl.message(
      'This device',
      name: 'thisDevice',
      desc: '',
      args: [],
    );
  }

  /// `Recover`
  String get recoverButton {
    return Intl.message(
      'Recover',
      name: 'recoverButton',
      desc: '',
      args: [],
    );
  }

  /// `Recovery successful!`
  String get recoverySuccessful {
    return Intl.message(
      'Recovery successful!',
      name: 'recoverySuccessful',
      desc: '',
      args: [],
    );
  }

  /// `Decrypting...`
  String get decrypting {
    return Intl.message(
      'Decrypting...',
      name: 'decrypting',
      desc: '',
      args: [],
    );
  }

  /// `Incorrect recovery key`
  String get incorrectRecoveryKeyTitle {
    return Intl.message(
      'Incorrect recovery key',
      name: 'incorrectRecoveryKeyTitle',
      desc: '',
      args: [],
    );
  }

  /// `The recovery key you entered is incorrect`
  String get incorrectRecoveryKeyBody {
    return Intl.message(
      'The recovery key you entered is incorrect',
      name: 'incorrectRecoveryKeyBody',
      desc: '',
      args: [],
    );
  }

  /// `Forgot password`
  String get forgotPassword {
    return Intl.message(
      'Forgot password',
      name: 'forgotPassword',
      desc: '',
      args: [],
    );
  }

  /// `Enter your recovery key`
  String get enterYourRecoveryKey {
    return Intl.message(
      'Enter your recovery key',
      name: 'enterYourRecoveryKey',
      desc: '',
      args: [],
    );
  }

  /// `No recovery key?`
  String get noRecoveryKey {
    return Intl.message(
      'No recovery key?',
      name: 'noRecoveryKey',
      desc: '',
      args: [],
    );
  }

  /// `Sorry`
  String get sorry {
    return Intl.message(
      'Sorry',
      name: 'sorry',
      desc: '',
      args: [],
    );
  }

  /// `Due to the nature of our end-to-end encryption protocol, your data cannot be decrypted without your password or recovery key`
  String get noRecoveryKeyNoDecryption {
    return Intl.message(
      'Due to the nature of our end-to-end encryption protocol, your data cannot be decrypted without your password or recovery key',
      name: 'noRecoveryKeyNoDecryption',
      desc: '',
      args: [],
    );
  }

  /// `Verify email`
  String get verifyEmail {
    return Intl.message(
      'Verify email',
      name: 'verifyEmail',
      desc: '',
      args: [],
    );
  }

  /// `To reset your password, please verify your email first.`
  String get toResetVerifyEmail {
    return Intl.message(
      'To reset your password, please verify your email first.',
      name: 'toResetVerifyEmail',
      desc: '',
      args: [],
    );
  }

  /// `Please check your inbox (and spam) to complete verification`
  String get checkInboxAndSpamFolder {
    return Intl.message(
      'Please check your inbox (and spam) to complete verification',
      name: 'checkInboxAndSpamFolder',
      desc: '',
      args: [],
    );
  }

  /// `Tap to enter code`
  String get tapToEnterCode {
    return Intl.message(
      'Tap to enter code',
      name: 'tapToEnterCode',
      desc: '',
      args: [],
    );
  }

  /// `Resend email`
  String get resendEmail {
    return Intl.message(
      'Resend email',
      name: 'resendEmail',
      desc: '',
      args: [],
    );
  }

  /// `We have sent a mail to <green>{email}</green>`
  String weHaveSendEmailTo(String email) {
    return Intl.message(
      'We have sent a mail to <green>$email</green>',
      name: 'weHaveSendEmailTo',
      desc: 'Text to indicate that we have sent a mail to the user',
      args: [email],
    );
  }

  /// `Set password`
  String get setPasswordTitle {
    return Intl.message(
      'Set password',
      name: 'setPasswordTitle',
      desc: '',
      args: [],
    );
  }

  /// `Change password`
  String get changePasswordTitle {
    return Intl.message(
      'Change password',
      name: 'changePasswordTitle',
      desc: '',
      args: [],
    );
  }

  /// `Reset password`
  String get resetPasswordTitle {
    return Intl.message(
      'Reset password',
      name: 'resetPasswordTitle',
      desc: '',
      args: [],
    );
  }

  /// `Encryption keys`
  String get encryptionKeys {
    return Intl.message(
      'Encryption keys',
      name: 'encryptionKeys',
      desc: '',
      args: [],
    );
  }

  /// `We don't store this password, so if you forget, <underline>we cannot decrypt your data</underline>`
  String get passwordWarning {
    return Intl.message(
      'We don\'t store this password, so if you forget, <underline>we cannot decrypt your data</underline>',
      name: 'passwordWarning',
      desc: '',
      args: [],
    );
  }

  /// `Enter a password we can use to encrypt your data`
  String get enterPasswordToEncrypt {
    return Intl.message(
      'Enter a password we can use to encrypt your data',
      name: 'enterPasswordToEncrypt',
      desc: '',
      args: [],
    );
  }

  /// `Enter a new password we can use to encrypt your data`
  String get enterNewPasswordToEncrypt {
    return Intl.message(
      'Enter a new password we can use to encrypt your data',
      name: 'enterNewPasswordToEncrypt',
      desc: '',
      args: [],
    );
  }

  /// `Weak`
  String get weakStrength {
    return Intl.message(
      'Weak',
      name: 'weakStrength',
      desc: '',
      args: [],
    );
  }

  /// `Strong`
  String get strongStrength {
    return Intl.message(
      'Strong',
      name: 'strongStrength',
      desc: '',
      args: [],
    );
  }

  /// `Moderate`
  String get moderateStrength {
    return Intl.message(
      'Moderate',
      name: 'moderateStrength',
      desc: '',
      args: [],
    );
  }

  /// `Password strength: {passwordStrengthValue}`
  String passwordStrength(String passwordStrengthValue) {
    return Intl.message(
      'Password strength: $passwordStrengthValue',
      name: 'passwordStrength',
      desc: 'Text to indicate the password strength',
      args: [passwordStrengthValue],
    );
  }

  /// `Password changed successfully`
  String get passwordChangedSuccessfully {
    return Intl.message(
      'Password changed successfully',
      name: 'passwordChangedSuccessfully',
      desc: '',
      args: [],
    );
  }

  /// `Generating encryption keys...`
  String get generatingEncryptionKeys {
    return Intl.message(
      'Generating encryption keys...',
      name: 'generatingEncryptionKeys',
      desc: '',
      args: [],
    );
  }

  /// `Please wait...`
  String get pleaseWait {
    return Intl.message(
      'Please wait...',
      name: 'pleaseWait',
      desc: '',
      args: [],
    );
  }

  /// `Continue`
  String get continueLabel {
    return Intl.message(
      'Continue',
      name: 'continueLabel',
      desc: '',
      args: [],
    );
  }

  /// `Insecure device`
  String get insecureDevice {
    return Intl.message(
      'Insecure device',
      name: 'insecureDevice',
      desc: '',
      args: [],
    );
  }

  /// `Sorry, we could not generate secure keys on this device.\n\nplease sign up from a different device.`
  String get sorryWeCouldNotGenerateSecureKeysOnThisDevicennplease {
    return Intl.message(
      'Sorry, we could not generate secure keys on this device.\n\nplease sign up from a different device.',
      name: 'sorryWeCouldNotGenerateSecureKeysOnThisDevicennplease',
      desc: '',
      args: [],
    );
  }

  /// `How it works`
  String get howItWorks {
    return Intl.message(
      'How it works',
      name: 'howItWorks',
      desc: '',
      args: [],
    );
  }

  /// `Encryption`
  String get encryption {
    return Intl.message(
      'Encryption',
      name: 'encryption',
      desc: '',
      args: [],
    );
  }

  /// `I understand that if I lose my password, I may lose my data since my data is <underline>end-to-end encrypted</underline>.`
  String get ackPasswordLostWarning {
    return Intl.message(
      'I understand that if I lose my password, I may lose my data since my data is <underline>end-to-end encrypted</underline>.',
      name: 'ackPasswordLostWarning',
      desc: '',
      args: [],
    );
  }

  /// `Privacy Policy`
  String get privacyPolicyTitle {
    return Intl.message(
      'Privacy Policy',
      name: 'privacyPolicyTitle',
      desc: '',
      args: [],
    );
  }

  /// `Terms`
  String get termsOfServicesTitle {
    return Intl.message(
      'Terms',
      name: 'termsOfServicesTitle',
      desc: '',
      args: [],
    );
  }

  /// `I agree to the <u-terms>terms of service</u-terms> and <u-policy>privacy policy</u-policy>`
  String get signUpTerms {
    return Intl.message(
      'I agree to the <u-terms>terms of service</u-terms> and <u-policy>privacy policy</u-policy>',
      name: 'signUpTerms',
      desc: '',
      args: [],
    );
  }

  /// `Log in`
  String get logInLabel {
    return Intl.message(
      'Log in',
      name: 'logInLabel',
      desc: '',
      args: [],
    );
  }

  /// `By clicking log in, I agree to the <u-terms>terms of service</u-terms> and <u-policy>privacy policy</u-policy>`
  String get loginTerms {
    return Intl.message(
      'By clicking log in, I agree to the <u-terms>terms of service</u-terms> and <u-policy>privacy policy</u-policy>',
      name: 'loginTerms',
      desc: '',
      args: [],
    );
  }

  /// `Change email`
  String get changeEmail {
    return Intl.message(
      'Change email',
      name: 'changeEmail',
      desc: '',
      args: [],
    );
  }

  /// `Enter your password`
  String get enterYourPassword {
    return Intl.message(
      'Enter your password',
      name: 'enterYourPassword',
      desc: '',
      args: [],
    );
  }

  /// `Welcome back!`
  String get welcomeBack {
    return Intl.message(
      'Welcome back!',
      name: 'welcomeBack',
      desc: '',
      args: [],
    );
  }

  /// `Contact support`
  String get contactSupport {
    return Intl.message(
      'Contact support',
      name: 'contactSupport',
      desc: '',
      args: [],
    );
  }

  /// `Incorrect password`
  String get incorrectPasswordTitle {
    return Intl.message(
      'Incorrect password',
      name: 'incorrectPasswordTitle',
      desc: '',
      args: [],
    );
  }

  /// `Please try again`
  String get pleaseTryAgain {
    return Intl.message(
      'Please try again',
      name: 'pleaseTryAgain',
      desc: '',
      args: [],
    );
  }

  /// `Recreate password`
  String get recreatePasswordTitle {
    return Intl.message(
      'Recreate password',
      name: 'recreatePasswordTitle',
      desc: '',
      args: [],
    );
  }

  /// `Use recovery key`
  String get useRecoveryKey {
    return Intl.message(
      'Use recovery key',
      name: 'useRecoveryKey',
      desc: '',
      args: [],
    );
  }

  /// `The current device is not powerful enough to verify your password, but we can regenerate in a way that works with all devices.\n\nPlease login using your recovery key and regenerate your password (you can use the same one again if you wish).`
  String get recreatePasswordBody {
    return Intl.message(
      'The current device is not powerful enough to verify your password, but we can regenerate in a way that works with all devices.\n\nPlease login using your recovery key and regenerate your password (you can use the same one again if you wish).',
      name: 'recreatePasswordBody',
      desc: '',
      args: [],
    );
  }

  /// `Verify password`
  String get verifyPassword {
    return Intl.message(
      'Verify password',
      name: 'verifyPassword',
      desc: '',
      args: [],
    );
  }

  /// `Recovery key`
  String get recoveryKey {
    return Intl.message(
      'Recovery key',
      name: 'recoveryKey',
      desc: '',
      args: [],
    );
  }

  /// `If you forget your password, the only way you can recover your data is with this key.`
  String get recoveryKeyOnForgotPassword {
    return Intl.message(
      'If you forget your password, the only way you can recover your data is with this key.',
      name: 'recoveryKeyOnForgotPassword',
      desc: '',
      args: [],
    );
  }

  /// `We don't store this key, please save this 24 word key in a safe place.`
  String get recoveryKeySaveDescription {
    return Intl.message(
      'We don\'t store this key, please save this 24 word key in a safe place.',
      name: 'recoveryKeySaveDescription',
      desc: '',
      args: [],
    );
  }

  /// `Do this later`
  String get doThisLater {
    return Intl.message(
      'Do this later',
      name: 'doThisLater',
      desc: '',
      args: [],
    );
  }

  /// `Save key`
  String get saveKey {
    return Intl.message(
      'Save key',
      name: 'saveKey',
      desc: '',
      args: [],
    );
  }

  /// `Recovery key copied to clipboard`
  String get recoveryKeyCopiedToClipboard {
    return Intl.message(
      'Recovery key copied to clipboard',
      name: 'recoveryKeyCopiedToClipboard',
      desc: '',
      args: [],
    );
  }

  /// `Recover account`
  String get recoverAccount {
    return Intl.message(
      'Recover account',
      name: 'recoverAccount',
      desc: '',
      args: [],
    );
  }

  /// `Recover`
  String get recover {
    return Intl.message(
      'Recover',
      name: 'recover',
      desc: '',
      args: [],
    );
  }

  /// `Please drop an email to {supportEmail} from your registered email address`
  String dropSupportEmail(String supportEmail) {
    return Intl.message(
      'Please drop an email to $supportEmail from your registered email address',
      name: 'dropSupportEmail',
      desc: '',
      args: [supportEmail],
    );
  }

  /// `Two-factor setup`
  String get twofactorSetup {
    return Intl.message(
      'Two-factor setup',
      name: 'twofactorSetup',
      desc: '',
      args: [],
    );
  }

  /// `Enter code`
  String get enterCode {
    return Intl.message(
      'Enter code',
      name: 'enterCode',
      desc: '',
      args: [],
    );
  }

  /// `Scan code`
  String get scanCode {
    return Intl.message(
      'Scan code',
      name: 'scanCode',
      desc: '',
      args: [],
    );
  }

  /// `Code copied to clipboard`
  String get codeCopiedToClipboard {
    return Intl.message(
      'Code copied to clipboard',
      name: 'codeCopiedToClipboard',
      desc: '',
      args: [],
    );
  }

  /// `Copy-paste this code\nto your authenticator app`
  String get copypasteThisCodentoYourAuthenticatorApp {
    return Intl.message(
      'Copy-paste this code\nto your authenticator app',
      name: 'copypasteThisCodentoYourAuthenticatorApp',
      desc: '',
      args: [],
    );
  }

  /// `tap to copy`
  String get tapToCopy {
    return Intl.message(
      'tap to copy',
      name: 'tapToCopy',
      desc: '',
      args: [],
    );
  }

  /// `Scan this barcode with\nyour authenticator app`
  String get scanThisBarcodeWithnyourAuthenticatorApp {
    return Intl.message(
      'Scan this barcode with\nyour authenticator app',
      name: 'scanThisBarcodeWithnyourAuthenticatorApp',
      desc: '',
      args: [],
    );
  }

  /// `Enter the 6-digit code from\nyour authenticator app`
  String get enterThe6digitCodeFromnyourAuthenticatorApp {
    return Intl.message(
      'Enter the 6-digit code from\nyour authenticator app',
      name: 'enterThe6digitCodeFromnyourAuthenticatorApp',
      desc: '',
      args: [],
    );
  }

  /// `Confirm`
  String get confirm {
    return Intl.message(
      'Confirm',
      name: 'confirm',
      desc: '',
      args: [],
    );
  }

  /// `Setup complete`
  String get setupComplete {
    return Intl.message(
      'Setup complete',
      name: 'setupComplete',
      desc: '',
      args: [],
    );
  }

  /// `Save your recovery key if you haven't already`
  String get saveYourRecoveryKeyIfYouHaventAlready {
    return Intl.message(
      'Save your recovery key if you haven\'t already',
      name: 'saveYourRecoveryKeyIfYouHaventAlready',
      desc: '',
      args: [],
    );
  }

  /// `This can be used to recover your account if you lose your second factor`
  String get thisCanBeUsedToRecoverYourAccountIfYou {
    return Intl.message(
      'This can be used to recover your account if you lose your second factor',
      name: 'thisCanBeUsedToRecoverYourAccountIfYou',
      desc: '',
      args: [],
    );
  }

  /// `Two-factor authentication`
  String get twofactorAuthenticationPageTitle {
    return Intl.message(
      'Two-factor authentication',
      name: 'twofactorAuthenticationPageTitle',
      desc: '',
      args: [],
    );
  }

  /// `Lost device?`
  String get lostDevice {
    return Intl.message(
      'Lost device?',
      name: 'lostDevice',
      desc: '',
      args: [],
    );
  }

  /// `Verifying recovery key...`
  String get verifyingRecoveryKey {
    return Intl.message(
      'Verifying recovery key...',
      name: 'verifyingRecoveryKey',
      desc: '',
      args: [],
    );
  }

  /// `Recovery key verified`
  String get recoveryKeyVerified {
    return Intl.message(
      'Recovery key verified',
      name: 'recoveryKeyVerified',
      desc: '',
      args: [],
    );
  }

  /// `Great! Your recovery key is valid. Thank you for verifying.\n\nPlease remember to keep your recovery key safely backed up.`
  String get recoveryKeySuccessBody {
    return Intl.message(
      'Great! Your recovery key is valid. Thank you for verifying.\n\nPlease remember to keep your recovery key safely backed up.',
      name: 'recoveryKeySuccessBody',
      desc: '',
      args: [],
    );
  }

  /// `The recovery key you entered is not valid. Please make sure it contains 24 words, and check the spelling of each.\n\nIf you entered an older recovery code, make sure it is 64 characters long, and check each of them.`
  String get invalidRecoveryKey {
    return Intl.message(
      'The recovery key you entered is not valid. Please make sure it contains 24 words, and check the spelling of each.\n\nIf you entered an older recovery code, make sure it is 64 characters long, and check each of them.',
      name: 'invalidRecoveryKey',
      desc: '',
      args: [],
    );
  }

  /// `Invalid key`
  String get invalidKey {
    return Intl.message(
      'Invalid key',
      name: 'invalidKey',
      desc: '',
      args: [],
    );
  }

  /// `Try again`
  String get tryAgain {
    return Intl.message(
      'Try again',
      name: 'tryAgain',
      desc: '',
      args: [],
    );
  }

  /// `View recovery key`
  String get viewRecoveryKey {
    return Intl.message(
      'View recovery key',
      name: 'viewRecoveryKey',
      desc: '',
      args: [],
    );
  }

  /// `Confirm recovery key`
  String get confirmRecoveryKey {
    return Intl.message(
      'Confirm recovery key',
      name: 'confirmRecoveryKey',
      desc: '',
      args: [],
    );
  }

  /// `Your recovery key is the only way to recover your photos if you forget your password. You can find your recovery key in Settings > Account.\n\nPlease enter your recovery key here to verify that you have saved it correctly.`
  String get recoveryKeyVerifyReason {
    return Intl.message(
      'Your recovery key is the only way to recover your photos if you forget your password. You can find your recovery key in Settings > Account.\n\nPlease enter your recovery key here to verify that you have saved it correctly.',
      name: 'recoveryKeyVerifyReason',
      desc: '',
      args: [],
    );
  }

  /// `Confirm your recovery key`
  String get confirmYourRecoveryKey {
    return Intl.message(
      'Confirm your recovery key',
      name: 'confirmYourRecoveryKey',
      desc: '',
      args: [],
    );
  }

  /// `Add viewer`
  String get addViewer {
    return Intl.message(
      'Add viewer',
      name: 'addViewer',
      desc: '',
      args: [],
    );
  }

  /// `Add collaborator`
  String get addCollaborator {
    return Intl.message(
      'Add collaborator',
      name: 'addCollaborator',
      desc: '',
      args: [],
    );
  }

  /// `Add a new email`
  String get addANewEmail {
    return Intl.message(
      'Add a new email',
      name: 'addANewEmail',
      desc: '',
      args: [],
    );
  }

  /// `Or pick an existing one`
  String get orPickAnExistingOne {
    return Intl.message(
      'Or pick an existing one',
      name: 'orPickAnExistingOne',
      desc: '',
      args: [],
    );
  }

  /// `Collaborators can add photos and videos to the shared album.`
  String get collaboratorsCanAddPhotosAndVideosToTheSharedAlbum {
    return Intl.message(
      'Collaborators can add photos and videos to the shared album.',
      name: 'collaboratorsCanAddPhotosAndVideosToTheSharedAlbum',
      desc: '',
      args: [],
    );
  }

  /// `Enter email`
  String get enterEmail {
    return Intl.message(
      'Enter email',
      name: 'enterEmail',
      desc: '',
      args: [],
    );
  }

  /// `Owner`
  String get albumOwner {
    return Intl.message(
      'Owner',
      name: 'albumOwner',
      desc: 'Role of the album owner',
      args: [],
    );
  }

  /// `You`
  String get you {
    return Intl.message(
      'You',
      name: 'you',
      desc: '',
      args: [],
    );
  }

  /// `Collaborator`
  String get collaborator {
    return Intl.message(
      'Collaborator',
      name: 'collaborator',
      desc: '',
      args: [],
    );
  }

  /// `Add more`
  String get addMore {
    return Intl.message(
      'Add more',
      name: 'addMore',
      desc: 'Button text to add more collaborators/viewers',
      args: [],
    );
  }

  /// `Viewer`
  String get viewer {
    return Intl.message(
      'Viewer',
      name: 'viewer',
      desc: '',
      args: [],
    );
  }

  /// `Remove`
  String get remove {
    return Intl.message(
      'Remove',
      name: 'remove',
      desc: '',
      args: [],
    );
  }

  /// `Remove participant`
  String get removeParticipant {
    return Intl.message(
      'Remove participant',
      name: 'removeParticipant',
      desc: 'menuSectionTitle for removing a participant',
      args: [],
    );
  }

  /// `Manage`
  String get manage {
    return Intl.message(
      'Manage',
      name: 'manage',
      desc: '',
      args: [],
    );
  }

  /// `Added as`
  String get addedAs {
    return Intl.message(
      'Added as',
      name: 'addedAs',
      desc: '',
      args: [],
    );
  }

  /// `Change permissions?`
  String get changePermissions {
    return Intl.message(
      'Change permissions?',
      name: 'changePermissions',
      desc: '',
      args: [],
    );
  }

  /// `Yes, convert to viewer`
  String get yesConvertToViewer {
    return Intl.message(
      'Yes, convert to viewer',
      name: 'yesConvertToViewer',
      desc: '',
      args: [],
    );
  }

  /// `{user} will not be able to add more photos to this album\n\nThey will still be able to remove existing photos added by them`
  String cannotAddMorePhotosAfterBecomingViewer(Object user) {
    return Intl.message(
      '$user will not be able to add more photos to this album\n\nThey will still be able to remove existing photos added by them',
      name: 'cannotAddMorePhotosAfterBecomingViewer',
      desc: '',
      args: [user],
    );
  }

  /// `Allow adding photos`
  String get allowAddingPhotos {
    return Intl.message(
      'Allow adding photos',
      name: 'allowAddingPhotos',
      desc: 'Switch button to enable uploading photos to a public link',
      args: [],
    );
  }

  /// `Allow people with the link to also add photos to the shared album.`
  String get allowAddPhotosDescription {
    return Intl.message(
      'Allow people with the link to also add photos to the shared album.',
      name: 'allowAddPhotosDescription',
      desc: '',
      args: [],
    );
  }

  /// `Password lock`
  String get passwordLock {
    return Intl.message(
      'Password lock',
      name: 'passwordLock',
      desc: '',
      args: [],
    );
  }

  /// `Cannot open this album`
  String get canNotOpenTitle {
    return Intl.message(
      'Cannot open this album',
      name: 'canNotOpenTitle',
      desc: '',
      args: [],
    );
  }

  /// `Sorry, this album cannot be opened in the app.`
  String get canNotOpenBody {
    return Intl.message(
      'Sorry, this album cannot be opened in the app.',
      name: 'canNotOpenBody',
      desc: '',
      args: [],
    );
  }

  /// `Please note`
  String get disableDownloadWarningTitle {
    return Intl.message(
      'Please note',
      name: 'disableDownloadWarningTitle',
      desc: '',
      args: [],
    );
  }

  /// `Viewers can still take screenshots or save a copy of your photos using external tools`
  String get disableDownloadWarningBody {
    return Intl.message(
      'Viewers can still take screenshots or save a copy of your photos using external tools',
      name: 'disableDownloadWarningBody',
      desc: '',
      args: [],
    );
  }

  /// `Allow downloads`
  String get allowDownloads {
    return Intl.message(
      'Allow downloads',
      name: 'allowDownloads',
      desc: '',
      args: [],
    );
  }

  /// `Device limit`
  String get linkDeviceLimit {
    return Intl.message(
      'Device limit',
      name: 'linkDeviceLimit',
      desc: '',
      args: [],
    );
  }

  /// `None`
  String get noDeviceLimit {
    return Intl.message(
      'None',
      name: 'noDeviceLimit',
      desc: 'Text to indicate that there is limit on number of devices',
      args: [],
    );
  }

  /// `Link expiry`
  String get linkExpiry {
    return Intl.message(
      'Link expiry',
      name: 'linkExpiry',
      desc: '',
      args: [],
    );
  }

  /// `Expired`
  String get linkExpired {
    return Intl.message(
      'Expired',
      name: 'linkExpired',
      desc: '',
      args: [],
    );
  }

  /// `Enabled`
  String get linkEnabled {
    return Intl.message(
      'Enabled',
      name: 'linkEnabled',
      desc: '',
      args: [],
    );
  }

  /// `Never`
  String get linkNeverExpires {
    return Intl.message(
      'Never',
      name: 'linkNeverExpires',
      desc: '',
      args: [],
    );
  }

  /// `This link has expired. Please select a new expiry time or disable link expiry.`
  String get expiredLinkInfo {
    return Intl.message(
      'This link has expired. Please select a new expiry time or disable link expiry.',
      name: 'expiredLinkInfo',
      desc: '',
      args: [],
    );
  }

  /// `Set a password`
  String get setAPassword {
    return Intl.message(
      'Set a password',
      name: 'setAPassword',
      desc: '',
      args: [],
    );
  }

  /// `Lock`
  String get lockButtonLabel {
    return Intl.message(
      'Lock',
      name: 'lockButtonLabel',
      desc: '',
      args: [],
    );
  }

  /// `Enter password`
  String get enterPassword {
    return Intl.message(
      'Enter password',
      name: 'enterPassword',
      desc: '',
      args: [],
    );
  }

  /// `Remove link`
  String get removeLink {
    return Intl.message(
      'Remove link',
      name: 'removeLink',
      desc: '',
      args: [],
    );
  }

  /// `Manage link`
  String get manageLink {
    return Intl.message(
      'Manage link',
      name: 'manageLink',
      desc: '',
      args: [],
    );
  }

  /// `Link will expire on {expiryTime}`
  String linkExpiresOn(Object expiryTime) {
    return Intl.message(
      'Link will expire on $expiryTime',
      name: 'linkExpiresOn',
      desc: '',
      args: [expiryTime],
    );
  }

  /// `Album updated`
  String get albumUpdated {
    return Intl.message(
      'Album updated',
      name: 'albumUpdated',
      desc: '',
      args: [],
    );
  }

  /// `Never`
  String get never {
    return Intl.message(
      'Never',
      name: 'never',
      desc: '',
      args: [],
    );
  }

  /// `Custom`
  String get custom {
    return Intl.message(
      'Custom',
      name: 'custom',
      desc: 'Label for setting custom value for link expiry',
      args: [],
    );
  }

  /// `After 1 hour`
  String get after1Hour {
    return Intl.message(
      'After 1 hour',
      name: 'after1Hour',
      desc: '',
      args: [],
    );
  }

  /// `After 1 day`
  String get after1Day {
    return Intl.message(
      'After 1 day',
      name: 'after1Day',
      desc: '',
      args: [],
    );
  }

  /// `After 1 week`
  String get after1Week {
    return Intl.message(
      'After 1 week',
      name: 'after1Week',
      desc: '',
      args: [],
    );
  }

  /// `After 1 month`
  String get after1Month {
    return Intl.message(
      'After 1 month',
      name: 'after1Month',
      desc: '',
      args: [],
    );
  }

  /// `After 1 year`
  String get after1Year {
    return Intl.message(
      'After 1 year',
      name: 'after1Year',
      desc: '',
      args: [],
    );
  }

  /// `Manage`
  String get manageParticipants {
    return Intl.message(
      'Manage',
      name: 'manageParticipants',
      desc: '',
      args: [],
    );
  }

  /// `{count, plural, =0 {No Participants} =1 {1 Participant} other {{count} Participants}}`
  String albumParticipantsCount(int count) {
    return Intl.plural(
      count,
      zero: 'No Participants',
      one: '1 Participant',
      other: '$count Participants',
      name: 'albumParticipantsCount',
      desc: 'Number of participants in an album, including the album owner.',
      args: [count],
    );
  }

  /// `Create a link to allow people to add and view photos in your shared album without needing an Ente app or account. Great for collecting event photos.`
  String get collabLinkSectionDescription {
    return Intl.message(
      'Create a link to allow people to add and view photos in your shared album without needing an Ente app or account. Great for collecting event photos.',
      name: 'collabLinkSectionDescription',
      desc: '',
      args: [],
    );
  }

  /// `Collect photos`
  String get collectPhotos {
    return Intl.message(
      'Collect photos',
      name: 'collectPhotos',
      desc: '',
      args: [],
    );
  }

  /// `Collaborative link`
  String get collaborativeLink {
    return Intl.message(
      'Collaborative link',
      name: 'collaborativeLink',
      desc: '',
      args: [],
    );
  }

  /// `Share with non-Ente users`
  String get shareWithNonenteUsers {
    return Intl.message(
      'Share with non-Ente users',
      name: 'shareWithNonenteUsers',
      desc: '',
      args: [],
    );
  }

  /// `Create public link`
  String get createPublicLink {
    return Intl.message(
      'Create public link',
      name: 'createPublicLink',
      desc: '',
      args: [],
    );
  }

  /// `Send link`
  String get sendLink {
    return Intl.message(
      'Send link',
      name: 'sendLink',
      desc: '',
      args: [],
    );
  }

  /// `Copy link`
  String get copyLink {
    return Intl.message(
      'Copy link',
      name: 'copyLink',
      desc: '',
      args: [],
    );
  }

  /// `Link has expired`
  String get linkHasExpired {
    return Intl.message(
      'Link has expired',
      name: 'linkHasExpired',
      desc: '',
      args: [],
    );
  }

  /// `Public link enabled`
  String get publicLinkEnabled {
    return Intl.message(
      'Public link enabled',
      name: 'publicLinkEnabled',
      desc: '',
      args: [],
    );
  }

  /// `Share a link`
  String get shareALink {
    return Intl.message(
      'Share a link',
      name: 'shareALink',
      desc: '',
      args: [],
    );
  }

  /// `Create shared and collaborative albums with other Ente users, including users on free plans.`
  String get sharedAlbumSectionDescription {
    return Intl.message(
      'Create shared and collaborative albums with other Ente users, including users on free plans.',
      name: 'sharedAlbumSectionDescription',
      desc: '',
      args: [],
    );
  }

  /// `{numberOfPeople, plural, =0 {Share with specific people} =1 {Shared with 1 person} other {Shared with {numberOfPeople} people}}`
  String shareWithPeopleSectionTitle(int numberOfPeople) {
    return Intl.plural(
      numberOfPeople,
      zero: 'Share with specific people',
      one: 'Shared with 1 person',
      other: 'Shared with $numberOfPeople people',
      name: 'shareWithPeopleSectionTitle',
      desc: '',
      args: [numberOfPeople],
    );
  }

  /// `This is your Verification ID`
  String get thisIsYourVerificationId {
    return Intl.message(
      'This is your Verification ID',
      name: 'thisIsYourVerificationId',
      desc: '',
      args: [],
    );
  }

  /// `Someone sharing albums with you should see the same ID on their device.`
  String get someoneSharingAlbumsWithYouShouldSeeTheSameId {
    return Intl.message(
      'Someone sharing albums with you should see the same ID on their device.',
      name: 'someoneSharingAlbumsWithYouShouldSeeTheSameId',
      desc: '',
      args: [],
    );
  }

  /// `Please ask them to long-press their email address on the settings screen, and verify that the IDs on both devices match.`
  String get howToViewShareeVerificationID {
    return Intl.message(
      'Please ask them to long-press their email address on the settings screen, and verify that the IDs on both devices match.',
      name: 'howToViewShareeVerificationID',
      desc: '',
      args: [],
    );
  }

  /// `This is {email}'s Verification ID`
  String thisIsPersonVerificationId(String email) {
    return Intl.message(
      'This is $email\'s Verification ID',
      name: 'thisIsPersonVerificationId',
      desc: '',
      args: [email],
    );
  }

  /// `Verification ID`
  String get verificationId {
    return Intl.message(
      'Verification ID',
      name: 'verificationId',
      desc: '',
      args: [],
    );
  }

  /// `Verify {email}`
  String verifyEmailID(Object email) {
    return Intl.message(
      'Verify $email',
      name: 'verifyEmailID',
      desc: '',
      args: [email],
    );
  }

  /// `{email} does not have an Ente account.\n\nSend them an invite to share photos.`
  String emailNoEnteAccount(Object email) {
    return Intl.message(
      '$email does not have an Ente account.\n\nSend them an invite to share photos.',
      name: 'emailNoEnteAccount',
      desc: '',
      args: [email],
    );
  }

  /// `Here's my verification ID: {verificationID} for ente.io.`
  String shareMyVerificationID(Object verificationID) {
    return Intl.message(
      'Here\'s my verification ID: $verificationID for ente.io.',
      name: 'shareMyVerificationID',
      desc: '',
      args: [verificationID],
    );
  }

  /// `Hey, can you confirm that this is your ente.io verification ID: {verificationID}`
  String shareTextConfirmOthersVerificationID(Object verificationID) {
    return Intl.message(
      'Hey, can you confirm that this is your ente.io verification ID: $verificationID',
      name: 'shareTextConfirmOthersVerificationID',
      desc: '',
      args: [verificationID],
    );
  }

  /// `Something went wrong`
  String get somethingWentWrong {
    return Intl.message(
      'Something went wrong',
      name: 'somethingWentWrong',
      desc: '',
      args: [],
    );
  }

  /// `Send invite`
  String get sendInvite {
    return Intl.message(
      'Send invite',
      name: 'sendInvite',
      desc: '',
      args: [],
    );
  }

  /// `Download Ente so we can easily share original quality photos and videos\n\nhttps://ente.io`
  String get shareTextRecommendUsingEnte {
    return Intl.message(
      'Download Ente so we can easily share original quality photos and videos\n\nhttps://ente.io',
      name: 'shareTextRecommendUsingEnte',
      desc: '',
      args: [],
    );
  }

  /// `Done`
  String get done {
    return Intl.message(
      'Done',
      name: 'done',
      desc: '',
      args: [],
    );
  }

  /// `Apply code`
  String get applyCodeTitle {
    return Intl.message(
      'Apply code',
      name: 'applyCodeTitle',
      desc: '',
      args: [],
    );
  }

  /// `Enter the code provided by your friend to claim free storage for both of you`
  String get enterCodeDescription {
    return Intl.message(
      'Enter the code provided by your friend to claim free storage for both of you',
      name: 'enterCodeDescription',
      desc: '',
      args: [],
    );
  }

  /// `Apply`
  String get apply {
    return Intl.message(
      'Apply',
      name: 'apply',
      desc: '',
      args: [],
    );
  }

  /// `Failed to apply code`
  String get failedToApplyCode {
    return Intl.message(
      'Failed to apply code',
      name: 'failedToApplyCode',
      desc: '',
      args: [],
    );
  }

  /// `Enter referral code`
  String get enterReferralCode {
    return Intl.message(
      'Enter referral code',
      name: 'enterReferralCode',
      desc: '',
      args: [],
    );
  }

  /// `Code applied`
  String get codeAppliedPageTitle {
    return Intl.message(
      'Code applied',
      name: 'codeAppliedPageTitle',
      desc: '',
      args: [],
    );
  }

  /// `Change your referral code`
  String get changeYourReferralCode {
    return Intl.message(
      'Change your referral code',
      name: 'changeYourReferralCode',
      desc: '',
      args: [],
    );
  }

  /// `Change`
  String get change {
    return Intl.message(
      'Change',
      name: 'change',
      desc: '',
      args: [],
    );
  }

  /// `Sorry, this code is unavailable.`
  String get unavailableReferralCode {
    return Intl.message(
      'Sorry, this code is unavailable.',
      name: 'unavailableReferralCode',
      desc: '',
      args: [],
    );
  }

  /// `Sorry, you've reached the limit of code changes.`
  String get codeChangeLimitReached {
    return Intl.message(
      'Sorry, you\'ve reached the limit of code changes.',
      name: 'codeChangeLimitReached',
      desc: '',
      args: [],
    );
  }

  /// `Please contact {familyAdminEmail} to change your code.`
  String onlyFamilyAdminCanChangeCode(Object familyAdminEmail) {
    return Intl.message(
      'Please contact $familyAdminEmail to change your code.',
      name: 'onlyFamilyAdminCanChangeCode',
      desc: '',
      args: [familyAdminEmail],
    );
  }

  /// `{storageAmountInGB} GB`
  String storageInGB(Object storageAmountInGB) {
    return Intl.message(
      '$storageAmountInGB GB',
      name: 'storageInGB',
      desc: '',
      args: [storageAmountInGB],
    );
  }

  /// `Claimed`
  String get claimed {
    return Intl.message(
      'Claimed',
      name: 'claimed',
      desc: 'Used to indicate storage claimed, like 10GB Claimed',
      args: [],
    );
  }

  /// `Details`
  String get details {
    return Intl.message(
      'Details',
      name: 'details',
      desc: '',
      args: [],
    );
  }

  /// `Claim more!`
  String get claimMore {
    return Intl.message(
      'Claim more!',
      name: 'claimMore',
      desc: '',
      args: [],
    );
  }

  /// `They also get {storageAmountInGB} GB`
  String theyAlsoGetXGb(Object storageAmountInGB) {
    return Intl.message(
      'They also get $storageAmountInGB GB',
      name: 'theyAlsoGetXGb',
      desc: '',
      args: [storageAmountInGB],
    );
  }

  /// `{storageAmountInGB} GB each time someone signs up for a paid plan and applies your code`
  String freeStorageOnReferralSuccess(Object storageAmountInGB) {
    return Intl.message(
      '$storageAmountInGB GB each time someone signs up for a paid plan and applies your code',
      name: 'freeStorageOnReferralSuccess',
      desc: '',
      args: [storageAmountInGB],
    );
  }

  /// `Ente referral code: {referralCode} \n\nApply it in Settings → General → Referrals to get {referralStorageInGB} GB free after you signup for a paid plan\n\nhttps://ente.io`
  String shareTextReferralCode(
      Object referralCode, Object referralStorageInGB) {
    return Intl.message(
      'Ente referral code: $referralCode \n\nApply it in Settings → General → Referrals to get $referralStorageInGB GB free after you signup for a paid plan\n\nhttps://ente.io',
      name: 'shareTextReferralCode',
      desc: '',
      args: [referralCode, referralStorageInGB],
    );
  }

  /// `Claim free storage`
  String get claimFreeStorage {
    return Intl.message(
      'Claim free storage',
      name: 'claimFreeStorage',
      desc: '',
      args: [],
    );
  }

  /// `Invite your friends`
  String get inviteYourFriends {
    return Intl.message(
      'Invite your friends',
      name: 'inviteYourFriends',
      desc: '',
      args: [],
    );
  }

  /// `Unable to fetch referral details. Please try again later.`
  String get failedToFetchReferralDetails {
    return Intl.message(
      'Unable to fetch referral details. Please try again later.',
      name: 'failedToFetchReferralDetails',
      desc: '',
      args: [],
    );
  }

  /// `1. Give this code to your friends`
  String get referralStep1 {
    return Intl.message(
      '1. Give this code to your friends',
      name: 'referralStep1',
      desc: '',
      args: [],
    );
  }

  /// `2. They sign up for a paid plan`
  String get referralStep2 {
    return Intl.message(
      '2. They sign up for a paid plan',
      name: 'referralStep2',
      desc: '',
      args: [],
    );
  }

  /// `3. Both of you get {storageInGB} GB* free`
  String referralStep3(Object storageInGB) {
    return Intl.message(
      '3. Both of you get $storageInGB GB* free',
      name: 'referralStep3',
      desc: '',
      args: [storageInGB],
    );
  }

  /// `Referrals are currently paused`
  String get referralsAreCurrentlyPaused {
    return Intl.message(
      'Referrals are currently paused',
      name: 'referralsAreCurrentlyPaused',
      desc: '',
      args: [],
    );
  }

  /// `* You can at max double your storage`
  String get youCanAtMaxDoubleYourStorage {
    return Intl.message(
      '* You can at max double your storage',
      name: 'youCanAtMaxDoubleYourStorage',
      desc: '',
      args: [],
    );
  }

  /// `{isFamilyMember, select, true {Your family has claimed {storageAmountInGb} GB so far} false {You have claimed {storageAmountInGb} GB so far} other {You have claimed {storageAmountInGb} GB so far!}}`
  String claimedStorageSoFar(String isFamilyMember, int storageAmountInGb) {
    return Intl.select(
      isFamilyMember,
      {
        'true': 'Your family has claimed $storageAmountInGb GB so far',
        'false': 'You have claimed $storageAmountInGb GB so far',
        'other': 'You have claimed $storageAmountInGb GB so far!',
      },
      name: 'claimedStorageSoFar',
      desc: '',
      args: [isFamilyMember, storageAmountInGb],
    );
  }

  /// `FAQ`
  String get faq {
    return Intl.message(
      'FAQ',
      name: 'faq',
      desc: '',
      args: [],
    );
  }

  /// `Help`
  String get help {
    return Intl.message(
      'Help',
      name: 'help',
      desc: '',
      args: [],
    );
  }

  /// `Oops, something went wrong`
  String get oopsSomethingWentWrong {
    return Intl.message(
      'Oops, something went wrong',
      name: 'oopsSomethingWentWrong',
      desc: '',
      args: [],
    );
  }

  /// `People using your code`
  String get peopleUsingYourCode {
    return Intl.message(
      'People using your code',
      name: 'peopleUsingYourCode',
      desc: '',
      args: [],
    );
  }

  /// `eligible`
  String get eligible {
    return Intl.message(
      'eligible',
      name: 'eligible',
      desc: '',
      args: [],
    );
  }

  /// `total`
  String get total {
    return Intl.message(
      'total',
      name: 'total',
      desc: '',
      args: [],
    );
  }

  /// `Code used by you`
  String get codeUsedByYou {
    return Intl.message(
      'Code used by you',
      name: 'codeUsedByYou',
      desc: '',
      args: [],
    );
  }

  /// `Free storage claimed`
  String get freeStorageClaimed {
    return Intl.message(
      'Free storage claimed',
      name: 'freeStorageClaimed',
      desc: '',
      args: [],
    );
  }

  /// `Free storage usable`
  String get freeStorageUsable {
    return Intl.message(
      'Free storage usable',
      name: 'freeStorageUsable',
      desc: '',
      args: [],
    );
  }

  /// `Usable storage is limited by your current plan. Excess claimed storage will automatically become usable when you upgrade your plan.`
  String get usableReferralStorageInfo {
    return Intl.message(
      'Usable storage is limited by your current plan. Excess claimed storage will automatically become usable when you upgrade your plan.',
      name: 'usableReferralStorageInfo',
      desc: '',
      args: [],
    );
  }

  /// `Remove from album?`
  String get removeFromAlbumTitle {
    return Intl.message(
      'Remove from album?',
      name: 'removeFromAlbumTitle',
      desc: '',
      args: [],
    );
  }

  /// `Remove from album`
  String get removeFromAlbum {
    return Intl.message(
      'Remove from album',
      name: 'removeFromAlbum',
      desc: '',
      args: [],
    );
  }

  /// `Selected items will be removed from this album`
  String get itemsWillBeRemovedFromAlbum {
    return Intl.message(
      'Selected items will be removed from this album',
      name: 'itemsWillBeRemovedFromAlbum',
      desc: '',
      args: [],
    );
  }

  /// `Some of the items you are removing were added by other people, and you will lose access to them`
  String get removeShareItemsWarning {
    return Intl.message(
      'Some of the items you are removing were added by other people, and you will lose access to them',
      name: 'removeShareItemsWarning',
      desc: '',
      args: [],
    );
  }

  /// `Adding to favorites...`
  String get addingToFavorites {
    return Intl.message(
      'Adding to favorites...',
      name: 'addingToFavorites',
      desc: '',
      args: [],
    );
  }

  /// `Removing from favorites...`
  String get removingFromFavorites {
    return Intl.message(
      'Removing from favorites...',
      name: 'removingFromFavorites',
      desc: '',
      args: [],
    );
  }

  /// `Sorry, could not add to favorites!`
  String get sorryCouldNotAddToFavorites {
    return Intl.message(
      'Sorry, could not add to favorites!',
      name: 'sorryCouldNotAddToFavorites',
      desc: '',
      args: [],
    );
  }

  /// `Sorry, could not remove from favorites!`
  String get sorryCouldNotRemoveFromFavorites {
    return Intl.message(
      'Sorry, could not remove from favorites!',
      name: 'sorryCouldNotRemoveFromFavorites',
      desc: '',
      args: [],
    );
  }

  /// `You need an active paid subscription to enable sharing.`
  String get subscribeToEnableSharing {
    return Intl.message(
      'You need an active paid subscription to enable sharing.',
      name: 'subscribeToEnableSharing',
      desc: '',
      args: [],
    );
  }

  /// `Subscribe`
  String get subscribe {
    return Intl.message(
      'Subscribe',
      name: 'subscribe',
      desc: '',
      args: [],
    );
  }

  /// `Can only remove files owned by you`
  String get canOnlyRemoveFilesOwnedByYou {
    return Intl.message(
      'Can only remove files owned by you',
      name: 'canOnlyRemoveFilesOwnedByYou',
      desc: '',
      args: [],
    );
  }

  /// `Delete shared album?`
  String get deleteSharedAlbum {
    return Intl.message(
      'Delete shared album?',
      name: 'deleteSharedAlbum',
      desc: '',
      args: [],
    );
  }

  /// `Delete album`
  String get deleteAlbum {
    return Intl.message(
      'Delete album',
      name: 'deleteAlbum',
      desc: '',
      args: [],
    );
  }

  /// `Also delete the photos (and videos) present in this album from <bold>all</bold> other albums they are part of?`
  String get deleteAlbumDialog {
    return Intl.message(
      'Also delete the photos (and videos) present in this album from <bold>all</bold> other albums they are part of?',
      name: 'deleteAlbumDialog',
      desc: '',
      args: [],
    );
  }

  /// `The album will be deleted for everyone\n\nYou will lose access to shared photos in this album that are owned by others`
  String get deleteSharedAlbumDialogBody {
    return Intl.message(
      'The album will be deleted for everyone\n\nYou will lose access to shared photos in this album that are owned by others',
      name: 'deleteSharedAlbumDialogBody',
      desc: '',
      args: [],
    );
  }

  /// `Yes, remove`
  String get yesRemove {
    return Intl.message(
      'Yes, remove',
      name: 'yesRemove',
      desc: '',
      args: [],
    );
  }

  /// `Creating link...`
  String get creatingLink {
    return Intl.message(
      'Creating link...',
      name: 'creatingLink',
      desc: '',
      args: [],
    );
  }

  /// `Remove?`
  String get removeWithQuestionMark {
    return Intl.message(
      'Remove?',
      name: 'removeWithQuestionMark',
      desc: '',
      args: [],
    );
  }

  /// `{userEmail} will be removed from this shared album\n\nAny photos added by them will also be removed from the album`
  String removeParticipantBody(Object userEmail) {
    return Intl.message(
      '$userEmail will be removed from this shared album\n\nAny photos added by them will also be removed from the album',
      name: 'removeParticipantBody',
      desc: '',
      args: [userEmail],
    );
  }

  /// `Keep Photos`
  String get keepPhotos {
    return Intl.message(
      'Keep Photos',
      name: 'keepPhotos',
      desc: '',
      args: [],
    );
  }

  /// `Delete photos`
  String get deletePhotos {
    return Intl.message(
      'Delete photos',
      name: 'deletePhotos',
      desc: '',
      args: [],
    );
  }

  /// `Invite to Ente`
  String get inviteToEnte {
    return Intl.message(
      'Invite to Ente',
      name: 'inviteToEnte',
      desc: '',
      args: [],
    );
  }

  /// `Remove public link`
  String get removePublicLink {
    return Intl.message(
      'Remove public link',
      name: 'removePublicLink',
      desc: '',
      args: [],
    );
  }

  /// `This will remove the public link for accessing "{albumName}".`
  String disableLinkMessage(Object albumName) {
    return Intl.message(
      'This will remove the public link for accessing "$albumName".',
      name: 'disableLinkMessage',
      desc: '',
      args: [albumName],
    );
  }

  /// `Sharing...`
  String get sharing {
    return Intl.message(
      'Sharing...',
      name: 'sharing',
      desc: '',
      args: [],
    );
  }

  /// `You cannot share with yourself`
  String get youCannotShareWithYourself {
    return Intl.message(
      'You cannot share with yourself',
      name: 'youCannotShareWithYourself',
      desc: '',
      args: [],
    );
  }

  /// `Archive`
  String get archive {
    return Intl.message(
      'Archive',
      name: 'archive',
      desc: '',
      args: [],
    );
  }

  /// `Long press to select photos and click + to create an album`
  String get createAlbumActionHint {
    return Intl.message(
      'Long press to select photos and click + to create an album',
      name: 'createAlbumActionHint',
      desc: '',
      args: [],
    );
  }

  /// `Importing....`
  String get importing {
    return Intl.message(
      'Importing....',
      name: 'importing',
      desc: '',
      args: [],
    );
  }

  /// `Failed to load albums`
  String get failedToLoadAlbums {
    return Intl.message(
      'Failed to load albums',
      name: 'failedToLoadAlbums',
      desc: '',
      args: [],
    );
  }

  /// `Hidden`
  String get hidden {
    return Intl.message(
      'Hidden',
      name: 'hidden',
      desc: '',
      args: [],
    );
  }

  /// `Please authenticate to view your hidden files`
  String get authToViewYourHiddenFiles {
    return Intl.message(
      'Please authenticate to view your hidden files',
      name: 'authToViewYourHiddenFiles',
      desc: '',
      args: [],
    );
  }

  /// `Please authenticate to view your trashed files`
  String get authToViewTrashedFiles {
    return Intl.message(
      'Please authenticate to view your trashed files',
      name: 'authToViewTrashedFiles',
      desc: '',
      args: [],
    );
  }

  /// `Trash`
  String get trash {
    return Intl.message(
      'Trash',
      name: 'trash',
      desc: '',
      args: [],
    );
  }

  /// `Uncategorized`
  String get uncategorized {
    return Intl.message(
      'Uncategorized',
      name: 'uncategorized',
      desc: '',
      args: [],
    );
  }

  /// `video`
  String get videoSmallCase {
    return Intl.message(
      'video',
      name: 'videoSmallCase',
      desc: '',
      args: [],
    );
  }

  /// `photo`
  String get photoSmallCase {
    return Intl.message(
      'photo',
      name: 'photoSmallCase',
      desc: '',
      args: [],
    );
  }

  /// `It will be deleted from all albums.`
  String get singleFileDeleteHighlight {
    return Intl.message(
      'It will be deleted from all albums.',
      name: 'singleFileDeleteHighlight',
      desc: '',
      args: [],
    );
  }

  /// `This {fileType} is in both Ente and your device.`
  String singleFileInBothLocalAndRemote(Object fileType) {
    return Intl.message(
      'This $fileType is in both Ente and your device.',
      name: 'singleFileInBothLocalAndRemote',
      desc: '',
      args: [fileType],
    );
  }

  /// `This {fileType} will be deleted from Ente.`
  String singleFileInRemoteOnly(Object fileType) {
    return Intl.message(
      'This $fileType will be deleted from Ente.',
      name: 'singleFileInRemoteOnly',
      desc: '',
      args: [fileType],
    );
  }

  /// `This {fileType} will be deleted from your device.`
  String singleFileDeleteFromDevice(Object fileType) {
    return Intl.message(
      'This $fileType will be deleted from your device.',
      name: 'singleFileDeleteFromDevice',
      desc: '',
      args: [fileType],
    );
  }

  /// `Delete from Ente`
  String get deleteFromEnte {
    return Intl.message(
      'Delete from Ente',
      name: 'deleteFromEnte',
      desc: '',
      args: [],
    );
  }

  /// `Yes, delete`
  String get yesDelete {
    return Intl.message(
      'Yes, delete',
      name: 'yesDelete',
      desc: '',
      args: [],
    );
  }

  /// `Moved to trash`
  String get movedToTrash {
    return Intl.message(
      'Moved to trash',
      name: 'movedToTrash',
      desc: '',
      args: [],
    );
  }

  /// `Delete from device`
  String get deleteFromDevice {
    return Intl.message(
      'Delete from device',
      name: 'deleteFromDevice',
      desc: '',
      args: [],
    );
  }

  /// `Delete from both`
  String get deleteFromBoth {
    return Intl.message(
      'Delete from both',
      name: 'deleteFromBoth',
      desc: '',
      args: [],
    );
  }

  /// `New album`
  String get newAlbum {
    return Intl.message(
      'New album',
      name: 'newAlbum',
      desc: '',
      args: [],
    );
  }

  /// `Albums`
  String get albums {
    return Intl.message(
      'Albums',
      name: 'albums',
      desc: '',
      args: [],
    );
  }

  /// `{count, plural, =0{no memories} one{{formattedCount} memory} other{{formattedCount} memories}}`
  String memoryCount(int count, String formattedCount) {
    return Intl.plural(
      count,
      zero: 'no memories',
      one: '$formattedCount memory',
      other: '$formattedCount memories',
      name: 'memoryCount',
      desc: 'The text to display the number of memories',
      args: [count, formattedCount],
    );
  }

  /// `{count} selected`
  String selectedPhotos(int count) {
    return Intl.message(
      '$count selected',
      name: 'selectedPhotos',
      desc: 'Display the number of selected photos',
      args: [count],
    );
  }

  /// `{count} selected ({yourCount} yours)`
  String selectedPhotosWithYours(int count, int yourCount) {
    return Intl.message(
      '$count selected ($yourCount yours)',
      name: 'selectedPhotosWithYours',
      desc:
          'Display the number of selected photos, including the number of selected photos owned by the user',
      args: [count, yourCount],
    );
  }

  /// `Advanced`
  String get advancedSettings {
    return Intl.message(
      'Advanced',
      name: 'advancedSettings',
      desc: 'The text to display in the advanced settings section',
      args: [],
    );
  }

  /// `Photo grid size`
  String get photoGridSize {
    return Intl.message(
      'Photo grid size',
      name: 'photoGridSize',
      desc: '',
      args: [],
    );
  }

  /// `Manage device cache`
  String get manageDeviceStorage {
    return Intl.message(
      'Manage device cache',
      name: 'manageDeviceStorage',
      desc: '',
      args: [],
    );
  }

  /// `Review and clear local cache storage.`
  String get manageDeviceStorageDesc {
    return Intl.message(
      'Review and clear local cache storage.',
      name: 'manageDeviceStorageDesc',
      desc: '',
      args: [],
    );
  }

  /// `Machine learning`
  String get machineLearning {
    return Intl.message(
      'Machine learning',
      name: 'machineLearning',
      desc: '',
      args: [],
    );
  }

  /// `Enable machine learning`
  String get mlConsent {
    return Intl.message(
      'Enable machine learning',
      name: 'mlConsent',
      desc: '',
      args: [],
    );
  }

  /// `Enable machine learning?`
  String get mlConsentTitle {
    return Intl.message(
      'Enable machine learning?',
      name: 'mlConsentTitle',
      desc: '',
      args: [],
    );
  }

  /// `If you enable machine learning, Ente will extract information like face geometry from files, including those shared with you.\n\nThis will happen on your device, and any generated biometric information will be end-to-end encrypted.`
  String get mlConsentDescription {
    return Intl.message(
      'If you enable machine learning, Ente will extract information like face geometry from files, including those shared with you.\n\nThis will happen on your device, and any generated biometric information will be end-to-end encrypted.',
      name: 'mlConsentDescription',
      desc: '',
      args: [],
    );
  }

  /// `Please click here for more details about this feature in our privacy policy`
  String get mlConsentPrivacy {
    return Intl.message(
      'Please click here for more details about this feature in our privacy policy',
      name: 'mlConsentPrivacy',
      desc: '',
      args: [],
    );
  }

  /// `I understand, and wish to enable machine learning`
  String get mlConsentConfirmation {
    return Intl.message(
      'I understand, and wish to enable machine learning',
      name: 'mlConsentConfirmation',
      desc: '',
      args: [],
    );
  }

  /// `Magic search`
  String get magicSearch {
    return Intl.message(
      'Magic search',
      name: 'magicSearch',
      desc: '',
      args: [],
    );
  }

  /// `Discover`
  String get discover {
    return Intl.message(
      'Discover',
      name: 'discover',
      desc:
          'The text to display for the discover section under which we show receipts, screenshots, sunsets, greenery, etc.',
      args: [],
    );
  }

  /// `Identity`
  String get discover_identity {
    return Intl.message(
      'Identity',
      name: 'discover_identity',
      desc: '',
      args: [],
    );
  }

  /// `Screenshots`
  String get discover_screenshots {
    return Intl.message(
      'Screenshots',
      name: 'discover_screenshots',
      desc: '',
      args: [],
    );
  }

  /// `Receipts`
  String get discover_receipts {
    return Intl.message(
      'Receipts',
      name: 'discover_receipts',
      desc: '',
      args: [],
    );
  }

  /// `Notes`
  String get discover_notes {
    return Intl.message(
      'Notes',
      name: 'discover_notes',
      desc: '',
      args: [],
    );
  }

  /// `Memes`
  String get discover_memes {
    return Intl.message(
      'Memes',
      name: 'discover_memes',
      desc: '',
      args: [],
    );
  }

  /// `Visiting Cards`
  String get discover_visiting_cards {
    return Intl.message(
      'Visiting Cards',
      name: 'discover_visiting_cards',
      desc: '',
      args: [],
    );
  }

  /// `Babies`
  String get discover_babies {
    return Intl.message(
      'Babies',
      name: 'discover_babies',
      desc: '',
      args: [],
    );
  }

  /// `Pets`
  String get discover_pets {
    return Intl.message(
      'Pets',
      name: 'discover_pets',
      desc: '',
      args: [],
    );
  }

  /// `Selfies`
  String get discover_selfies {
    return Intl.message(
      'Selfies',
      name: 'discover_selfies',
      desc: '',
      args: [],
    );
  }

  /// `Wallpapers`
  String get discover_wallpapers {
    return Intl.message(
      'Wallpapers',
      name: 'discover_wallpapers',
      desc: '',
      args: [],
    );
  }

  /// `Food`
  String get discover_food {
    return Intl.message(
      'Food',
      name: 'discover_food',
      desc: '',
      args: [],
    );
  }

  /// `Celebrations`
  String get discover_celebrations {
    return Intl.message(
      'Celebrations',
      name: 'discover_celebrations',
      desc: '',
      args: [],
    );
  }

  /// `Sunset`
  String get discover_sunset {
    return Intl.message(
      'Sunset',
      name: 'discover_sunset',
      desc: '',
      args: [],
    );
  }

  /// `Hills`
  String get discover_hills {
    return Intl.message(
      'Hills',
      name: 'discover_hills',
      desc: '',
      args: [],
    );
  }

  /// `Greenery`
  String get discover_greenery {
    return Intl.message(
      'Greenery',
      name: 'discover_greenery',
      desc: '',
      args: [],
    );
  }

  /// `Please note that machine learning will result in a higher bandwidth and battery usage until all items are indexed. Consider using the desktop app for faster indexing, all results will be synced automatically.`
  String get mlIndexingDescription {
    return Intl.message(
      'Please note that machine learning will result in a higher bandwidth and battery usage until all items are indexed. Consider using the desktop app for faster indexing, all results will be synced automatically.',
      name: 'mlIndexingDescription',
      desc: '',
      args: [],
    );
  }

  /// `Downloading models...`
  String get loadingModel {
    return Intl.message(
      'Downloading models...',
      name: 'loadingModel',
      desc: '',
      args: [],
    );
  }

  /// `Waiting for WiFi...`
  String get waitingForWifi {
    return Intl.message(
      'Waiting for WiFi...',
      name: 'waitingForWifi',
      desc: '',
      args: [],
    );
  }

  /// `Status`
  String get status {
    return Intl.message(
      'Status',
      name: 'status',
      desc: '',
      args: [],
    );
  }

  /// `Indexed items`
  String get indexedItems {
    return Intl.message(
      'Indexed items',
      name: 'indexedItems',
      desc: '',
      args: [],
    );
  }

  /// `Pending items`
  String get pendingItems {
    return Intl.message(
      'Pending items',
      name: 'pendingItems',
      desc: '',
      args: [],
    );
  }

  /// `Clear indexes`
  String get clearIndexes {
    return Intl.message(
      'Clear indexes',
      name: 'clearIndexes',
      desc: '',
      args: [],
    );
  }

  /// `Select folders for backup`
  String get selectFoldersForBackup {
    return Intl.message(
      'Select folders for backup',
      name: 'selectFoldersForBackup',
      desc: '',
      args: [],
    );
  }

  /// `Selected folders will be encrypted and backed up`
  String get selectedFoldersWillBeEncryptedAndBackedUp {
    return Intl.message(
      'Selected folders will be encrypted and backed up',
      name: 'selectedFoldersWillBeEncryptedAndBackedUp',
      desc: '',
      args: [],
    );
  }

  /// `Unselect all`
  String get unselectAll {
    return Intl.message(
      'Unselect all',
      name: 'unselectAll',
      desc: '',
      args: [],
    );
  }

  /// `Select all`
  String get selectAll {
    return Intl.message(
      'Select all',
      name: 'selectAll',
      desc: '',
      args: [],
    );
  }

  /// `Skip`
  String get skip {
    return Intl.message(
      'Skip',
      name: 'skip',
      desc: '',
      args: [],
    );
  }

  /// `Updating folder selection...`
  String get updatingFolderSelection {
    return Intl.message(
      'Updating folder selection...',
      name: 'updatingFolderSelection',
      desc: '',
      args: [],
    );
  }

  /// `{count, plural, one{{count} item} other{{count} items}}`
  String itemCount(num count) {
    return Intl.plural(
      count,
      one: '$count item',
      other: '$count items',
      name: 'itemCount',
      desc: '',
      args: [count],
    );
  }

  /// `{count, plural, =1 {Delete {count} item} other {Delete {count} items}}`
  String deleteItemCount(num count) {
    return Intl.plural(
      count,
      one: 'Delete $count item',
      other: 'Delete $count items',
      name: 'deleteItemCount',
      desc: '',
      args: [count],
    );
  }

  /// `{count} files, {formattedSize} each`
  String duplicateItemsGroup(int count, String formattedSize) {
    return Intl.message(
      '$count files, $formattedSize each',
      name: 'duplicateItemsGroup',
      desc: 'Display the number of duplicate files and their size',
      args: [count, formattedSize],
    );
  }

  /// `Show memories`
  String get showMemories {
    return Intl.message(
      'Show memories',
      name: 'showMemories',
      desc: '',
      args: [],
    );
  }

  /// `{count, plural, one{{count} year ago} other{{count} years ago}}`
  String yearsAgo(num count) {
    return Intl.plural(
      count,
      one: '$count year ago',
      other: '$count years ago',
      name: 'yearsAgo',
      desc: '',
      args: [count],
    );
  }

  /// `Backup settings`
  String get backupSettings {
    return Intl.message(
      'Backup settings',
      name: 'backupSettings',
      desc: '',
      args: [],
    );
  }

  /// `Backup status`
  String get backupStatus {
    return Intl.message(
      'Backup status',
      name: 'backupStatus',
      desc: '',
      args: [],
    );
  }

  /// `Items that have been backed up will show up here`
  String get backupStatusDescription {
    return Intl.message(
      'Items that have been backed up will show up here',
      name: 'backupStatusDescription',
      desc: '',
      args: [],
    );
  }

  /// `Backup over mobile data`
  String get backupOverMobileData {
    return Intl.message(
      'Backup over mobile data',
      name: 'backupOverMobileData',
      desc: '',
      args: [],
    );
  }

  /// `Backup videos`
  String get backupVideos {
    return Intl.message(
      'Backup videos',
      name: 'backupVideos',
      desc: '',
      args: [],
    );
  }

  /// `Disable auto lock`
  String get disableAutoLock {
    return Intl.message(
      'Disable auto lock',
      name: 'disableAutoLock',
      desc: '',
      args: [],
    );
  }

  /// `Disable the device screen lock when Ente is in the foreground and there is a backup in progress. This is normally not needed, but may help big uploads and initial imports of large libraries complete faster.`
  String get deviceLockExplanation {
    return Intl.message(
      'Disable the device screen lock when Ente is in the foreground and there is a backup in progress. This is normally not needed, but may help big uploads and initial imports of large libraries complete faster.',
      name: 'deviceLockExplanation',
      desc: '',
      args: [],
    );
  }

  /// `About`
  String get about {
    return Intl.message(
      'About',
      name: 'about',
      desc: '',
      args: [],
    );
  }

  /// `We are open source!`
  String get weAreOpenSource {
    return Intl.message(
      'We are open source!',
      name: 'weAreOpenSource',
      desc: '',
      args: [],
    );
  }

  /// `Privacy`
  String get privacy {
    return Intl.message(
      'Privacy',
      name: 'privacy',
      desc: '',
      args: [],
    );
  }

  /// `Terms`
  String get terms {
    return Intl.message(
      'Terms',
      name: 'terms',
      desc: '',
      args: [],
    );
  }

  /// `Check for updates`
  String get checkForUpdates {
    return Intl.message(
      'Check for updates',
      name: 'checkForUpdates',
      desc: '',
      args: [],
    );
  }

  /// `Check status`
  String get checkStatus {
    return Intl.message(
      'Check status',
      name: 'checkStatus',
      desc: '',
      args: [],
    );
  }

  /// `Checking...`
  String get checking {
    return Intl.message(
      'Checking...',
      name: 'checking',
      desc: '',
      args: [],
    );
  }

  /// `You are on the latest version`
  String get youAreOnTheLatestVersion {
    return Intl.message(
      'You are on the latest version',
      name: 'youAreOnTheLatestVersion',
      desc: '',
      args: [],
    );
  }

  /// `Account`
  String get account {
    return Intl.message(
      'Account',
      name: 'account',
      desc: '',
      args: [],
    );
  }

  /// `Manage subscription`
  String get manageSubscription {
    return Intl.message(
      'Manage subscription',
      name: 'manageSubscription',
      desc: '',
      args: [],
    );
  }

  /// `Please authenticate to change your email`
  String get authToChangeYourEmail {
    return Intl.message(
      'Please authenticate to change your email',
      name: 'authToChangeYourEmail',
      desc: '',
      args: [],
    );
  }

  /// `Change password`
  String get changePassword {
    return Intl.message(
      'Change password',
      name: 'changePassword',
      desc: '',
      args: [],
    );
  }

  /// `Please authenticate to change your password`
  String get authToChangeYourPassword {
    return Intl.message(
      'Please authenticate to change your password',
      name: 'authToChangeYourPassword',
      desc: '',
      args: [],
    );
  }

  /// `Email verification`
  String get emailVerificationToggle {
    return Intl.message(
      'Email verification',
      name: 'emailVerificationToggle',
      desc: '',
      args: [],
    );
  }

  /// `Please authenticate to change email verification`
  String get authToChangeEmailVerificationSetting {
    return Intl.message(
      'Please authenticate to change email verification',
      name: 'authToChangeEmailVerificationSetting',
      desc: '',
      args: [],
    );
  }

  /// `Export your data`
  String get exportYourData {
    return Intl.message(
      'Export your data',
      name: 'exportYourData',
      desc: '',
      args: [],
    );
  }

  /// `Logout`
  String get logout {
    return Intl.message(
      'Logout',
      name: 'logout',
      desc: '',
      args: [],
    );
  }

  /// `Please authenticate to initiate account deletion`
  String get authToInitiateAccountDeletion {
    return Intl.message(
      'Please authenticate to initiate account deletion',
      name: 'authToInitiateAccountDeletion',
      desc: '',
      args: [],
    );
  }

  /// `Are you sure you want to logout?`
  String get areYouSureYouWantToLogout {
    return Intl.message(
      'Are you sure you want to logout?',
      name: 'areYouSureYouWantToLogout',
      desc: '',
      args: [],
    );
  }

  /// `Yes, logout`
  String get yesLogout {
    return Intl.message(
      'Yes, logout',
      name: 'yesLogout',
      desc: '',
      args: [],
    );
  }

  /// `A new version of Ente is available.`
  String get aNewVersionOfEnteIsAvailable {
    return Intl.message(
      'A new version of Ente is available.',
      name: 'aNewVersionOfEnteIsAvailable',
      desc: '',
      args: [],
    );
  }

  /// `Update`
  String get update {
    return Intl.message(
      'Update',
      name: 'update',
      desc: '',
      args: [],
    );
  }

  /// `Install manually`
  String get installManually {
    return Intl.message(
      'Install manually',
      name: 'installManually',
      desc: '',
      args: [],
    );
  }

  /// `Critical update available`
  String get criticalUpdateAvailable {
    return Intl.message(
      'Critical update available',
      name: 'criticalUpdateAvailable',
      desc: '',
      args: [],
    );
  }

  /// `Update available`
  String get updateAvailable {
    return Intl.message(
      'Update available',
      name: 'updateAvailable',
      desc: '',
      args: [],
    );
  }

  /// `Ignore`
  String get ignoreUpdate {
    return Intl.message(
      'Ignore',
      name: 'ignoreUpdate',
      desc: '',
      args: [],
    );
  }

  /// `Downloading...`
  String get downloading {
    return Intl.message(
      'Downloading...',
      name: 'downloading',
      desc: '',
      args: [],
    );
  }

  /// `Cannot delete shared files`
  String get cannotDeleteSharedFiles {
    return Intl.message(
      'Cannot delete shared files',
      name: 'cannotDeleteSharedFiles',
      desc: '',
      args: [],
    );
  }

  /// `The download could not be completed`
  String get theDownloadCouldNotBeCompleted {
    return Intl.message(
      'The download could not be completed',
      name: 'theDownloadCouldNotBeCompleted',
      desc: '',
      args: [],
    );
  }

  /// `Retry`
  String get retry {
    return Intl.message(
      'Retry',
      name: 'retry',
      desc: '',
      args: [],
    );
  }

  /// `Backed up folders`
  String get backedUpFolders {
    return Intl.message(
      'Backed up folders',
      name: 'backedUpFolders',
      desc: '',
      args: [],
    );
  }

  /// `Backup`
  String get backup {
    return Intl.message(
      'Backup',
      name: 'backup',
      desc: '',
      args: [],
    );
  }

  /// `Free up device space`
  String get freeUpDeviceSpace {
    return Intl.message(
      'Free up device space',
      name: 'freeUpDeviceSpace',
      desc: '',
      args: [],
    );
  }

  /// `Save space on your device by clearing files that have been already backed up.`
  String get freeUpDeviceSpaceDesc {
    return Intl.message(
      'Save space on your device by clearing files that have been already backed up.',
      name: 'freeUpDeviceSpaceDesc',
      desc: '',
      args: [],
    );
  }

  /// `✨ All clear`
  String get allClear {
    return Intl.message(
      '✨ All clear',
      name: 'allClear',
      desc: '',
      args: [],
    );
  }

  /// `You've no files on this device that can be deleted`
  String get noDeviceThatCanBeDeleted {
    return Intl.message(
      'You\'ve no files on this device that can be deleted',
      name: 'noDeviceThatCanBeDeleted',
      desc: '',
      args: [],
    );
  }

  /// `Remove duplicates`
  String get removeDuplicates {
    return Intl.message(
      'Remove duplicates',
      name: 'removeDuplicates',
      desc: '',
      args: [],
    );
  }

  /// `Review and remove files that are exact duplicates.`
  String get removeDuplicatesDesc {
    return Intl.message(
      'Review and remove files that are exact duplicates.',
      name: 'removeDuplicatesDesc',
      desc: '',
      args: [],
    );
  }

  /// `Large files`
  String get viewLargeFiles {
    return Intl.message(
      'Large files',
      name: 'viewLargeFiles',
      desc: '',
      args: [],
    );
  }

  /// `View files that are consuming the most amount of storage.`
  String get viewLargeFilesDesc {
    return Intl.message(
      'View files that are consuming the most amount of storage.',
      name: 'viewLargeFilesDesc',
      desc: '',
      args: [],
    );
  }

  /// `✨ No duplicates`
  String get noDuplicates {
    return Intl.message(
      '✨ No duplicates',
      name: 'noDuplicates',
      desc: '',
      args: [],
    );
  }

  /// `You don't have any duplicate files that can be cleared`
  String get youveNoDuplicateFilesThatCanBeCleared {
    return Intl.message(
      'You don\'t have any duplicate files that can be cleared',
      name: 'youveNoDuplicateFilesThatCanBeCleared',
      desc: '',
      args: [],
    );
  }

  /// `Success`
  String get success {
    return Intl.message(
      'Success',
      name: 'success',
      desc: '',
      args: [],
    );
  }

  /// `Rate us`
  String get rateUs {
    return Intl.message(
      'Rate us',
      name: 'rateUs',
      desc: '',
      args: [],
    );
  }

  /// `Also empty "Recently Deleted" from "Settings" -> "Storage" to claim the freed space`
  String get remindToEmptyDeviceTrash {
    return Intl.message(
      'Also empty "Recently Deleted" from "Settings" -> "Storage" to claim the freed space',
      name: 'remindToEmptyDeviceTrash',
      desc: '',
      args: [],
    );
  }

  /// `You have successfully freed up {storageSaved}!`
  String youHaveSuccessfullyFreedUp(String storageSaved) {
    return Intl.message(
      'You have successfully freed up $storageSaved!',
      name: 'youHaveSuccessfullyFreedUp',
      desc:
          'The text to display when the user has successfully freed up storage',
      args: [storageSaved],
    );
  }

  /// `Also empty your "Trash" to claim the freed up space`
  String get remindToEmptyEnteTrash {
    return Intl.message(
      'Also empty your "Trash" to claim the freed up space',
      name: 'remindToEmptyEnteTrash',
      desc: '',
      args: [],
    );
  }

  /// `✨ Success`
  String get sparkleSuccess {
    return Intl.message(
      '✨ Success',
      name: 'sparkleSuccess',
      desc: '',
      args: [],
    );
  }

  /// `You have cleaned up {count, plural, one{{count} duplicate file} other{{count} duplicate files}}, saving ({storageSaved}!)`
  String duplicateFileCountWithStorageSaved(int count, String storageSaved) {
    return Intl.message(
      'You have cleaned up ${Intl.plural(count, one: '$count duplicate file', other: '$count duplicate files')}, saving ($storageSaved!)',
      name: 'duplicateFileCountWithStorageSaved',
      desc:
          'The text to display when the user has successfully cleaned up duplicate files',
      args: [count, storageSaved],
    );
  }

  /// `Family plans`
  String get familyPlans {
    return Intl.message(
      'Family plans',
      name: 'familyPlans',
      desc: '',
      args: [],
    );
  }

  /// `Referrals`
  String get referrals {
    return Intl.message(
      'Referrals',
      name: 'referrals',
      desc: '',
      args: [],
    );
  }

  /// `Notifications`
  String get notifications {
    return Intl.message(
      'Notifications',
      name: 'notifications',
      desc: '',
      args: [],
    );
  }

  /// `New shared photos`
  String get sharedPhotoNotifications {
    return Intl.message(
      'New shared photos',
      name: 'sharedPhotoNotifications',
      desc: '',
      args: [],
    );
  }

  /// `Receive notifications when someone adds a photo to a shared album that you're a part of`
  String get sharedPhotoNotificationsExplanation {
    return Intl.message(
      'Receive notifications when someone adds a photo to a shared album that you\'re a part of',
      name: 'sharedPhotoNotificationsExplanation',
      desc: '',
      args: [],
    );
  }

  /// `Advanced`
  String get advanced {
    return Intl.message(
      'Advanced',
      name: 'advanced',
      desc: '',
      args: [],
    );
  }

  /// `General`
  String get general {
    return Intl.message(
      'General',
      name: 'general',
      desc: '',
      args: [],
    );
  }

  /// `Security`
  String get security {
    return Intl.message(
      'Security',
      name: 'security',
      desc: '',
      args: [],
    );
  }

  /// `Please authenticate to view your recovery key`
  String get authToViewYourRecoveryKey {
    return Intl.message(
      'Please authenticate to view your recovery key',
      name: 'authToViewYourRecoveryKey',
      desc: '',
      args: [],
    );
  }

  /// `Two-factor`
  String get twofactor {
    return Intl.message(
      'Two-factor',
      name: 'twofactor',
      desc: '',
      args: [],
    );
  }

  /// `Please authenticate to configure two-factor authentication`
  String get authToConfigureTwofactorAuthentication {
    return Intl.message(
      'Please authenticate to configure two-factor authentication',
      name: 'authToConfigureTwofactorAuthentication',
      desc: '',
      args: [],
    );
  }

  /// `Lockscreen`
  String get lockscreen {
    return Intl.message(
      'Lockscreen',
      name: 'lockscreen',
      desc: '',
      args: [],
    );
  }

  /// `Please authenticate to change lockscreen setting`
  String get authToChangeLockscreenSetting {
    return Intl.message(
      'Please authenticate to change lockscreen setting',
      name: 'authToChangeLockscreenSetting',
      desc: '',
      args: [],
    );
  }

  /// `View active sessions`
  String get viewActiveSessions {
    return Intl.message(
      'View active sessions',
      name: 'viewActiveSessions',
      desc: '',
      args: [],
    );
  }

  /// `Please authenticate to view your active sessions`
  String get authToViewYourActiveSessions {
    return Intl.message(
      'Please authenticate to view your active sessions',
      name: 'authToViewYourActiveSessions',
      desc: '',
      args: [],
    );
  }

  /// `Disable two-factor`
  String get disableTwofactor {
    return Intl.message(
      'Disable two-factor',
      name: 'disableTwofactor',
      desc: '',
      args: [],
    );
  }

  /// `Are you sure you want to disable two-factor authentication?`
  String get confirm2FADisable {
    return Intl.message(
      'Are you sure you want to disable two-factor authentication?',
      name: 'confirm2FADisable',
      desc: '',
      args: [],
    );
  }

  /// `No`
  String get no {
    return Intl.message(
      'No',
      name: 'no',
      desc: '',
      args: [],
    );
  }

  /// `Yes`
  String get yes {
    return Intl.message(
      'Yes',
      name: 'yes',
      desc: '',
      args: [],
    );
  }

  /// `Social`
  String get social {
    return Intl.message(
      'Social',
      name: 'social',
      desc: '',
      args: [],
    );
  }

  /// `Rate us on {storeName}`
  String rateUsOnStore(Object storeName) {
    return Intl.message(
      'Rate us on $storeName',
      name: 'rateUsOnStore',
      desc: '',
      args: [storeName],
    );
  }

  /// `Blog`
  String get blog {
    return Intl.message(
      'Blog',
      name: 'blog',
      desc: '',
      args: [],
    );
  }

  /// `Merchandise`
  String get merchandise {
    return Intl.message(
      'Merchandise',
      name: 'merchandise',
      desc: '',
      args: [],
    );
  }

  /// `Twitter`
  String get twitter {
    return Intl.message(
      'Twitter',
      name: 'twitter',
      desc: '',
      args: [],
    );
  }

  /// `Mastodon`
  String get mastodon {
    return Intl.message(
      'Mastodon',
      name: 'mastodon',
      desc: '',
      args: [],
    );
  }

  /// `Matrix`
  String get matrix {
    return Intl.message(
      'Matrix',
      name: 'matrix',
      desc: '',
      args: [],
    );
  }

  /// `Discord`
  String get discord {
    return Intl.message(
      'Discord',
      name: 'discord',
      desc: '',
      args: [],
    );
  }

  /// `Reddit`
  String get reddit {
    return Intl.message(
      'Reddit',
      name: 'reddit',
      desc: '',
      args: [],
    );
  }

  /// `Your storage details could not be fetched`
  String get yourStorageDetailsCouldNotBeFetched {
    return Intl.message(
      'Your storage details could not be fetched',
      name: 'yourStorageDetailsCouldNotBeFetched',
      desc: '',
      args: [],
    );
  }

  /// `Report a bug`
  String get reportABug {
    return Intl.message(
      'Report a bug',
      name: 'reportABug',
      desc: '',
      args: [],
    );
  }

  /// `Report bug`
  String get reportBug {
    return Intl.message(
      'Report bug',
      name: 'reportBug',
      desc: '',
      args: [],
    );
  }

  /// `Suggest features`
  String get suggestFeatures {
    return Intl.message(
      'Suggest features',
      name: 'suggestFeatures',
      desc: '',
      args: [],
    );
  }

  /// `Support`
  String get support {
    return Intl.message(
      'Support',
      name: 'support',
      desc: '',
      args: [],
    );
  }

  /// `Theme`
  String get theme {
    return Intl.message(
      'Theme',
      name: 'theme',
      desc: '',
      args: [],
    );
  }

  /// `Light`
  String get lightTheme {
    return Intl.message(
      'Light',
      name: 'lightTheme',
      desc: '',
      args: [],
    );
  }

  /// `Dark`
  String get darkTheme {
    return Intl.message(
      'Dark',
      name: 'darkTheme',
      desc: '',
      args: [],
    );
  }

  /// `System`
  String get systemTheme {
    return Intl.message(
      'System',
      name: 'systemTheme',
      desc: '',
      args: [],
    );
  }

  /// `Free trial`
  String get freeTrial {
    return Intl.message(
      'Free trial',
      name: 'freeTrial',
      desc: '',
      args: [],
    );
  }

  /// `Select your plan`
  String get selectYourPlan {
    return Intl.message(
      'Select your plan',
      name: 'selectYourPlan',
      desc: '',
      args: [],
    );
  }

  /// `Ente preserves your memories, so they're always available to you, even if you lose your device.`
  String get enteSubscriptionPitch {
    return Intl.message(
      'Ente preserves your memories, so they\'re always available to you, even if you lose your device.',
      name: 'enteSubscriptionPitch',
      desc: '',
      args: [],
    );
  }

  /// `Your family can be added to your plan as well.`
  String get enteSubscriptionShareWithFamily {
    return Intl.message(
      'Your family can be added to your plan as well.',
      name: 'enteSubscriptionShareWithFamily',
      desc: '',
      args: [],
    );
  }

  /// `Current usage is `
  String get currentUsageIs {
    return Intl.message(
      'Current usage is ',
      name: 'currentUsageIs',
      desc: 'This text is followed by storage usage',
      args: [],
    );
  }

  /// `FAQs`
  String get faqs {
    return Intl.message(
      'FAQs',
      name: 'faqs',
      desc: '',
      args: [],
    );
  }

  /// `Subscription renews on {endDate}`
  String renewsOn(Object endDate) {
    return Intl.message(
      'Subscription renews on $endDate',
      name: 'renewsOn',
      desc: '',
      args: [endDate],
    );
  }

  /// `Free trial valid till {endDate}`
  String freeTrialValidTill(Object endDate) {
    return Intl.message(
      'Free trial valid till $endDate',
      name: 'freeTrialValidTill',
      desc: '',
      args: [endDate],
    );
  }

  /// `Valid till {endDate}`
  String validTill(Object endDate) {
    return Intl.message(
      'Valid till $endDate',
      name: 'validTill',
      desc: '',
      args: [endDate],
    );
  }

  /// `Your {storageAmount} add-on is valid till {endDate}`
  String addOnValidTill(Object storageAmount, Object endDate) {
    return Intl.message(
      'Your $storageAmount add-on is valid till $endDate',
      name: 'addOnValidTill',
      desc: '',
      args: [storageAmount, endDate],
    );
  }

  /// `Free trial valid till {endDate}.\nYou can choose a paid plan afterwards.`
  String playStoreFreeTrialValidTill(Object endDate) {
    return Intl.message(
      'Free trial valid till $endDate.\nYou can choose a paid plan afterwards.',
      name: 'playStoreFreeTrialValidTill',
      desc: '',
      args: [endDate],
    );
  }

  /// `Your subscription will be cancelled on {endDate}`
  String subWillBeCancelledOn(Object endDate) {
    return Intl.message(
      'Your subscription will be cancelled on $endDate',
      name: 'subWillBeCancelledOn',
      desc: '',
      args: [endDate],
    );
  }

  /// `Subscription`
  String get subscription {
    return Intl.message(
      'Subscription',
      name: 'subscription',
      desc: '',
      args: [],
    );
  }

  /// `Payment details`
  String get paymentDetails {
    return Intl.message(
      'Payment details',
      name: 'paymentDetails',
      desc: '',
      args: [],
    );
  }

  /// `Manage Family`
  String get manageFamily {
    return Intl.message(
      'Manage Family',
      name: 'manageFamily',
      desc: '',
      args: [],
    );
  }

  /// `Please contact us at support@ente.io to manage your {provider} subscription.`
  String contactToManageSubscription(Object provider) {
    return Intl.message(
      'Please contact us at support@ente.io to manage your $provider subscription.',
      name: 'contactToManageSubscription',
      desc: '',
      args: [provider],
    );
  }

  /// `Renew subscription`
  String get renewSubscription {
    return Intl.message(
      'Renew subscription',
      name: 'renewSubscription',
      desc: '',
      args: [],
    );
  }

  /// `Cancel subscription`
  String get cancelSubscription {
    return Intl.message(
      'Cancel subscription',
      name: 'cancelSubscription',
      desc: '',
      args: [],
    );
  }

  /// `Are you sure you want to renew?`
  String get areYouSureYouWantToRenew {
    return Intl.message(
      'Are you sure you want to renew?',
      name: 'areYouSureYouWantToRenew',
      desc: '',
      args: [],
    );
  }

  /// `Yes, Renew`
  String get yesRenew {
    return Intl.message(
      'Yes, Renew',
      name: 'yesRenew',
      desc: '',
      args: [],
    );
  }

  /// `Are you sure you want to cancel?`
  String get areYouSureYouWantToCancel {
    return Intl.message(
      'Are you sure you want to cancel?',
      name: 'areYouSureYouWantToCancel',
      desc: '',
      args: [],
    );
  }

  /// `Yes, cancel`
  String get yesCancel {
    return Intl.message(
      'Yes, cancel',
      name: 'yesCancel',
      desc: '',
      args: [],
    );
  }

  /// `Failed to renew`
  String get failedToRenew {
    return Intl.message(
      'Failed to renew',
      name: 'failedToRenew',
      desc: '',
      args: [],
    );
  }

  /// `Failed to cancel`
  String get failedToCancel {
    return Intl.message(
      'Failed to cancel',
      name: 'failedToCancel',
      desc: '',
      args: [],
    );
  }

  /// `2 months free on yearly plans`
  String get twoMonthsFreeOnYearlyPlans {
    return Intl.message(
      '2 months free on yearly plans',
      name: 'twoMonthsFreeOnYearlyPlans',
      desc: '',
      args: [],
    );
  }

  /// `Monthly`
  String get monthly {
    return Intl.message(
      'Monthly',
      name: 'monthly',
      desc: 'The text to display for monthly plans',
      args: [],
    );
  }

  /// `Yearly`
  String get yearly {
    return Intl.message(
      'Yearly',
      name: 'yearly',
      desc: 'The text to display for yearly plans',
      args: [],
    );
  }

  /// `Confirm plan change`
  String get confirmPlanChange {
    return Intl.message(
      'Confirm plan change',
      name: 'confirmPlanChange',
      desc: '',
      args: [],
    );
  }

  /// `Are you sure you want to change your plan?`
  String get areYouSureYouWantToChangeYourPlan {
    return Intl.message(
      'Are you sure you want to change your plan?',
      name: 'areYouSureYouWantToChangeYourPlan',
      desc: '',
      args: [],
    );
  }

  /// `You cannot downgrade to this plan`
  String get youCannotDowngradeToThisPlan {
    return Intl.message(
      'You cannot downgrade to this plan',
      name: 'youCannotDowngradeToThisPlan',
      desc: '',
      args: [],
    );
  }

  /// `Please cancel your existing subscription from {paymentProvider} first`
  String cancelOtherSubscription(String paymentProvider) {
    return Intl.message(
      'Please cancel your existing subscription from $paymentProvider first',
      name: 'cancelOtherSubscription',
      desc:
          'The text to display when the user has an existing subscription from a different payment provider',
      args: [paymentProvider],
    );
  }

  /// `Optional, as short as you like...`
  String get optionalAsShortAsYouLike {
    return Intl.message(
      'Optional, as short as you like...',
      name: 'optionalAsShortAsYouLike',
      desc: '',
      args: [],
    );
  }

  /// `Send`
  String get send {
    return Intl.message(
      'Send',
      name: 'send',
      desc: '',
      args: [],
    );
  }

  /// `Your subscription was cancelled. Would you like to share the reason?`
  String get askCancelReason {
    return Intl.message(
      'Your subscription was cancelled. Would you like to share the reason?',
      name: 'askCancelReason',
      desc: '',
      args: [],
    );
  }

  /// `Thank you for subscribing!`
  String get thankYouForSubscribing {
    return Intl.message(
      'Thank you for subscribing!',
      name: 'thankYouForSubscribing',
      desc: '',
      args: [],
    );
  }

  /// `Your purchase was successful`
  String get yourPurchaseWasSuccessful {
    return Intl.message(
      'Your purchase was successful',
      name: 'yourPurchaseWasSuccessful',
      desc: '',
      args: [],
    );
  }

  /// `Your plan was successfully upgraded`
  String get yourPlanWasSuccessfullyUpgraded {
    return Intl.message(
      'Your plan was successfully upgraded',
      name: 'yourPlanWasSuccessfullyUpgraded',
      desc: '',
      args: [],
    );
  }

  /// `Your plan was successfully downgraded`
  String get yourPlanWasSuccessfullyDowngraded {
    return Intl.message(
      'Your plan was successfully downgraded',
      name: 'yourPlanWasSuccessfullyDowngraded',
      desc: '',
      args: [],
    );
  }

  /// `Your subscription was updated successfully`
  String get yourSubscriptionWasUpdatedSuccessfully {
    return Intl.message(
      'Your subscription was updated successfully',
      name: 'yourSubscriptionWasUpdatedSuccessfully',
      desc: '',
      args: [],
    );
  }

  /// `Google Play ID`
  String get googlePlayId {
    return Intl.message(
      'Google Play ID',
      name: 'googlePlayId',
      desc: '',
      args: [],
    );
  }

  /// `Apple ID`
  String get appleId {
    return Intl.message(
      'Apple ID',
      name: 'appleId',
      desc: '',
      args: [],
    );
  }

  /// `PlayStore subscription`
  String get playstoreSubscription {
    return Intl.message(
      'PlayStore subscription',
      name: 'playstoreSubscription',
      desc: '',
      args: [],
    );
  }

  /// `AppStore subscription`
  String get appstoreSubscription {
    return Intl.message(
      'AppStore subscription',
      name: 'appstoreSubscription',
      desc: '',
      args: [],
    );
  }

  /// `Your {id} is already linked to another Ente account.\nIf you would like to use your {id} with this account, please contact our support''`
  String subAlreadyLinkedErrMessage(Object id) {
    return Intl.message(
      'Your $id is already linked to another Ente account.\nIf you would like to use your $id with this account, please contact our support\'\'',
      name: 'subAlreadyLinkedErrMessage',
      desc: '',
      args: [id],
    );
  }

  /// `Please visit web.ente.io to manage your subscription`
  String get visitWebToManage {
    return Intl.message(
      'Please visit web.ente.io to manage your subscription',
      name: 'visitWebToManage',
      desc: '',
      args: [],
    );
  }

  /// `Could not update subscription`
  String get couldNotUpdateSubscription {
    return Intl.message(
      'Could not update subscription',
      name: 'couldNotUpdateSubscription',
      desc: '',
      args: [],
    );
  }

  /// `Please contact support@ente.io and we will be happy to help!`
  String get pleaseContactSupportAndWeWillBeHappyToHelp {
    return Intl.message(
      'Please contact support@ente.io and we will be happy to help!',
      name: 'pleaseContactSupportAndWeWillBeHappyToHelp',
      desc: '',
      args: [],
    );
  }

  /// `Payment failed`
  String get paymentFailed {
    return Intl.message(
      'Payment failed',
      name: 'paymentFailed',
      desc: '',
      args: [],
    );
  }

  /// `Please talk to {providerName} support if you were charged`
  String paymentFailedTalkToProvider(String providerName) {
    return Intl.message(
      'Please talk to $providerName support if you were charged',
      name: 'paymentFailedTalkToProvider',
      desc: 'The text to display when the payment failed',
      args: [providerName],
    );
  }

  /// `Continue on free trial`
  String get continueOnFreeTrial {
    return Intl.message(
      'Continue on free trial',
      name: 'continueOnFreeTrial',
      desc: '',
      args: [],
    );
  }

  /// `Are you sure you want to exit?`
  String get areYouSureYouWantToExit {
    return Intl.message(
      'Are you sure you want to exit?',
      name: 'areYouSureYouWantToExit',
      desc: '',
      args: [],
    );
  }

  /// `Thank you`
  String get thankYou {
    return Intl.message(
      'Thank you',
      name: 'thankYou',
      desc: '',
      args: [],
    );
  }

  /// `Failed to verify payment status`
  String get failedToVerifyPaymentStatus {
    return Intl.message(
      'Failed to verify payment status',
      name: 'failedToVerifyPaymentStatus',
      desc: '',
      args: [],
    );
  }

  /// `Please wait for sometime before retrying`
  String get pleaseWaitForSometimeBeforeRetrying {
    return Intl.message(
      'Please wait for sometime before retrying',
      name: 'pleaseWaitForSometimeBeforeRetrying',
      desc: '',
      args: [],
    );
  }

  /// `Unfortunately your payment failed. Please contact support and we'll help you out!`
  String get paymentFailedMessage {
    return Intl.message(
      'Unfortunately your payment failed. Please contact support and we\'ll help you out!',
      name: 'paymentFailedMessage',
      desc: '',
      args: [],
    );
  }

  /// `You are on a family plan!`
  String get youAreOnAFamilyPlan {
    return Intl.message(
      'You are on a family plan!',
      name: 'youAreOnAFamilyPlan',
      desc: '',
      args: [],
    );
  }

  /// `Please contact <green>{familyAdminEmail}</green> to manage your subscription`
  String contactFamilyAdmin(Object familyAdminEmail) {
    return Intl.message(
      'Please contact <green>$familyAdminEmail</green> to manage your subscription',
      name: 'contactFamilyAdmin',
      desc: '',
      args: [familyAdminEmail],
    );
  }

  /// `Leave family`
  String get leaveFamily {
    return Intl.message(
      'Leave family',
      name: 'leaveFamily',
      desc: '',
      args: [],
    );
  }

  /// `Are you sure that you want to leave the family plan?`
  String get areYouSureThatYouWantToLeaveTheFamily {
    return Intl.message(
      'Are you sure that you want to leave the family plan?',
      name: 'areYouSureThatYouWantToLeaveTheFamily',
      desc: '',
      args: [],
    );
  }

  /// `Leave`
  String get leave {
    return Intl.message(
      'Leave',
      name: 'leave',
      desc: '',
      args: [],
    );
  }

  /// `Rate the app`
  String get rateTheApp {
    return Intl.message(
      'Rate the app',
      name: 'rateTheApp',
      desc: '',
      args: [],
    );
  }

  /// `Start backup`
  String get startBackup {
    return Intl.message(
      'Start backup',
      name: 'startBackup',
      desc: '',
      args: [],
    );
  }

  /// `No photos are being backed up right now`
  String get noPhotosAreBeingBackedUpRightNow {
    return Intl.message(
      'No photos are being backed up right now',
      name: 'noPhotosAreBeingBackedUpRightNow',
      desc: '',
      args: [],
    );
  }

  /// `Preserve more`
  String get preserveMore {
    return Intl.message(
      'Preserve more',
      name: 'preserveMore',
      desc: '',
      args: [],
    );
  }

  /// `Please allow access to all photos in the Settings app`
  String get grantFullAccessPrompt {
    return Intl.message(
      'Please allow access to all photos in the Settings app',
      name: 'grantFullAccessPrompt',
      desc: '',
      args: [],
    );
  }

  /// `Allow access to photos`
  String get allowPermTitle {
    return Intl.message(
      'Allow access to photos',
      name: 'allowPermTitle',
      desc: '',
      args: [],
    );
  }

  /// `Please allow access to your photos from Settings so Ente can display and backup your library.`
  String get allowPermBody {
    return Intl.message(
      'Please allow access to your photos from Settings so Ente can display and backup your library.',
      name: 'allowPermBody',
      desc: '',
      args: [],
    );
  }

  /// `Open Settings`
  String get openSettings {
    return Intl.message(
      'Open Settings',
      name: 'openSettings',
      desc: '',
      args: [],
    );
  }

  /// `Select more photos`
  String get selectMorePhotos {
    return Intl.message(
      'Select more photos',
      name: 'selectMorePhotos',
      desc: '',
      args: [],
    );
  }

  /// `Existing user`
  String get existingUser {
    return Intl.message(
      'Existing user',
      name: 'existingUser',
      desc: '',
      args: [],
    );
  }

  /// `Private backups`
  String get privateBackups {
    return Intl.message(
      'Private backups',
      name: 'privateBackups',
      desc: '',
      args: [],
    );
  }

  /// `for your memories`
  String get forYourMemories {
    return Intl.message(
      'for your memories',
      name: 'forYourMemories',
      desc: '',
      args: [],
    );
  }

  /// `End-to-end encrypted by default`
  String get endtoendEncryptedByDefault {
    return Intl.message(
      'End-to-end encrypted by default',
      name: 'endtoendEncryptedByDefault',
      desc: '',
      args: [],
    );
  }

  /// `Safely stored`
  String get safelyStored {
    return Intl.message(
      'Safely stored',
      name: 'safelyStored',
      desc: '',
      args: [],
    );
  }

  /// `at a fallout shelter`
  String get atAFalloutShelter {
    return Intl.message(
      'at a fallout shelter',
      name: 'atAFalloutShelter',
      desc: '',
      args: [],
    );
  }

  /// `Designed to outlive`
  String get designedToOutlive {
    return Intl.message(
      'Designed to outlive',
      name: 'designedToOutlive',
      desc: '',
      args: [],
    );
  }

  /// `Available`
  String get available {
    return Intl.message(
      'Available',
      name: 'available',
      desc: '',
      args: [],
    );
  }

  /// `everywhere`
  String get everywhere {
    return Intl.message(
      'everywhere',
      name: 'everywhere',
      desc: '',
      args: [],
    );
  }

  /// `Android, iOS, Web, Desktop`
  String get androidIosWebDesktop {
    return Intl.message(
      'Android, iOS, Web, Desktop',
      name: 'androidIosWebDesktop',
      desc: '',
      args: [],
    );
  }

  /// `Mobile, Web, Desktop`
  String get mobileWebDesktop {
    return Intl.message(
      'Mobile, Web, Desktop',
      name: 'mobileWebDesktop',
      desc: '',
      args: [],
    );
  }

  /// `New to Ente`
  String get newToEnte {
    return Intl.message(
      'New to Ente',
      name: 'newToEnte',
      desc: '',
      args: [],
    );
  }

  /// `Please login again`
  String get pleaseLoginAgain {
    return Intl.message(
      'Please login again',
      name: 'pleaseLoginAgain',
      desc: '',
      args: [],
    );
  }

  /// `Due to technical glitch, you have been logged out. Our apologies for the inconvenience.`
  String get autoLogoutMessage {
    return Intl.message(
      'Due to technical glitch, you have been logged out. Our apologies for the inconvenience.',
      name: 'autoLogoutMessage',
      desc: '',
      args: [],
    );
  }

  /// `Your subscription has expired`
  String get yourSubscriptionHasExpired {
    return Intl.message(
      'Your subscription has expired',
      name: 'yourSubscriptionHasExpired',
      desc: '',
      args: [],
    );
  }

  /// `Storage limit exceeded`
  String get storageLimitExceeded {
    return Intl.message(
      'Storage limit exceeded',
      name: 'storageLimitExceeded',
      desc: '',
      args: [],
    );
  }

  /// `Upgrade`
  String get upgrade {
    return Intl.message(
      'Upgrade',
      name: 'upgrade',
      desc: '',
      args: [],
    );
  }

  /// `Raise ticket`
  String get raiseTicket {
    return Intl.message(
      'Raise ticket',
      name: 'raiseTicket',
      desc:
          'Button text for raising a support tickets in case of unhandled errors during backup',
      args: [],
    );
  }

  /// `Backup failed`
  String get backupFailed {
    return Intl.message(
      'Backup failed',
      name: 'backupFailed',
      desc: '',
      args: [],
    );
  }

  /// `Sorry, we could not backup this file right now, we will retry later.`
  String get sorryBackupFailedDesc {
    return Intl.message(
      'Sorry, we could not backup this file right now, we will retry later.',
      name: 'sorryBackupFailedDesc',
      desc: '',
      args: [],
    );
  }

  /// `We could not backup your data.\nWe will retry later.`
  String get couldNotBackUpTryLater {
    return Intl.message(
      'We could not backup your data.\nWe will retry later.',
      name: 'couldNotBackUpTryLater',
      desc: '',
      args: [],
    );
  }

  /// `Ente can encrypt and preserve files only if you grant access to them`
  String get enteCanEncryptAndPreserveFilesOnlyIfYouGrant {
    return Intl.message(
      'Ente can encrypt and preserve files only if you grant access to them',
      name: 'enteCanEncryptAndPreserveFilesOnlyIfYouGrant',
      desc: '',
      args: [],
    );
  }

  /// `Please grant permissions`
  String get pleaseGrantPermissions {
    return Intl.message(
      'Please grant permissions',
      name: 'pleaseGrantPermissions',
      desc: '',
      args: [],
    );
  }

  /// `Grant permission`
  String get grantPermission {
    return Intl.message(
      'Grant permission',
      name: 'grantPermission',
      desc: '',
      args: [],
    );
  }

  /// `Private sharing`
  String get privateSharing {
    return Intl.message(
      'Private sharing',
      name: 'privateSharing',
      desc: '',
      args: [],
    );
  }

  /// `Share only with the people you want`
  String get shareOnlyWithThePeopleYouWant {
    return Intl.message(
      'Share only with the people you want',
      name: 'shareOnlyWithThePeopleYouWant',
      desc: '',
      args: [],
    );
  }

  /// `Use public links for people not on Ente`
  String get usePublicLinksForPeopleNotOnEnte {
    return Intl.message(
      'Use public links for people not on Ente',
      name: 'usePublicLinksForPeopleNotOnEnte',
      desc: '',
      args: [],
    );
  }

  /// `Allow people to add photos`
  String get allowPeopleToAddPhotos {
    return Intl.message(
      'Allow people to add photos',
      name: 'allowPeopleToAddPhotos',
      desc: '',
      args: [],
    );
  }

  /// `Share an album now`
  String get shareAnAlbumNow {
    return Intl.message(
      'Share an album now',
      name: 'shareAnAlbumNow',
      desc: '',
      args: [],
    );
  }

  /// `Collect event photos`
  String get collectEventPhotos {
    return Intl.message(
      'Collect event photos',
      name: 'collectEventPhotos',
      desc: '',
      args: [],
    );
  }

  /// `Session expired`
  String get sessionExpired {
    return Intl.message(
      'Session expired',
      name: 'sessionExpired',
      desc: '',
      args: [],
    );
  }

  /// `Logging out...`
  String get loggingOut {
    return Intl.message(
      'Logging out...',
      name: 'loggingOut',
      desc: '',
      args: [],
    );
  }

  /// `On device`
  String get onDevice {
    return Intl.message(
      'On device',
      name: 'onDevice',
      desc: 'The text displayed above folders/albums stored on device',
      args: [],
    );
  }

  /// `On <branding>ente</branding>`
  String get onEnte {
    return Intl.message(
      'On <branding>ente</branding>',
      name: 'onEnte',
      desc: 'The text displayed above albums backed up to Ente',
      args: [],
    );
  }

  /// `Name`
  String get name {
    return Intl.message(
      'Name',
      name: 'name',
      desc: '',
      args: [],
    );
  }

  /// `Newest`
  String get newest {
    return Intl.message(
      'Newest',
      name: 'newest',
      desc: '',
      args: [],
    );
  }

  /// `Last updated`
  String get lastUpdated {
    return Intl.message(
      'Last updated',
      name: 'lastUpdated',
      desc: '',
      args: [],
    );
  }

  /// `Delete empty albums`
  String get deleteEmptyAlbums {
    return Intl.message(
      'Delete empty albums',
      name: 'deleteEmptyAlbums',
      desc: '',
      args: [],
    );
  }

  /// `Delete empty albums?`
  String get deleteEmptyAlbumsWithQuestionMark {
    return Intl.message(
      'Delete empty albums?',
      name: 'deleteEmptyAlbumsWithQuestionMark',
      desc: '',
      args: [],
    );
  }

  /// `This will delete all empty albums. This is useful when you want to reduce the clutter in your album list.`
  String get deleteAlbumsDialogBody {
    return Intl.message(
      'This will delete all empty albums. This is useful when you want to reduce the clutter in your album list.',
      name: 'deleteAlbumsDialogBody',
      desc: '',
      args: [],
    );
  }

  /// `Deleting {currentlyDeleting} / {totalCount}`
  String deleteProgress(Object currentlyDeleting, Object totalCount) {
    return Intl.message(
      'Deleting $currentlyDeleting / $totalCount',
      name: 'deleteProgress',
      desc: '',
      args: [currentlyDeleting, totalCount],
    );
  }

  /// `Processing {currentlyProcessing} / {totalCount}`
  String genericProgress(int currentlyProcessing, int totalCount) {
    return Intl.message(
      'Processing $currentlyProcessing / $totalCount',
      name: 'genericProgress',
      desc: 'Generic progress text to display when processing multiple items',
      args: [currentlyProcessing, totalCount],
    );
  }

  /// `Permanently delete`
  String get permanentlyDelete {
    return Intl.message(
      'Permanently delete',
      name: 'permanentlyDelete',
      desc: '',
      args: [],
    );
  }

  /// `Can only create link for files owned by you`
  String get canOnlyCreateLinkForFilesOwnedByYou {
    return Intl.message(
      'Can only create link for files owned by you',
      name: 'canOnlyCreateLinkForFilesOwnedByYou',
      desc: '',
      args: [],
    );
  }

  /// `Public link created`
  String get publicLinkCreated {
    return Intl.message(
      'Public link created',
      name: 'publicLinkCreated',
      desc: '',
      args: [],
    );
  }

  /// `You can manage your links in the share tab.`
  String get youCanManageYourLinksInTheShareTab {
    return Intl.message(
      'You can manage your links in the share tab.',
      name: 'youCanManageYourLinksInTheShareTab',
      desc: '',
      args: [],
    );
  }

  /// `Link copied to clipboard`
  String get linkCopiedToClipboard {
    return Intl.message(
      'Link copied to clipboard',
      name: 'linkCopiedToClipboard',
      desc: '',
      args: [],
    );
  }

  /// `Restore`
  String get restore {
    return Intl.message(
      'Restore',
      name: 'restore',
      desc:
          'Display text for an action which triggers a restore of item from trash',
      args: [],
    );
  }

  /// `Move to album`
  String get moveToAlbum {
    return Intl.message(
      'Move to album',
      name: 'moveToAlbum',
      desc: '',
      args: [],
    );
  }

  /// `Unhide`
  String get unhide {
    return Intl.message(
      'Unhide',
      name: 'unhide',
      desc: '',
      args: [],
    );
  }

  /// `Unarchive`
  String get unarchive {
    return Intl.message(
      'Unarchive',
      name: 'unarchive',
      desc: '',
      args: [],
    );
  }

  /// `Favorite`
  String get favorite {
    return Intl.message(
      'Favorite',
      name: 'favorite',
      desc: '',
      args: [],
    );
  }

  /// `Remove from favorites`
  String get removeFromFavorite {
    return Intl.message(
      'Remove from favorites',
      name: 'removeFromFavorite',
      desc: '',
      args: [],
    );
  }

  /// `Share link`
  String get shareLink {
    return Intl.message(
      'Share link',
      name: 'shareLink',
      desc: '',
      args: [],
    );
  }

  /// `Create collage`
  String get createCollage {
    return Intl.message(
      'Create collage',
      name: 'createCollage',
      desc: '',
      args: [],
    );
  }

  /// `Save collage`
  String get saveCollage {
    return Intl.message(
      'Save collage',
      name: 'saveCollage',
      desc: '',
      args: [],
    );
  }

  /// `Collage saved to gallery`
  String get collageSaved {
    return Intl.message(
      'Collage saved to gallery',
      name: 'collageSaved',
      desc: '',
      args: [],
    );
  }

  /// `Layout`
  String get collageLayout {
    return Intl.message(
      'Layout',
      name: 'collageLayout',
      desc: '',
      args: [],
    );
  }

  /// `Add to Ente`
  String get addToEnte {
    return Intl.message(
      'Add to Ente',
      name: 'addToEnte',
      desc: '',
      args: [],
    );
  }

  /// `Add to album`
  String get addToAlbum {
    return Intl.message(
      'Add to album',
      name: 'addToAlbum',
      desc: '',
      args: [],
    );
  }

  /// `Delete`
  String get delete {
    return Intl.message(
      'Delete',
      name: 'delete',
      desc: '',
      args: [],
    );
  }

  /// `Hide`
  String get hide {
    return Intl.message(
      'Hide',
      name: 'hide',
      desc: '',
      args: [],
    );
  }

  /// `Share`
  String get share {
    return Intl.message(
      'Share',
      name: 'share',
      desc: '',
      args: [],
    );
  }

  /// `Unhide to album`
  String get unhideToAlbum {
    return Intl.message(
      'Unhide to album',
      name: 'unhideToAlbum',
      desc: '',
      args: [],
    );
  }

  /// `Restore to album`
  String get restoreToAlbum {
    return Intl.message(
      'Restore to album',
      name: 'restoreToAlbum',
      desc: '',
      args: [],
    );
  }

  /// `{count, plural, =1 {Move item} other {Move items}}`
  String moveItem(num count) {
    return Intl.plural(
      count,
      one: 'Move item',
      other: 'Move items',
      name: 'moveItem',
      desc: 'Page title while moving one or more items to an album',
      args: [count],
    );
  }

  /// `{count, plural, =1 {Add item} other {Add items}}`
  String addItem(num count) {
    return Intl.plural(
      count,
      one: 'Add item',
      other: 'Add items',
      name: 'addItem',
      desc: 'Page title while adding one or more items to album',
      args: [count],
    );
  }

  /// `Create or select album`
  String get createOrSelectAlbum {
    return Intl.message(
      'Create or select album',
      name: 'createOrSelectAlbum',
      desc: '',
      args: [],
    );
  }

  /// `Select album`
  String get selectAlbum {
    return Intl.message(
      'Select album',
      name: 'selectAlbum',
      desc: '',
      args: [],
    );
  }

  /// `Album name`
  String get searchByAlbumNameHint {
    return Intl.message(
      'Album name',
      name: 'searchByAlbumNameHint',
      desc: '',
      args: [],
    );
  }

  /// `Album title`
  String get albumTitle {
    return Intl.message(
      'Album title',
      name: 'albumTitle',
      desc: '',
      args: [],
    );
  }

  /// `Enter album name`
  String get enterAlbumName {
    return Intl.message(
      'Enter album name',
      name: 'enterAlbumName',
      desc: '',
      args: [],
    );
  }

  /// `Restoring files...`
  String get restoringFiles {
    return Intl.message(
      'Restoring files...',
      name: 'restoringFiles',
      desc: '',
      args: [],
    );
  }

  /// `Moving files to album...`
  String get movingFilesToAlbum {
    return Intl.message(
      'Moving files to album...',
      name: 'movingFilesToAlbum',
      desc: '',
      args: [],
    );
  }

  /// `Unhiding files to album`
  String get unhidingFilesToAlbum {
    return Intl.message(
      'Unhiding files to album',
      name: 'unhidingFilesToAlbum',
      desc: '',
      args: [],
    );
  }

  /// `Can not upload to albums owned by others`
  String get canNotUploadToAlbumsOwnedByOthers {
    return Intl.message(
      'Can not upload to albums owned by others',
      name: 'canNotUploadToAlbumsOwnedByOthers',
      desc: '',
      args: [],
    );
  }

  /// `Uploading files to album...`
  String get uploadingFilesToAlbum {
    return Intl.message(
      'Uploading files to album...',
      name: 'uploadingFilesToAlbum',
      desc: '',
      args: [],
    );
  }

  /// `Added successfully to  {albumName}`
  String addedSuccessfullyTo(Object albumName) {
    return Intl.message(
      'Added successfully to  $albumName',
      name: 'addedSuccessfullyTo',
      desc: '',
      args: [albumName],
    );
  }

  /// `Moved successfully to {albumName}`
  String movedSuccessfullyTo(Object albumName) {
    return Intl.message(
      'Moved successfully to $albumName',
      name: 'movedSuccessfullyTo',
      desc: '',
      args: [albumName],
    );
  }

  /// `This album already has a collaborative link`
  String get thisAlbumAlreadyHDACollaborativeLink {
    return Intl.message(
      'This album already has a collaborative link',
      name: 'thisAlbumAlreadyHDACollaborativeLink',
      desc: '',
      args: [],
    );
  }

  /// `Collaborative link created for {albumName}`
  String collaborativeLinkCreatedFor(Object albumName) {
    return Intl.message(
      'Collaborative link created for $albumName',
      name: 'collaborativeLinkCreatedFor',
      desc: '',
      args: [albumName],
    );
  }

  /// `Ask your loved ones to share`
  String get askYourLovedOnesToShare {
    return Intl.message(
      'Ask your loved ones to share',
      name: 'askYourLovedOnesToShare',
      desc: '',
      args: [],
    );
  }

  /// `Invite`
  String get invite {
    return Intl.message(
      'Invite',
      name: 'invite',
      desc: '',
      args: [],
    );
  }

  /// `Share your first album`
  String get shareYourFirstAlbum {
    return Intl.message(
      'Share your first album',
      name: 'shareYourFirstAlbum',
      desc: '',
      args: [],
    );
  }

  /// `Shared with {emailIDs}`
  String sharedWith(Object emailIDs) {
    return Intl.message(
      'Shared with $emailIDs',
      name: 'sharedWith',
      desc: '',
      args: [emailIDs],
    );
  }

  /// `Shared with me`
  String get sharedWithMe {
    return Intl.message(
      'Shared with me',
      name: 'sharedWithMe',
      desc: '',
      args: [],
    );
  }

  /// `Shared by me`
  String get sharedByMe {
    return Intl.message(
      'Shared by me',
      name: 'sharedByMe',
      desc: '',
      args: [],
    );
  }

  /// `Double your storage`
  String get doubleYourStorage {
    return Intl.message(
      'Double your storage',
      name: 'doubleYourStorage',
      desc: '',
      args: [],
    );
  }

  /// `Refer friends and 2x your plan`
  String get referFriendsAnd2xYourPlan {
    return Intl.message(
      'Refer friends and 2x your plan',
      name: 'referFriendsAnd2xYourPlan',
      desc: '',
      args: [],
    );
  }

  /// `Open an album and tap the share button on the top right to share.`
  String get shareAlbumHint {
    return Intl.message(
      'Open an album and tap the share button on the top right to share.',
      name: 'shareAlbumHint',
      desc: '',
      args: [],
    );
  }

  /// `Items show the number of days remaining before permanent deletion`
  String get itemsShowTheNumberOfDaysRemainingBeforePermanentDeletion {
    return Intl.message(
      'Items show the number of days remaining before permanent deletion',
      name: 'itemsShowTheNumberOfDaysRemainingBeforePermanentDeletion',
      desc: '',
      args: [],
    );
  }

  /// `{count, plural, =0 {Soon} =1 {1 day} other {{count} days}}`
  String trashDaysLeft(int count) {
    return Intl.plural(
      count,
      zero: 'Soon',
      one: '1 day',
      other: '$count days',
      name: 'trashDaysLeft',
      desc:
          'Text to indicate number of days remaining before permanent deletion',
      args: [count],
    );
  }

  /// `Delete All`
  String get deleteAll {
    return Intl.message(
      'Delete All',
      name: 'deleteAll',
      desc: '',
      args: [],
    );
  }

  /// `Rename album`
  String get renameAlbum {
    return Intl.message(
      'Rename album',
      name: 'renameAlbum',
      desc: '',
      args: [],
    );
  }

  /// `Convert to album`
  String get convertToAlbum {
    return Intl.message(
      'Convert to album',
      name: 'convertToAlbum',
      desc: '',
      args: [],
    );
  }

  /// `Set cover`
  String get setCover {
    return Intl.message(
      'Set cover',
      name: 'setCover',
      desc: 'Text to set cover photo for an album',
      args: [],
    );
  }

  /// `Sort by`
  String get sortAlbumsBy {
    return Intl.message(
      'Sort by',
      name: 'sortAlbumsBy',
      desc: '',
      args: [],
    );
  }

  /// `Newest first`
  String get sortNewestFirst {
    return Intl.message(
      'Newest first',
      name: 'sortNewestFirst',
      desc: '',
      args: [],
    );
  }

  /// `Oldest first`
  String get sortOldestFirst {
    return Intl.message(
      'Oldest first',
      name: 'sortOldestFirst',
      desc: '',
      args: [],
    );
  }

  /// `Rename`
  String get rename {
    return Intl.message(
      'Rename',
      name: 'rename',
      desc: '',
      args: [],
    );
  }

  /// `Leave shared album?`
  String get leaveSharedAlbum {
    return Intl.message(
      'Leave shared album?',
      name: 'leaveSharedAlbum',
      desc: '',
      args: [],
    );
  }

  /// `Leave album`
  String get leaveAlbum {
    return Intl.message(
      'Leave album',
      name: 'leaveAlbum',
      desc: '',
      args: [],
    );
  }

  /// `Photos added by you will be removed from the album`
  String get photosAddedByYouWillBeRemovedFromTheAlbum {
    return Intl.message(
      'Photos added by you will be removed from the album',
      name: 'photosAddedByYouWillBeRemovedFromTheAlbum',
      desc: '',
      args: [],
    );
  }

  /// `You've no files in this album that can be deleted`
  String get youveNoFilesInThisAlbumThatCanBeDeleted {
    return Intl.message(
      'You\'ve no files in this album that can be deleted',
      name: 'youveNoFilesInThisAlbumThatCanBeDeleted',
      desc: '',
      args: [],
    );
  }

  /// `You don't have any archived items.`
  String get youDontHaveAnyArchivedItems {
    return Intl.message(
      'You don\'t have any archived items.',
      name: 'youDontHaveAnyArchivedItems',
      desc: '',
      args: [],
    );
  }

  /// `Some files in this album are ignored from upload because they had previously been deleted from Ente.`
  String get ignoredFolderUploadReason {
    return Intl.message(
      'Some files in this album are ignored from upload because they had previously been deleted from Ente.',
      name: 'ignoredFolderUploadReason',
      desc: '',
      args: [],
    );
  }

  /// `Reset ignored files`
  String get resetIgnoredFiles {
    return Intl.message(
      'Reset ignored files',
      name: 'resetIgnoredFiles',
      desc: '',
      args: [],
    );
  }

  /// `Files added to this device album will automatically get uploaded to Ente.`
  String get deviceFilesAutoUploading {
    return Intl.message(
      'Files added to this device album will automatically get uploaded to Ente.',
      name: 'deviceFilesAutoUploading',
      desc: '',
      args: [],
    );
  }

  /// `Turn on backup to automatically upload files added to this device folder to Ente.`
  String get turnOnBackupForAutoUpload {
    return Intl.message(
      'Turn on backup to automatically upload files added to this device folder to Ente.',
      name: 'turnOnBackupForAutoUpload',
      desc: '',
      args: [],
    );
  }

  /// `No hidden photos or videos`
  String get noHiddenPhotosOrVideos {
    return Intl.message(
      'No hidden photos or videos',
      name: 'noHiddenPhotosOrVideos',
      desc: '',
      args: [],
    );
  }

  /// `To hide a photo or video`
  String get toHideAPhotoOrVideo {
    return Intl.message(
      'To hide a photo or video',
      name: 'toHideAPhotoOrVideo',
      desc: '',
      args: [],
    );
  }

  /// `• Open the item`
  String get openTheItem {
    return Intl.message(
      '• Open the item',
      name: 'openTheItem',
      desc: '',
      args: [],
    );
  }

  /// `• Click on the overflow menu`
  String get clickOnTheOverflowMenu {
    return Intl.message(
      '• Click on the overflow menu',
      name: 'clickOnTheOverflowMenu',
      desc: '',
      args: [],
    );
  }

  /// `• Click`
  String get click {
    return Intl.message(
      '• Click',
      name: 'click',
      desc: '',
      args: [],
    );
  }

  /// `Nothing to see here! 👀`
  String get nothingToSeeHere {
    return Intl.message(
      'Nothing to see here! 👀',
      name: 'nothingToSeeHere',
      desc: '',
      args: [],
    );
  }

  /// `Unarchive album`
  String get unarchiveAlbum {
    return Intl.message(
      'Unarchive album',
      name: 'unarchiveAlbum',
      desc: '',
      args: [],
    );
  }

  /// `Archive album`
  String get archiveAlbum {
    return Intl.message(
      'Archive album',
      name: 'archiveAlbum',
      desc: '',
      args: [],
    );
  }

  /// `Calculating...`
  String get calculating {
    return Intl.message(
      'Calculating...',
      name: 'calculating',
      desc: '',
      args: [],
    );
  }

  /// `Please wait, deleting album`
  String get pleaseWaitDeletingAlbum {
    return Intl.message(
      'Please wait, deleting album',
      name: 'pleaseWaitDeletingAlbum',
      desc: '',
      args: [],
    );
  }

  /// `• Album names (e.g. "Camera")\n• Types of files (e.g. "Videos", ".gif")\n• Years and months (e.g. "2022", "January")\n• Holidays (e.g. "Christmas")\n• Photo descriptions (e.g. “#fun”)`
  String get searchByExamples {
    return Intl.message(
      '• Album names (e.g. "Camera")\n• Types of files (e.g. "Videos", ".gif")\n• Years and months (e.g. "2022", "January")\n• Holidays (e.g. "Christmas")\n• Photo descriptions (e.g. “#fun”)',
      name: 'searchByExamples',
      desc: '',
      args: [],
    );
  }

  /// `You can try searching for a different query.`
  String get youCanTrySearchingForADifferentQuery {
    return Intl.message(
      'You can try searching for a different query.',
      name: 'youCanTrySearchingForADifferentQuery',
      desc: '',
      args: [],
    );
  }

  /// `No results found`
  String get noResultsFound {
    return Intl.message(
      'No results found',
      name: 'noResultsFound',
      desc: '',
      args: [],
    );
  }

  /// `Added by {emailOrName}`
  String addedBy(Object emailOrName) {
    return Intl.message(
      'Added by $emailOrName',
      name: 'addedBy',
      desc: '',
      args: [emailOrName],
    );
  }

  /// `Loading EXIF data...`
  String get loadingExifData {
    return Intl.message(
      'Loading EXIF data...',
      name: 'loadingExifData',
      desc: '',
      args: [],
    );
  }

  /// `View all EXIF data`
  String get viewAllExifData {
    return Intl.message(
      'View all EXIF data',
      name: 'viewAllExifData',
      desc: '',
      args: [],
    );
  }

  /// `No EXIF data`
  String get noExifData {
    return Intl.message(
      'No EXIF data',
      name: 'noExifData',
      desc: '',
      args: [],
    );
  }

  /// `This image has no exif data`
  String get thisImageHasNoExifData {
    return Intl.message(
      'This image has no exif data',
      name: 'thisImageHasNoExifData',
      desc: '',
      args: [],
    );
  }

  /// `EXIF`
  String get exif {
    return Intl.message(
      'EXIF',
      name: 'exif',
      desc: '',
      args: [],
    );
  }

  /// `No results`
  String get noResults {
    return Intl.message(
      'No results',
      name: 'noResults',
      desc: '',
      args: [],
    );
  }

  /// `We don't support editing photos and albums that you don't own yet`
  String get weDontSupportEditingPhotosAndAlbumsThatYouDont {
    return Intl.message(
      'We don\'t support editing photos and albums that you don\'t own yet',
      name: 'weDontSupportEditingPhotosAndAlbumsThatYouDont',
      desc: '',
      args: [],
    );
  }

  /// `Failed to fetch original for edit`
  String get failedToFetchOriginalForEdit {
    return Intl.message(
      'Failed to fetch original for edit',
      name: 'failedToFetchOriginalForEdit',
      desc: '',
      args: [],
    );
  }

  /// `Close`
  String get close {
    return Intl.message(
      'Close',
      name: 'close',
      desc: '',
      args: [],
    );
  }

  /// `Set as`
  String get setAs {
    return Intl.message(
      'Set as',
      name: 'setAs',
      desc: '',
      args: [],
    );
  }

  /// `File saved to gallery`
  String get fileSavedToGallery {
    return Intl.message(
      'File saved to gallery',
      name: 'fileSavedToGallery',
      desc: '',
      args: [],
    );
  }

  /// `Files saved to gallery`
  String get filesSavedToGallery {
    return Intl.message(
      'Files saved to gallery',
      name: 'filesSavedToGallery',
      desc: '',
      args: [],
    );
  }

  /// `Failed to save file to gallery`
  String get fileFailedToSaveToGallery {
    return Intl.message(
      'Failed to save file to gallery',
      name: 'fileFailedToSaveToGallery',
      desc: '',
      args: [],
    );
  }

  /// `Download`
  String get download {
    return Intl.message(
      'Download',
      name: 'download',
      desc: '',
      args: [],
    );
  }

  /// `Press and hold to play video`
  String get pressAndHoldToPlayVideo {
    return Intl.message(
      'Press and hold to play video',
      name: 'pressAndHoldToPlayVideo',
      desc: '',
      args: [],
    );
  }

  /// `Press and hold on the image to  play video`
  String get pressAndHoldToPlayVideoDetailed {
    return Intl.message(
      'Press and hold on the image to  play video',
      name: 'pressAndHoldToPlayVideoDetailed',
      desc: '',
      args: [],
    );
  }

  /// `Download failed`
  String get downloadFailed {
    return Intl.message(
      'Download failed',
      name: 'downloadFailed',
      desc: '',
      args: [],
    );
  }

  /// `Deduplicate Files`
  String get deduplicateFiles {
    return Intl.message(
      'Deduplicate Files',
      name: 'deduplicateFiles',
      desc: '',
      args: [],
    );
  }

  /// `Deselect all`
  String get deselectAll {
    return Intl.message(
      'Deselect all',
      name: 'deselectAll',
      desc: '',
      args: [],
    );
  }

  /// `Please review and delete the items you believe are duplicates.`
  String get reviewDeduplicateItems {
    return Intl.message(
      'Please review and delete the items you believe are duplicates.',
      name: 'reviewDeduplicateItems',
      desc: '',
      args: [],
    );
  }

  /// `Club by capture time`
  String get clubByCaptureTime {
    return Intl.message(
      'Club by capture time',
      name: 'clubByCaptureTime',
      desc: '',
      args: [],
    );
  }

  /// `Club by file name`
  String get clubByFileName {
    return Intl.message(
      'Club by file name',
      name: 'clubByFileName',
      desc: '',
      args: [],
    );
  }

  /// `Count`
  String get count {
    return Intl.message(
      'Count',
      name: 'count',
      desc: '',
      args: [],
    );
  }

  /// `Total size`
  String get totalSize {
    return Intl.message(
      'Total size',
      name: 'totalSize',
      desc: '',
      args: [],
    );
  }

  /// `Long-press on an item to view in full-screen`
  String get longpressOnAnItemToViewInFullscreen {
    return Intl.message(
      'Long-press on an item to view in full-screen',
      name: 'longpressOnAnItemToViewInFullscreen',
      desc: '',
      args: [],
    );
  }

  /// `Decrypting video...`
  String get decryptingVideo {
    return Intl.message(
      'Decrypting video...',
      name: 'decryptingVideo',
      desc: '',
      args: [],
    );
  }

  /// `Please authenticate to view your memories`
  String get authToViewYourMemories {
    return Intl.message(
      'Please authenticate to view your memories',
      name: 'authToViewYourMemories',
      desc: '',
      args: [],
    );
  }

  /// `Unlock`
  String get unlock {
    return Intl.message(
      'Unlock',
      name: 'unlock',
      desc: '',
      args: [],
    );
  }

  /// `Free up space`
  String get freeUpSpace {
    return Intl.message(
      'Free up space',
      name: 'freeUpSpace',
      desc: '',
      args: [],
    );
  }

  /// `{count, plural, =1 {It can be deleted from the device to free up {formattedSize}} other {They can be deleted from the device to free up {formattedSize}}}`
  String freeUpSpaceSaving(num count, Object formattedSize) {
    return Intl.plural(
      count,
      one: 'It can be deleted from the device to free up $formattedSize',
      other: 'They can be deleted from the device to free up $formattedSize',
      name: 'freeUpSpaceSaving',
      desc:
          'Text to tell user how much space they can free up by deleting items from the device',
      args: [count, formattedSize],
    );
  }

  /// `{count, plural, one {1 file} other {{formattedNumber} files}} in this album has been backed up safely`
  String filesBackedUpInAlbum(int count, String formattedNumber) {
    return Intl.message(
      '${Intl.plural(count, one: '1 file', other: '$formattedNumber files')} in this album has been backed up safely',
      name: 'filesBackedUpInAlbum',
      desc: 'Text to tell user how many files have been backed up in the album',
      args: [count, formattedNumber],
    );
  }

  /// `{count, plural, one {1 file} other {{formattedNumber} files}} on this device have been backed up safely`
  String filesBackedUpFromDevice(int count, String formattedNumber) {
    return Intl.message(
      '${Intl.plural(count, one: '1 file', other: '$formattedNumber files')} on this device have been backed up safely',
      name: 'filesBackedUpFromDevice',
      desc:
          'Text to tell user how many files have been backed up from this device',
      args: [count, formattedNumber],
    );
  }

  /// `You can still access {count, plural, =1 {it} other {them}} on Ente as long as you have an active subscription`
  String freeUpAccessPostDelete(int count) {
    return Intl.message(
      'You can still access ${Intl.plural(count, one: 'it', other: 'them')} on Ente as long as you have an active subscription',
      name: 'freeUpAccessPostDelete',
      desc: '',
      args: [count],
    );
  }

  /// `Free up {sizeInMBorGB}`
  String freeUpAmount(Object sizeInMBorGB) {
    return Intl.message(
      'Free up $sizeInMBorGB',
      name: 'freeUpAmount',
      desc: '',
      args: [sizeInMBorGB],
    );
  }

  /// `This email is already in use`
  String get thisEmailIsAlreadyInUse {
    return Intl.message(
      'This email is already in use',
      name: 'thisEmailIsAlreadyInUse',
      desc: '',
      args: [],
    );
  }

  /// `Incorrect code`
  String get incorrectCode {
    return Intl.message(
      'Incorrect code',
      name: 'incorrectCode',
      desc: '',
      args: [],
    );
  }

  /// `Authentication failed, please try again`
  String get authenticationFailedPleaseTryAgain {
    return Intl.message(
      'Authentication failed, please try again',
      name: 'authenticationFailedPleaseTryAgain',
      desc: '',
      args: [],
    );
  }

  /// `Verification failed, please try again`
  String get verificationFailedPleaseTryAgain {
    return Intl.message(
      'Verification failed, please try again',
      name: 'verificationFailedPleaseTryAgain',
      desc: '',
      args: [],
    );
  }

  /// `Authenticating...`
  String get authenticating {
    return Intl.message(
      'Authenticating...',
      name: 'authenticating',
      desc: '',
      args: [],
    );
  }

  /// `Authentication successful!`
  String get authenticationSuccessful {
    return Intl.message(
      'Authentication successful!',
      name: 'authenticationSuccessful',
      desc: '',
      args: [],
    );
  }

  /// `Incorrect recovery key`
  String get incorrectRecoveryKey {
    return Intl.message(
      'Incorrect recovery key',
      name: 'incorrectRecoveryKey',
      desc: '',
      args: [],
    );
  }

  /// `The recovery key you entered is incorrect`
  String get theRecoveryKeyYouEnteredIsIncorrect {
    return Intl.message(
      'The recovery key you entered is incorrect',
      name: 'theRecoveryKeyYouEnteredIsIncorrect',
      desc: '',
      args: [],
    );
  }

  /// `Two-factor authentication successfully reset`
  String get twofactorAuthenticationSuccessfullyReset {
    return Intl.message(
      'Two-factor authentication successfully reset',
      name: 'twofactorAuthenticationSuccessfullyReset',
      desc: '',
      args: [],
    );
  }

  /// `Please verify the code you have entered`
  String get pleaseVerifyTheCodeYouHaveEntered {
    return Intl.message(
      'Please verify the code you have entered',
      name: 'pleaseVerifyTheCodeYouHaveEntered',
      desc: '',
      args: [],
    );
  }

  /// `Please contact support if the problem persists`
  String get pleaseContactSupportIfTheProblemPersists {
    return Intl.message(
      'Please contact support if the problem persists',
      name: 'pleaseContactSupportIfTheProblemPersists',
      desc: '',
      args: [],
    );
  }

  /// `Two-factor authentication has been disabled`
  String get twofactorAuthenticationHasBeenDisabled {
    return Intl.message(
      'Two-factor authentication has been disabled',
      name: 'twofactorAuthenticationHasBeenDisabled',
      desc: '',
      args: [],
    );
  }

  /// `Sorry, the code you've entered is incorrect`
  String get sorryTheCodeYouveEnteredIsIncorrect {
    return Intl.message(
      'Sorry, the code you\'ve entered is incorrect',
      name: 'sorryTheCodeYouveEnteredIsIncorrect',
      desc: '',
      args: [],
    );
  }

  /// `Your verification code has expired`
  String get yourVerificationCodeHasExpired {
    return Intl.message(
      'Your verification code has expired',
      name: 'yourVerificationCodeHasExpired',
      desc: '',
      args: [],
    );
  }

  /// `Email changed to {newEmail}`
  String emailChangedTo(Object newEmail) {
    return Intl.message(
      'Email changed to $newEmail',
      name: 'emailChangedTo',
      desc: '',
      args: [newEmail],
    );
  }

  /// `Verifying...`
  String get verifying {
    return Intl.message(
      'Verifying...',
      name: 'verifying',
      desc: '',
      args: [],
    );
  }

  /// `Disabling two-factor authentication...`
  String get disablingTwofactorAuthentication {
    return Intl.message(
      'Disabling two-factor authentication...',
      name: 'disablingTwofactorAuthentication',
      desc: '',
      args: [],
    );
  }

  /// `All memories preserved`
  String get allMemoriesPreserved {
    return Intl.message(
      'All memories preserved',
      name: 'allMemoriesPreserved',
      desc: '',
      args: [],
    );
  }

  /// `Loading gallery...`
  String get loadingGallery {
    return Intl.message(
      'Loading gallery...',
      name: 'loadingGallery',
      desc: '',
      args: [],
    );
  }

  /// `Syncing...`
  String get syncing {
    return Intl.message(
      'Syncing...',
      name: 'syncing',
      desc: '',
      args: [],
    );
  }

  /// `Encrypting backup...`
  String get encryptingBackup {
    return Intl.message(
      'Encrypting backup...',
      name: 'encryptingBackup',
      desc: '',
      args: [],
    );
  }

  /// `Sync stopped`
  String get syncStopped {
    return Intl.message(
      'Sync stopped',
      name: 'syncStopped',
      desc: '',
      args: [],
    );
  }

  /// `{completed}/{total} memories preserved`
  String syncProgress(String completed, String total) {
    return Intl.message(
      '$completed/$total memories preserved',
      name: 'syncProgress',
      desc: 'Text to tell user how many memories have been preserved',
      args: [completed, total],
    );
  }

  /// `Preserving {count} memories...`
  String uploadingMultipleMemories(String count) {
    return Intl.message(
      'Preserving $count memories...',
      name: 'uploadingMultipleMemories',
      desc: 'Text to tell user how many memories are being preserved',
      args: [count],
    );
  }

  /// `Preserving 1 memory...`
  String get uploadingSingleMemory {
    return Intl.message(
      'Preserving 1 memory...',
      name: 'uploadingSingleMemory',
      desc: '',
      args: [],
    );
  }

  /// `Archiving...`
  String get archiving {
    return Intl.message(
      'Archiving...',
      name: 'archiving',
      desc: '',
      args: [],
    );
  }

  /// `Unarchiving...`
  String get unarchiving {
    return Intl.message(
      'Unarchiving...',
      name: 'unarchiving',
      desc: '',
      args: [],
    );
  }

  /// `Successfully archived`
  String get successfullyArchived {
    return Intl.message(
      'Successfully archived',
      name: 'successfullyArchived',
      desc: '',
      args: [],
    );
  }

  /// `Successfully unarchived`
  String get successfullyUnarchived {
    return Intl.message(
      'Successfully unarchived',
      name: 'successfullyUnarchived',
      desc: '',
      args: [],
    );
  }

  /// `Rename file`
  String get renameFile {
    return Intl.message(
      'Rename file',
      name: 'renameFile',
      desc: '',
      args: [],
    );
  }

  /// `Enter file name`
  String get enterFileName {
    return Intl.message(
      'Enter file name',
      name: 'enterFileName',
      desc: '',
      args: [],
    );
  }

  /// `Files deleted`
  String get filesDeleted {
    return Intl.message(
      'Files deleted',
      name: 'filesDeleted',
      desc: '',
      args: [],
    );
  }

  /// `Selected files are not on Ente`
  String get selectedFilesAreNotOnEnte {
    return Intl.message(
      'Selected files are not on Ente',
      name: 'selectedFilesAreNotOnEnte',
      desc: '',
      args: [],
    );
  }

  /// `This action cannot be undone`
  String get thisActionCannotBeUndone {
    return Intl.message(
      'This action cannot be undone',
      name: 'thisActionCannotBeUndone',
      desc: '',
      args: [],
    );
  }

  /// `Empty trash?`
  String get emptyTrash {
    return Intl.message(
      'Empty trash?',
      name: 'emptyTrash',
      desc: '',
      args: [],
    );
  }

  /// `All items in trash will be permanently deleted\n\nThis action cannot be undone`
  String get permDeleteWarning {
    return Intl.message(
      'All items in trash will be permanently deleted\n\nThis action cannot be undone',
      name: 'permDeleteWarning',
      desc: '',
      args: [],
    );
  }

  /// `Empty`
  String get empty {
    return Intl.message(
      'Empty',
      name: 'empty',
      desc: '',
      args: [],
    );
  }

  /// `Could not free up space`
  String get couldNotFreeUpSpace {
    return Intl.message(
      'Could not free up space',
      name: 'couldNotFreeUpSpace',
      desc: '',
      args: [],
    );
  }

  /// `Permanently delete from device?`
  String get permanentlyDeleteFromDevice {
    return Intl.message(
      'Permanently delete from device?',
      name: 'permanentlyDeleteFromDevice',
      desc: '',
      args: [],
    );
  }

  /// `Some of the files you are trying to delete are only available on your device and cannot be recovered if deleted`
  String get someOfTheFilesYouAreTryingToDeleteAre {
    return Intl.message(
      'Some of the files you are trying to delete are only available on your device and cannot be recovered if deleted',
      name: 'someOfTheFilesYouAreTryingToDeleteAre',
      desc: '',
      args: [],
    );
  }

  /// `They will be deleted from all albums.`
  String get theyWillBeDeletedFromAllAlbums {
    return Intl.message(
      'They will be deleted from all albums.',
      name: 'theyWillBeDeletedFromAllAlbums',
      desc: '',
      args: [],
    );
  }

  /// `Some items are in both Ente and your device.`
  String get someItemsAreInBothEnteAndYourDevice {
    return Intl.message(
      'Some items are in both Ente and your device.',
      name: 'someItemsAreInBothEnteAndYourDevice',
      desc: '',
      args: [],
    );
  }

  /// `Selected items will be deleted from all albums and moved to trash.`
  String get selectedItemsWillBeDeletedFromAllAlbumsAndMoved {
    return Intl.message(
      'Selected items will be deleted from all albums and moved to trash.',
      name: 'selectedItemsWillBeDeletedFromAllAlbumsAndMoved',
      desc: '',
      args: [],
    );
  }

  /// `These items will be deleted from your device.`
  String get theseItemsWillBeDeletedFromYourDevice {
    return Intl.message(
      'These items will be deleted from your device.',
      name: 'theseItemsWillBeDeletedFromYourDevice',
      desc: '',
      args: [],
    );
  }

  /// `It looks like something went wrong. Please retry after some time. If the error persists, please contact our support team.`
  String get itLooksLikeSomethingWentWrongPleaseRetryAfterSome {
    return Intl.message(
      'It looks like something went wrong. Please retry after some time. If the error persists, please contact our support team.',
      name: 'itLooksLikeSomethingWentWrongPleaseRetryAfterSome',
      desc: '',
      args: [],
    );
  }

  /// `Error`
  String get error {
    return Intl.message(
      'Error',
      name: 'error',
      desc: '',
      args: [],
    );
  }

  /// `It looks like something went wrong. Please retry after some time. If the error persists, please contact our support team.`
  String get tempErrorContactSupportIfPersists {
    return Intl.message(
      'It looks like something went wrong. Please retry after some time. If the error persists, please contact our support team.',
      name: 'tempErrorContactSupportIfPersists',
      desc: '',
      args: [],
    );
  }

  /// `Unable to connect to Ente, please check your network settings and contact support if the error persists.`
  String get networkHostLookUpErr {
    return Intl.message(
      'Unable to connect to Ente, please check your network settings and contact support if the error persists.',
      name: 'networkHostLookUpErr',
      desc: '',
      args: [],
    );
  }

  /// `Unable to connect to Ente, please retry after sometime. If the error persists, please contact support.`
  String get networkConnectionRefusedErr {
    return Intl.message(
      'Unable to connect to Ente, please retry after sometime. If the error persists, please contact support.',
      name: 'networkConnectionRefusedErr',
      desc: '',
      args: [],
    );
  }

  /// `Cached data`
  String get cachedData {
    return Intl.message(
      'Cached data',
      name: 'cachedData',
      desc: '',
      args: [],
    );
  }

  /// `Clear caches`
  String get clearCaches {
    return Intl.message(
      'Clear caches',
      name: 'clearCaches',
      desc: '',
      args: [],
    );
  }

  /// `Remote images`
  String get remoteImages {
    return Intl.message(
      'Remote images',
      name: 'remoteImages',
      desc: '',
      args: [],
    );
  }

  /// `Remote videos`
  String get remoteVideos {
    return Intl.message(
      'Remote videos',
      name: 'remoteVideos',
      desc: '',
      args: [],
    );
  }

  /// `Remote thumbnails`
  String get remoteThumbnails {
    return Intl.message(
      'Remote thumbnails',
      name: 'remoteThumbnails',
      desc: '',
      args: [],
    );
  }

  /// `Pending sync`
  String get pendingSync {
    return Intl.message(
      'Pending sync',
      name: 'pendingSync',
      desc: '',
      args: [],
    );
  }

  /// `Local gallery`
  String get localGallery {
    return Intl.message(
      'Local gallery',
      name: 'localGallery',
      desc: '',
      args: [],
    );
  }

  /// `Today's logs`
  String get todaysLogs {
    return Intl.message(
      'Today\'s logs',
      name: 'todaysLogs',
      desc: '',
      args: [],
    );
  }

  /// `View logs`
  String get viewLogs {
    return Intl.message(
      'View logs',
      name: 'viewLogs',
      desc: '',
      args: [],
    );
  }

  /// `This will send across logs to help us debug your issue. Please note that file names will be included to help track issues with specific files.`
  String get logsDialogBody {
    return Intl.message(
      'This will send across logs to help us debug your issue. Please note that file names will be included to help track issues with specific files.',
      name: 'logsDialogBody',
      desc: '',
      args: [],
    );
  }

  /// `Preparing logs...`
  String get preparingLogs {
    return Intl.message(
      'Preparing logs...',
      name: 'preparingLogs',
      desc: '',
      args: [],
    );
  }

  /// `Email your logs`
  String get emailYourLogs {
    return Intl.message(
      'Email your logs',
      name: 'emailYourLogs',
      desc: '',
      args: [],
    );
  }

  /// `Please send the logs to \n{toEmail}`
  String pleaseSendTheLogsTo(Object toEmail) {
    return Intl.message(
      'Please send the logs to \n$toEmail',
      name: 'pleaseSendTheLogsTo',
      desc: '',
      args: [toEmail],
    );
  }

  /// `Copy email address`
  String get copyEmailAddress {
    return Intl.message(
      'Copy email address',
      name: 'copyEmailAddress',
      desc: '',
      args: [],
    );
  }

  /// `Export logs`
  String get exportLogs {
    return Intl.message(
      'Export logs',
      name: 'exportLogs',
      desc: '',
      args: [],
    );
  }

  /// `Please email us at {toEmail}`
  String pleaseEmailUsAt(Object toEmail) {
    return Intl.message(
      'Please email us at $toEmail',
      name: 'pleaseEmailUsAt',
      desc: '',
      args: [toEmail],
    );
  }

  /// `Dismiss`
  String get dismiss {
    return Intl.message(
      'Dismiss',
      name: 'dismiss',
      desc: '',
      args: [],
    );
  }

  /// `Did you know?`
  String get didYouKnow {
    return Intl.message(
      'Did you know?',
      name: 'didYouKnow',
      desc: '',
      args: [],
    );
  }

  /// `Loading your photos...`
  String get loadingMessage {
    return Intl.message(
      'Loading your photos...',
      name: 'loadingMessage',
      desc: '',
      args: [],
    );
  }

  /// `You can share your subscription with your family`
  String get loadMessage1 {
    return Intl.message(
      'You can share your subscription with your family',
      name: 'loadMessage1',
      desc: '',
      args: [],
    );
  }

  /// `We have preserved over 200 million memories so far`
  String get loadMessage2 {
    return Intl.message(
      'We have preserved over 200 million memories so far',
      name: 'loadMessage2',
      desc: '',
      args: [],
    );
  }

  /// `We keep 3 copies of your data, one in an underground fallout shelter`
  String get loadMessage3 {
    return Intl.message(
      'We keep 3 copies of your data, one in an underground fallout shelter',
      name: 'loadMessage3',
      desc: '',
      args: [],
    );
  }

  /// `All our apps are open source`
  String get loadMessage4 {
    return Intl.message(
      'All our apps are open source',
      name: 'loadMessage4',
      desc: '',
      args: [],
    );
  }

  /// `Our source code and cryptography have been externally audited`
  String get loadMessage5 {
    return Intl.message(
      'Our source code and cryptography have been externally audited',
      name: 'loadMessage5',
      desc: '',
      args: [],
    );
  }

  /// `You can share links to your albums with your loved ones`
  String get loadMessage6 {
    return Intl.message(
      'You can share links to your albums with your loved ones',
      name: 'loadMessage6',
      desc: '',
      args: [],
    );
  }

  /// `Our mobile apps run in the background to encrypt and backup any new photos you click`
  String get loadMessage7 {
    return Intl.message(
      'Our mobile apps run in the background to encrypt and backup any new photos you click',
      name: 'loadMessage7',
      desc: '',
      args: [],
    );
  }

  /// `web.ente.io has a slick uploader`
  String get loadMessage8 {
    return Intl.message(
      'web.ente.io has a slick uploader',
      name: 'loadMessage8',
      desc: '',
      args: [],
    );
  }

  /// `We use Xchacha20Poly1305 to safely encrypt your data`
  String get loadMessage9 {
    return Intl.message(
      'We use Xchacha20Poly1305 to safely encrypt your data',
      name: 'loadMessage9',
      desc: '',
      args: [],
    );
  }

  /// `Photo descriptions`
  String get photoDescriptions {
    return Intl.message(
      'Photo descriptions',
      name: 'photoDescriptions',
      desc: '',
      args: [],
    );
  }

  /// `File types and names`
  String get fileTypesAndNames {
    return Intl.message(
      'File types and names',
      name: 'fileTypesAndNames',
      desc: '',
      args: [],
    );
  }

  /// `Location`
  String get location {
    return Intl.message(
      'Location',
      name: 'location',
      desc: '',
      args: [],
    );
  }

  /// `Moments`
  String get moments {
    return Intl.message(
      'Moments',
      name: 'moments',
      desc: '',
      args: [],
    );
  }

  /// `People will be shown here once indexing is done`
  String get searchFaceEmptySection {
    return Intl.message(
      'People will be shown here once indexing is done',
      name: 'searchFaceEmptySection',
      desc: '',
      args: [],
    );
  }

  /// `Search by a date, month or year`
  String get searchDatesEmptySection {
    return Intl.message(
      'Search by a date, month or year',
      name: 'searchDatesEmptySection',
      desc: '',
      args: [],
    );
  }

  /// `Group photos that are taken within some radius of a photo`
  String get searchLocationEmptySection {
    return Intl.message(
      'Group photos that are taken within some radius of a photo',
      name: 'searchLocationEmptySection',
      desc: '',
      args: [],
    );
  }

  /// `Invite people, and you'll see all photos shared by them here`
  String get searchPeopleEmptySection {
    return Intl.message(
      'Invite people, and you\'ll see all photos shared by them here',
      name: 'searchPeopleEmptySection',
      desc: '',
      args: [],
    );
  }

  /// `Albums`
  String get searchAlbumsEmptySection {
    return Intl.message(
      'Albums',
      name: 'searchAlbumsEmptySection',
      desc: '',
      args: [],
    );
  }

  /// `File types and names`
  String get searchFileTypesAndNamesEmptySection {
    return Intl.message(
      'File types and names',
      name: 'searchFileTypesAndNamesEmptySection',
      desc: '',
      args: [],
    );
  }

  /// `Add descriptions like "#trip" in photo info to quickly find them here`
  String get searchCaptionEmptySection {
    return Intl.message(
      'Add descriptions like "#trip" in photo info to quickly find them here',
      name: 'searchCaptionEmptySection',
      desc: '',
      args: [],
    );
  }

  /// `Language`
  String get language {
    return Intl.message(
      'Language',
      name: 'language',
      desc: '',
      args: [],
    );
  }

  /// `Select Language`
  String get selectLanguage {
    return Intl.message(
      'Select Language',
      name: 'selectLanguage',
      desc: '',
      args: [],
    );
  }

  /// `Location name`
  String get locationName {
    return Intl.message(
      'Location name',
      name: 'locationName',
      desc: '',
      args: [],
    );
  }

  /// `Add location`
  String get addLocation {
    return Intl.message(
      'Add location',
      name: 'addLocation',
      desc: '',
      args: [],
    );
  }

  /// `Group nearby photos`
  String get groupNearbyPhotos {
    return Intl.message(
      'Group nearby photos',
      name: 'groupNearbyPhotos',
      desc: '',
      args: [],
    );
  }

  /// `km`
  String get kiloMeterUnit {
    return Intl.message(
      'km',
      name: 'kiloMeterUnit',
      desc: '',
      args: [],
    );
  }

  /// `Add`
  String get addLocationButton {
    return Intl.message(
      'Add',
      name: 'addLocationButton',
      desc: '',
      args: [],
    );
  }

  /// `Radius`
  String get radius {
    return Intl.message(
      'Radius',
      name: 'radius',
      desc: '',
      args: [],
    );
  }

  /// `A location tag groups all photos that were taken within some radius of a photo`
  String get locationTagFeatureDescription {
    return Intl.message(
      'A location tag groups all photos that were taken within some radius of a photo',
      name: 'locationTagFeatureDescription',
      desc: '',
      args: [],
    );
  }

  /// `Up to 1000 memories shown in gallery`
  String get galleryMemoryLimitInfo {
    return Intl.message(
      'Up to 1000 memories shown in gallery',
      name: 'galleryMemoryLimitInfo',
      desc: '',
      args: [],
    );
  }

  /// `Save`
  String get save {
    return Intl.message(
      'Save',
      name: 'save',
      desc: '',
      args: [],
    );
  }

  /// `Center point`
  String get centerPoint {
    return Intl.message(
      'Center point',
      name: 'centerPoint',
      desc: '',
      args: [],
    );
  }

  /// `Pick center point`
  String get pickCenterPoint {
    return Intl.message(
      'Pick center point',
      name: 'pickCenterPoint',
      desc: '',
      args: [],
    );
  }

  /// `Use selected photo`
  String get useSelectedPhoto {
    return Intl.message(
      'Use selected photo',
      name: 'useSelectedPhoto',
      desc: '',
      args: [],
    );
  }

  /// `Reset to default`
  String get resetToDefault {
    return Intl.message(
      'Reset to default',
      name: 'resetToDefault',
      desc: 'Button text to reset cover photo to default',
      args: [],
    );
  }

  /// `Edit`
  String get edit {
    return Intl.message(
      'Edit',
      name: 'edit',
      desc: '',
      args: [],
    );
  }

  /// `Delete location`
  String get deleteLocation {
    return Intl.message(
      'Delete location',
      name: 'deleteLocation',
      desc: '',
      args: [],
    );
  }

  /// `Rotate left`
  String get rotateLeft {
    return Intl.message(
      'Rotate left',
      name: 'rotateLeft',
      desc: '',
      args: [],
    );
  }

  /// `Flip`
  String get flip {
    return Intl.message(
      'Flip',
      name: 'flip',
      desc: '',
      args: [],
    );
  }

  /// `Rotate right`
  String get rotateRight {
    return Intl.message(
      'Rotate right',
      name: 'rotateRight',
      desc: '',
      args: [],
    );
  }

  /// `Save copy`
  String get saveCopy {
    return Intl.message(
      'Save copy',
      name: 'saveCopy',
      desc: '',
      args: [],
    );
  }

  /// `Light`
  String get light {
    return Intl.message(
      'Light',
      name: 'light',
      desc: '',
      args: [],
    );
  }

  /// `Color`
  String get color {
    return Intl.message(
      'Color',
      name: 'color',
      desc: '',
      args: [],
    );
  }

  /// `Yes, discard changes`
  String get yesDiscardChanges {
    return Intl.message(
      'Yes, discard changes',
      name: 'yesDiscardChanges',
      desc: '',
      args: [],
    );
  }

  /// `Do you want to discard the edits you have made?`
  String get doYouWantToDiscardTheEditsYouHaveMade {
    return Intl.message(
      'Do you want to discard the edits you have made?',
      name: 'doYouWantToDiscardTheEditsYouHaveMade',
      desc: '',
      args: [],
    );
  }

  /// `Saving...`
  String get saving {
    return Intl.message(
      'Saving...',
      name: 'saving',
      desc: '',
      args: [],
    );
  }

  /// `Edits saved`
  String get editsSaved {
    return Intl.message(
      'Edits saved',
      name: 'editsSaved',
      desc: '',
      args: [],
    );
  }

  /// `Oops, could not save edits`
  String get oopsCouldNotSaveEdits {
    return Intl.message(
      'Oops, could not save edits',
      name: 'oopsCouldNotSaveEdits',
      desc: '',
      args: [],
    );
  }

  /// `km`
  String get distanceInKMUnit {
    return Intl.message(
      'km',
      name: 'distanceInKMUnit',
      desc: 'Unit for distance in km',
      args: [],
    );
  }

  /// `Today`
  String get dayToday {
    return Intl.message(
      'Today',
      name: 'dayToday',
      desc: '',
      args: [],
    );
  }

  /// `Yesterday`
  String get dayYesterday {
    return Intl.message(
      'Yesterday',
      name: 'dayYesterday',
      desc: '',
      args: [],
    );
  }

  /// `Storage`
  String get storage {
    return Intl.message(
      'Storage',
      name: 'storage',
      desc: '',
      args: [],
    );
  }

  /// `Used space`
  String get usedSpace {
    return Intl.message(
      'Used space',
      name: 'usedSpace',
      desc: '',
      args: [],
    );
  }

  /// `Family`
  String get storageBreakupFamily {
    return Intl.message(
      'Family',
      name: 'storageBreakupFamily',
      desc: '',
      args: [],
    );
  }

  /// `You`
  String get storageBreakupYou {
    return Intl.message(
      'You',
      name: 'storageBreakupYou',
      desc:
          'Label to indicate how much storage you are using when you are part of a family plan',
      args: [],
    );
  }

  /// `{usedAmount} {usedStorageUnit} of {totalAmount} {totalStorageUnit} used`
  String storageUsageInfo(Object usedAmount, Object usedStorageUnit,
      Object totalAmount, Object totalStorageUnit) {
    return Intl.message(
      '$usedAmount $usedStorageUnit of $totalAmount $totalStorageUnit used',
      name: 'storageUsageInfo',
      desc: 'Example: 1.2 GB of 2 GB used or 100 GB or 2TB used',
      args: [usedAmount, usedStorageUnit, totalAmount, totalStorageUnit],
    );
  }

  /// `{freeAmount} {storageUnit} free`
  String availableStorageSpace(Object freeAmount, Object storageUnit) {
    return Intl.message(
      '$freeAmount $storageUnit free',
      name: 'availableStorageSpace',
      desc: '',
      args: [freeAmount, storageUnit],
    );
  }

  /// `Version: {versionValue}`
  String appVersion(Object versionValue) {
    return Intl.message(
      'Version: $versionValue',
      name: 'appVersion',
      desc: '',
      args: [versionValue],
    );
  }

  /// `Verify`
  String get verifyIDLabel {
    return Intl.message(
      'Verify',
      name: 'verifyIDLabel',
      desc: '',
      args: [],
    );
  }

  /// `Add a description...`
  String get fileInfoAddDescHint {
    return Intl.message(
      'Add a description...',
      name: 'fileInfoAddDescHint',
      desc: '',
      args: [],
    );
  }

  /// `Edit location`
  String get editLocationTagTitle {
    return Intl.message(
      'Edit location',
      name: 'editLocationTagTitle',
      desc: '',
      args: [],
    );
  }

  /// `Set`
  String get setLabel {
    return Intl.message(
      'Set',
      name: 'setLabel',
      desc:
          'Label of confirm button to add a new custom radius to the radius selector of a location tag',
      args: [],
    );
  }

  /// `Set radius`
  String get setRadius {
    return Intl.message(
      'Set radius',
      name: 'setRadius',
      desc: '',
      args: [],
    );
  }

  /// `Family`
  String get familyPlanPortalTitle {
    return Intl.message(
      'Family',
      name: 'familyPlanPortalTitle',
      desc: '',
      args: [],
    );
  }

  /// `Add 5 family members to your existing plan without paying extra.\n\nEach member gets their own private space, and cannot see each other's files unless they're shared.\n\nFamily plans are available to customers who have a paid Ente subscription.\n\nSubscribe now to get started!`
  String get familyPlanOverview {
    return Intl.message(
      'Add 5 family members to your existing plan without paying extra.\n\nEach member gets their own private space, and cannot see each other\'s files unless they\'re shared.\n\nFamily plans are available to customers who have a paid Ente subscription.\n\nSubscribe now to get started!',
      name: 'familyPlanOverview',
      desc: '',
      args: [],
    );
  }

  /// `Verify identity`
  String get androidBiometricHint {
    return Intl.message(
      'Verify identity',
      name: 'androidBiometricHint',
      desc:
          'Hint message advising the user how to authenticate with biometrics. It is used on Android side. Maximum 60 characters.',
      args: [],
    );
  }

  /// `Not recognized. Try again.`
  String get androidBiometricNotRecognized {
    return Intl.message(
      'Not recognized. Try again.',
      name: 'androidBiometricNotRecognized',
      desc:
          'Message to let the user know that authentication was failed. It is used on Android side. Maximum 60 characters.',
      args: [],
    );
  }

  /// `Success`
  String get androidBiometricSuccess {
    return Intl.message(
      'Success',
      name: 'androidBiometricSuccess',
      desc:
          'Message to let the user know that authentication was successful. It is used on Android side. Maximum 60 characters.',
      args: [],
    );
  }

  /// `Cancel`
  String get androidCancelButton {
    return Intl.message(
      'Cancel',
      name: 'androidCancelButton',
      desc:
          'Message showed on a button that the user can click to leave the current dialog. It is used on Android side. Maximum 30 characters.',
      args: [],
    );
  }

  /// `Authentication required`
  String get androidSignInTitle {
    return Intl.message(
      'Authentication required',
      name: 'androidSignInTitle',
      desc:
          'Message showed as a title in a dialog which indicates the user that they need to scan biometric to continue. It is used on Android side. Maximum 60 characters.',
      args: [],
    );
  }

  /// `Biometric required`
  String get androidBiometricRequiredTitle {
    return Intl.message(
      'Biometric required',
      name: 'androidBiometricRequiredTitle',
      desc:
          'Message showed as a title in a dialog which indicates the user has not set up biometric authentication on their device. It is used on Android side. Maximum 60 characters.',
      args: [],
    );
  }

  /// `Device credentials required`
  String get androidDeviceCredentialsRequiredTitle {
    return Intl.message(
      'Device credentials required',
      name: 'androidDeviceCredentialsRequiredTitle',
      desc:
          'Message showed as a title in a dialog which indicates the user has not set up credentials authentication on their device. It is used on Android side. Maximum 60 characters.',
      args: [],
    );
  }

  /// `Device credentials required`
  String get androidDeviceCredentialsSetupDescription {
    return Intl.message(
      'Device credentials required',
      name: 'androidDeviceCredentialsSetupDescription',
      desc:
          'Message advising the user to go to the settings and configure device credentials on their device. It shows in a dialog on Android side.',
      args: [],
    );
  }

  /// `Go to settings`
  String get goToSettings {
    return Intl.message(
      'Go to settings',
      name: 'goToSettings',
      desc:
          'Message showed on a button that the user can click to go to settings pages from the current dialog. It is used on both Android and iOS side. Maximum 30 characters.',
      args: [],
    );
  }

  /// `Biometric authentication is not set up on your device. Go to 'Settings > Security' to add biometric authentication.`
  String get androidGoToSettingsDescription {
    return Intl.message(
      'Biometric authentication is not set up on your device. Go to \'Settings > Security\' to add biometric authentication.',
      name: 'androidGoToSettingsDescription',
      desc:
          'Message advising the user to go to the settings and configure biometric on their device. It shows in a dialog on Android side.',
      args: [],
    );
  }

  /// `Biometric authentication is disabled. Please lock and unlock your screen to enable it.`
  String get iOSLockOut {
    return Intl.message(
      'Biometric authentication is disabled. Please lock and unlock your screen to enable it.',
      name: 'iOSLockOut',
      desc:
          'Message advising the user to re-enable biometrics on their device. It shows in a dialog on iOS side.',
      args: [],
    );
  }

  /// `Biometric authentication is not set up on your device. Please either enable Touch ID or Face ID on your phone.`
  String get iOSGoToSettingsDescription {
    return Intl.message(
      'Biometric authentication is not set up on your device. Please either enable Touch ID or Face ID on your phone.',
      name: 'iOSGoToSettingsDescription',
      desc:
          'Message advising the user to go to the settings and configure Biometrics for their device. It shows in a dialog on iOS side.',
      args: [],
    );
  }

  /// `OK`
  String get iOSOkButton {
    return Intl.message(
      'OK',
      name: 'iOSOkButton',
      desc:
          'Message showed on a button that the user can click to leave the current dialog. It is used on iOS side. Maximum 30 characters.',
      args: [],
    );
  }

  /// `OpenStreetMap contributors`
  String get openstreetmapContributors {
    return Intl.message(
      'OpenStreetMap contributors',
      name: 'openstreetmapContributors',
      desc: '',
      args: [],
    );
  }

  /// `Hosted at OSM France`
  String get hostedAtOsmFrance {
    return Intl.message(
      'Hosted at OSM France',
      name: 'hostedAtOsmFrance',
      desc: '',
      args: [],
    );
  }

  /// `Map`
  String get map {
    return Intl.message(
      'Map',
      name: 'map',
      desc: 'Label for the map view',
      args: [],
    );
  }

  /// `Maps`
  String get maps {
    return Intl.message(
      'Maps',
      name: 'maps',
      desc: '',
      args: [],
    );
  }

  /// `Enable Maps`
  String get enableMaps {
    return Intl.message(
      'Enable Maps',
      name: 'enableMaps',
      desc: '',
      args: [],
    );
  }

  /// `This will show your photos on a world map.\n\nThis map is hosted by Open Street Map, and the exact locations of your photos are never shared.\n\nYou can disable this feature anytime from Settings.`
  String get enableMapsDesc {
    return Intl.message(
      'This will show your photos on a world map.\n\nThis map is hosted by Open Street Map, and the exact locations of your photos are never shared.\n\nYou can disable this feature anytime from Settings.',
      name: 'enableMapsDesc',
      desc: '',
      args: [],
    );
  }

  /// `Quick links`
  String get quickLinks {
    return Intl.message(
      'Quick links',
      name: 'quickLinks',
      desc: '',
      args: [],
    );
  }

  /// `Select items to add`
  String get selectItemsToAdd {
    return Intl.message(
      'Select items to add',
      name: 'selectItemsToAdd',
      desc: '',
      args: [],
    );
  }

  /// `Add selected`
  String get addSelected {
    return Intl.message(
      'Add selected',
      name: 'addSelected',
      desc: '',
      args: [],
    );
  }

  /// `Add from device`
  String get addFromDevice {
    return Intl.message(
      'Add from device',
      name: 'addFromDevice',
      desc: '',
      args: [],
    );
  }

  /// `Add photos`
  String get addPhotos {
    return Intl.message(
      'Add photos',
      name: 'addPhotos',
      desc: '',
      args: [],
    );
  }

  /// `No photos found here`
  String get noPhotosFoundHere {
    return Intl.message(
      'No photos found here',
      name: 'noPhotosFoundHere',
      desc: '',
      args: [],
    );
  }

  /// `Zoom out to see photos`
  String get zoomOutToSeePhotos {
    return Intl.message(
      'Zoom out to see photos',
      name: 'zoomOutToSeePhotos',
      desc: '',
      args: [],
    );
  }

  /// `No images with location`
  String get noImagesWithLocation {
    return Intl.message(
      'No images with location',
      name: 'noImagesWithLocation',
      desc: '',
      args: [],
    );
  }

  /// `Unpin album`
  String get unpinAlbum {
    return Intl.message(
      'Unpin album',
      name: 'unpinAlbum',
      desc: '',
      args: [],
    );
  }

  /// `Pin album`
  String get pinAlbum {
    return Intl.message(
      'Pin album',
      name: 'pinAlbum',
      desc: '',
      args: [],
    );
  }

  /// `Create`
  String get create {
    return Intl.message(
      'Create',
      name: 'create',
      desc: '',
      args: [],
    );
  }

  /// `View all`
  String get viewAll {
    return Intl.message(
      'View all',
      name: 'viewAll',
      desc: '',
      args: [],
    );
  }

  /// `Nothing shared with you yet`
  String get nothingSharedWithYouYet {
    return Intl.message(
      'Nothing shared with you yet',
      name: 'nothingSharedWithYouYet',
      desc: '',
      args: [],
    );
  }

  /// `No albums shared by you yet`
  String get noAlbumsSharedByYouYet {
    return Intl.message(
      'No albums shared by you yet',
      name: 'noAlbumsSharedByYouYet',
      desc: '',
      args: [],
    );
  }

  /// `Shared with you`
  String get sharedWithYou {
    return Intl.message(
      'Shared with you',
      name: 'sharedWithYou',
      desc: '',
      args: [],
    );
  }

  /// `Shared by you`
  String get sharedByYou {
    return Intl.message(
      'Shared by you',
      name: 'sharedByYou',
      desc: '',
      args: [],
    );
  }

  /// `Invite your friends to Ente`
  String get inviteYourFriendsToEnte {
    return Intl.message(
      'Invite your friends to Ente',
      name: 'inviteYourFriendsToEnte',
      desc: '',
      args: [],
    );
  }

  /// `Failed to download video`
  String get failedToDownloadVideo {
    return Intl.message(
      'Failed to download video',
      name: 'failedToDownloadVideo',
      desc: '',
      args: [],
    );
  }

  /// `Hiding...`
  String get hiding {
    return Intl.message(
      'Hiding...',
      name: 'hiding',
      desc: '',
      args: [],
    );
  }

  /// `Unhiding...`
  String get unhiding {
    return Intl.message(
      'Unhiding...',
      name: 'unhiding',
      desc: '',
      args: [],
    );
  }

  /// `Successfully hid`
  String get successfullyHid {
    return Intl.message(
      'Successfully hid',
      name: 'successfullyHid',
      desc: '',
      args: [],
    );
  }

  /// `Successfully unhid`
  String get successfullyUnhid {
    return Intl.message(
      'Successfully unhid',
      name: 'successfullyUnhid',
      desc: '',
      args: [],
    );
  }

  /// `Crash reporting`
  String get crashReporting {
    return Intl.message(
      'Crash reporting',
      name: 'crashReporting',
      desc: '',
      args: [],
    );
  }

  /// `Resumable uploads`
  String get resumableUploads {
    return Intl.message(
      'Resumable uploads',
      name: 'resumableUploads',
      desc: '',
      args: [],
    );
  }

  /// `Add to hidden album`
  String get addToHiddenAlbum {
    return Intl.message(
      'Add to hidden album',
      name: 'addToHiddenAlbum',
      desc: '',
      args: [],
    );
  }

  /// `Move to hidden album`
  String get moveToHiddenAlbum {
    return Intl.message(
      'Move to hidden album',
      name: 'moveToHiddenAlbum',
      desc: '',
      args: [],
    );
  }

  /// `File types`
  String get fileTypes {
    return Intl.message(
      'File types',
      name: 'fileTypes',
      desc: '',
      args: [],
    );
  }

  /// `This account is linked to other Ente apps, if you use any. Your uploaded data, across all Ente apps, will be scheduled for deletion, and your account will be permanently deleted.`
  String get deleteConfirmDialogBody {
    return Intl.message(
      'This account is linked to other Ente apps, if you use any. Your uploaded data, across all Ente apps, will be scheduled for deletion, and your account will be permanently deleted.',
      name: 'deleteConfirmDialogBody',
      desc: '',
      args: [],
    );
  }

  /// `How did you hear about Ente? (optional)`
  String get hearUsWhereTitle {
    return Intl.message(
      'How did you hear about Ente? (optional)',
      name: 'hearUsWhereTitle',
      desc: '',
      args: [],
    );
  }

  /// `We don't track app installs. It'd help if you told us where you found us!`
  String get hearUsExplanation {
    return Intl.message(
      'We don\'t track app installs. It\'d help if you told us where you found us!',
      name: 'hearUsExplanation',
      desc: '',
      args: [],
    );
  }

  /// `View add-ons`
  String get viewAddOnButton {
    return Intl.message(
      'View add-ons',
      name: 'viewAddOnButton',
      desc: '',
      args: [],
    );
  }

  /// `Add-ons`
  String get addOns {
    return Intl.message(
      'Add-ons',
      name: 'addOns',
      desc: '',
      args: [],
    );
  }

  /// `Details of add-ons`
  String get addOnPageSubtitle {
    return Intl.message(
      'Details of add-ons',
      name: 'addOnPageSubtitle',
      desc: '',
      args: [],
    );
  }

  /// `Your map`
  String get yourMap {
    return Intl.message(
      'Your map',
      name: 'yourMap',
      desc: '',
      args: [],
    );
  }

  /// `Modify your query, or try searching for`
  String get modifyYourQueryOrTrySearchingFor {
    return Intl.message(
      'Modify your query, or try searching for',
      name: 'modifyYourQueryOrTrySearchingFor',
      desc: '',
      args: [],
    );
  }

  /// `Black Friday Sale`
  String get blackFridaySale {
    return Intl.message(
      'Black Friday Sale',
      name: 'blackFridaySale',
      desc: '',
      args: [],
    );
  }

  /// `Upto 50% off, until 4th Dec.`
  String get upto50OffUntil4thDec {
    return Intl.message(
      'Upto 50% off, until 4th Dec.',
      name: 'upto50OffUntil4thDec',
      desc: '',
      args: [],
    );
  }

  /// `Photos`
  String get photos {
    return Intl.message(
      'Photos',
      name: 'photos',
      desc: '',
      args: [],
    );
  }

  /// `Videos`
  String get videos {
    return Intl.message(
      'Videos',
      name: 'videos',
      desc: '',
      args: [],
    );
  }

  /// `Live Photos`
  String get livePhotos {
    return Intl.message(
      'Live Photos',
      name: 'livePhotos',
      desc: '',
      args: [],
    );
  }

  /// `Fast, on-device search`
  String get searchHint1 {
    return Intl.message(
      'Fast, on-device search',
      name: 'searchHint1',
      desc: '',
      args: [],
    );
  }

  /// `Photo dates, descriptions`
  String get searchHint2 {
    return Intl.message(
      'Photo dates, descriptions',
      name: 'searchHint2',
      desc: '',
      args: [],
    );
  }

  /// `Albums, file names, and types`
  String get searchHint3 {
    return Intl.message(
      'Albums, file names, and types',
      name: 'searchHint3',
      desc: '',
      args: [],
    );
  }

  /// `Location`
  String get searchHint4 {
    return Intl.message(
      'Location',
      name: 'searchHint4',
      desc: '',
      args: [],
    );
  }

  /// `Coming soon: Faces & magic search ✨`
  String get searchHint5 {
    return Intl.message(
      'Coming soon: Faces & magic search ✨',
      name: 'searchHint5',
      desc: '',
      args: [],
    );
  }

  /// `Add your photos now`
  String get addYourPhotosNow {
    return Intl.message(
      'Add your photos now',
      name: 'addYourPhotosNow',
      desc: '',
      args: [],
    );
  }

  /// `{count, plural, one{{count} result found} other{{count} results found}}`
  String searchResultCount(int count) {
    return Intl.plural(
      count,
      one: '$count result found',
      other: '$count results found',
      name: 'searchResultCount',
      desc:
          'Text to tell user how many results were found for their search query',
      args: [count],
    );
  }

  /// `Faces`
  String get faces {
    return Intl.message(
      'Faces',
      name: 'faces',
      desc: '',
      args: [],
    );
  }

  /// `People`
  String get people {
    return Intl.message(
      'People',
      name: 'people',
      desc: '',
      args: [],
    );
  }

  /// `Contents`
  String get contents {
    return Intl.message(
      'Contents',
      name: 'contents',
      desc: '',
      args: [],
    );
  }

  /// `Add new`
  String get addNew {
    return Intl.message(
      'Add new',
      name: 'addNew',
      desc: 'Text to add a new item (location tag, album, caption etc)',
      args: [],
    );
  }

  /// `Contacts`
  String get contacts {
    return Intl.message(
      'Contacts',
      name: 'contacts',
      desc: '',
      args: [],
    );
  }

  /// `No internet connection`
  String get noInternetConnection {
    return Intl.message(
      'No internet connection',
      name: 'noInternetConnection',
      desc: '',
      args: [],
    );
  }

  /// `Please check your internet connection and try again.`
  String get pleaseCheckYourInternetConnectionAndTryAgain {
    return Intl.message(
      'Please check your internet connection and try again.',
      name: 'pleaseCheckYourInternetConnectionAndTryAgain',
      desc: '',
      args: [],
    );
  }

  /// `Sign out from other devices`
  String get signOutFromOtherDevices {
    return Intl.message(
      'Sign out from other devices',
      name: 'signOutFromOtherDevices',
      desc: '',
      args: [],
    );
  }

  /// `If you think someone might know your password, you can force all other devices using your account to sign out.`
  String get signOutOtherBody {
    return Intl.message(
      'If you think someone might know your password, you can force all other devices using your account to sign out.',
      name: 'signOutOtherBody',
      desc: '',
      args: [],
    );
  }

  /// `Sign out other devices`
  String get signOutOtherDevices {
    return Intl.message(
      'Sign out other devices',
      name: 'signOutOtherDevices',
      desc: '',
      args: [],
    );
  }

  /// `Do not sign out`
  String get doNotSignOut {
    return Intl.message(
      'Do not sign out',
      name: 'doNotSignOut',
      desc: '',
      args: [],
    );
  }

  /// `Edit location`
  String get editLocation {
    return Intl.message(
      'Edit location',
      name: 'editLocation',
      desc: '',
      args: [],
    );
  }

  /// `Select a location`
  String get selectALocation {
    return Intl.message(
      'Select a location',
      name: 'selectALocation',
      desc: '',
      args: [],
    );
  }

  /// `Select a location first`
  String get selectALocationFirst {
    return Intl.message(
      'Select a location first',
      name: 'selectALocationFirst',
      desc: '',
      args: [],
    );
  }

  /// `Change location of selected items?`
  String get changeLocationOfSelectedItems {
    return Intl.message(
      'Change location of selected items?',
      name: 'changeLocationOfSelectedItems',
      desc: '',
      args: [],
    );
  }

  /// `Edits to location will only be seen within Ente`
  String get editsToLocationWillOnlyBeSeenWithinEnte {
    return Intl.message(
      'Edits to location will only be seen within Ente',
      name: 'editsToLocationWillOnlyBeSeenWithinEnte',
      desc: '',
      args: [],
    );
  }

  /// `Clean Uncategorized`
  String get cleanUncategorized {
    return Intl.message(
      'Clean Uncategorized',
      name: 'cleanUncategorized',
      desc: '',
      args: [],
    );
  }

  /// `Remove all files from Uncategorized that are present in other albums`
  String get cleanUncategorizedDescription {
    return Intl.message(
      'Remove all files from Uncategorized that are present in other albums',
      name: 'cleanUncategorizedDescription',
      desc: '',
      args: [],
    );
  }

  /// `Waiting for verification...`
  String get waitingForVerification {
    return Intl.message(
      'Waiting for verification...',
      name: 'waitingForVerification',
      desc: '',
      args: [],
    );
  }

  /// `Passkey`
  String get passkey {
    return Intl.message(
      'Passkey',
      name: 'passkey',
      desc: '',
      args: [],
    );
  }

  /// `Passkey verification`
  String get passkeyAuthTitle {
    return Intl.message(
      'Passkey verification',
      name: 'passkeyAuthTitle',
      desc: '',
      args: [],
    );
  }

  /// `Login with TOTP`
  String get loginWithTOTP {
    return Intl.message(
      'Login with TOTP',
      name: 'loginWithTOTP',
      desc: '',
      args: [],
    );
  }

  /// `Verification is still pending`
  String get passKeyPendingVerification {
    return Intl.message(
      'Verification is still pending',
      name: 'passKeyPendingVerification',
      desc: '',
      args: [],
    );
  }

  /// `Session expired`
  String get loginSessionExpired {
    return Intl.message(
      'Session expired',
      name: 'loginSessionExpired',
      desc: '',
      args: [],
    );
  }

  /// `Your session has expired. Please login again.`
  String get loginSessionExpiredDetails {
    return Intl.message(
      'Your session has expired. Please login again.',
      name: 'loginSessionExpiredDetails',
      desc: '',
      args: [],
    );
  }

  /// `Verify passkey`
  String get verifyPasskey {
    return Intl.message(
      'Verify passkey',
      name: 'verifyPasskey',
      desc: '',
      args: [],
    );
  }

  /// `Play album on TV`
  String get playOnTv {
    return Intl.message(
      'Play album on TV',
      name: 'playOnTv',
      desc: '',
      args: [],
    );
  }

  /// `Pair`
  String get pair {
    return Intl.message(
      'Pair',
      name: 'pair',
      desc: '',
      args: [],
    );
  }

  /// `Device not found`
  String get deviceNotFound {
    return Intl.message(
      'Device not found',
      name: 'deviceNotFound',
      desc: '',
      args: [],
    );
  }

  /// `Visit cast.ente.io on the device you want to pair.\n\nEnter the code below to play the album on your TV.`
  String get castInstruction {
    return Intl.message(
      'Visit cast.ente.io on the device you want to pair.\n\nEnter the code below to play the album on your TV.',
      name: 'castInstruction',
      desc: '',
      args: [],
    );
  }

  /// `Enter the code`
  String get deviceCodeHint {
    return Intl.message(
      'Enter the code',
      name: 'deviceCodeHint',
      desc: '',
      args: [],
    );
  }

  /// `Join Discord`
  String get joinDiscord {
    return Intl.message(
      'Join Discord',
      name: 'joinDiscord',
      desc: '',
      args: [],
    );
  }

  /// `Locations`
  String get locations {
    return Intl.message(
      'Locations',
      name: 'locations',
      desc: '',
      args: [],
    );
  }

  /// `Add a name`
  String get addAName {
    return Intl.message(
      'Add a name',
      name: 'addAName',
      desc: '',
      args: [],
    );
  }

  /// `Find them quickly`
  String get findThemQuickly {
    return Intl.message(
      'Find them quickly',
      name: 'findThemQuickly',
      desc:
          'Subtitle to indicate that the user can find people quickly by name',
      args: [],
    );
  }

  /// `Find people quickly by name`
  String get findPeopleByName {
    return Intl.message(
      'Find people quickly by name',
      name: 'findPeopleByName',
      desc: '',
      args: [],
    );
  }

  /// `{count, plural, =0 {Add viewer} =1 {Add viewer} other {Add viewers}}`
  String addViewers(num count) {
    return Intl.plural(
      count,
      zero: 'Add viewer',
      one: 'Add viewer',
      other: 'Add viewers',
      name: 'addViewers',
      desc: '',
      args: [count],
    );
  }

  /// `{count, plural, =0 {Add collaborator} =1 {Add collaborator} other {Add collaborators}}`
  String addCollaborators(num count) {
    return Intl.plural(
      count,
      zero: 'Add collaborator',
      one: 'Add collaborator',
      other: 'Add collaborators',
      name: 'addCollaborators',
      desc: '',
      args: [count],
    );
  }

  /// `Long press an email to verify end to end encryption.`
  String get longPressAnEmailToVerifyEndToEndEncryption {
    return Intl.message(
      'Long press an email to verify end to end encryption.',
      name: 'longPressAnEmailToVerifyEndToEndEncryption',
      desc: '',
      args: [],
    );
  }

  /// `Are you sure that you want to modify Developer settings?`
  String get developerSettingsWarning {
    return Intl.message(
      'Are you sure that you want to modify Developer settings?',
      name: 'developerSettingsWarning',
      desc: '',
      args: [],
    );
  }

  /// `Developer settings`
  String get developerSettings {
    return Intl.message(
      'Developer settings',
      name: 'developerSettings',
      desc: '',
      args: [],
    );
  }

  /// `Server endpoint`
  String get serverEndpoint {
    return Intl.message(
      'Server endpoint',
      name: 'serverEndpoint',
      desc: '',
      args: [],
    );
  }

  /// `Invalid endpoint`
  String get invalidEndpoint {
    return Intl.message(
      'Invalid endpoint',
      name: 'invalidEndpoint',
      desc: '',
      args: [],
    );
  }

  /// `Sorry, the endpoint you entered is invalid. Please enter a valid endpoint and try again.`
  String get invalidEndpointMessage {
    return Intl.message(
      'Sorry, the endpoint you entered is invalid. Please enter a valid endpoint and try again.',
      name: 'invalidEndpointMessage',
      desc: '',
      args: [],
    );
  }

  /// `Endpoint updated successfully`
  String get endpointUpdatedMessage {
    return Intl.message(
      'Endpoint updated successfully',
      name: 'endpointUpdatedMessage',
      desc: '',
      args: [],
    );
  }

  /// `Connected to {endpoint}`
  String customEndpoint(Object endpoint) {
    return Intl.message(
      'Connected to $endpoint',
      name: 'customEndpoint',
      desc: '',
      args: [endpoint],
    );
  }

  /// `Create collaborative link`
  String get createCollaborativeLink {
    return Intl.message(
      'Create collaborative link',
      name: 'createCollaborativeLink',
      desc: '',
      args: [],
    );
  }

  /// `Search`
  String get search {
    return Intl.message(
      'Search',
      name: 'search',
      desc: '',
      args: [],
    );
  }

  /// `Enter person name`
  String get enterPersonName {
    return Intl.message(
      'Enter person name',
      name: 'enterPersonName',
      desc: '',
      args: [],
    );
  }

  /// `This email is already linked to {name}.`
  String editEmailAlreadyLinked(Object name) {
    return Intl.message(
      'This email is already linked to $name.',
      name: 'editEmailAlreadyLinked',
      desc: '',
      args: [name],
    );
  }

  /// `View {name} to unlink`
  String viewPersonToUnlink(Object name) {
    return Intl.message(
      'View $name to unlink',
      name: 'viewPersonToUnlink',
      desc: '',
      args: [name],
    );
  }

  /// `Enter name`
  String get enterName {
    return Intl.message(
      'Enter name',
      name: 'enterName',
      desc: '',
      args: [],
    );
  }

  /// `Save person`
  String get savePerson {
    return Intl.message(
      'Save person',
      name: 'savePerson',
      desc: '',
      args: [],
    );
  }

  /// `Edit person`
  String get editPerson {
    return Intl.message(
      'Edit person',
      name: 'editPerson',
      desc: '',
      args: [],
    );
  }

  /// `Merged photos`
  String get mergedPhotos {
    return Intl.message(
      'Merged photos',
      name: 'mergedPhotos',
      desc: '',
      args: [],
    );
  }

  /// `Or merge with existing`
  String get orMergeWithExistingPerson {
    return Intl.message(
      'Or merge with existing',
      name: 'orMergeWithExistingPerson',
      desc: '',
      args: [],
    );
  }

  /// `Birthday (optional)`
  String get enterDateOfBirth {
    return Intl.message(
      'Birthday (optional)',
      name: 'enterDateOfBirth',
      desc: '',
      args: [],
    );
  }

  /// `Birthday`
  String get birthday {
    return Intl.message(
      'Birthday',
      name: 'birthday',
      desc: '',
      args: [],
    );
  }

  /// `Remove person label`
  String get removePersonLabel {
    return Intl.message(
      'Remove person label',
      name: 'removePersonLabel',
      desc: '',
      args: [],
    );
  }

  /// `Auto pair works only with devices that support Chromecast.`
  String get autoPairDesc {
    return Intl.message(
      'Auto pair works only with devices that support Chromecast.',
      name: 'autoPairDesc',
      desc: '',
      args: [],
    );
  }

  /// `Pair with PIN works with any screen you wish to view your album on.`
  String get manualPairDesc {
    return Intl.message(
      'Pair with PIN works with any screen you wish to view your album on.',
      name: 'manualPairDesc',
      desc: '',
      args: [],
    );
  }

  /// `Connect to device`
  String get connectToDevice {
    return Intl.message(
      'Connect to device',
      name: 'connectToDevice',
      desc: '',
      args: [],
    );
  }

  /// `You'll see available Cast devices here.`
  String get autoCastDialogBody {
    return Intl.message(
      'You\'ll see available Cast devices here.',
      name: 'autoCastDialogBody',
      desc: '',
      args: [],
    );
  }

  /// `Make sure Local Network permissions are turned on for the Ente Photos app, in Settings.`
  String get autoCastiOSPermission {
    return Intl.message(
      'Make sure Local Network permissions are turned on for the Ente Photos app, in Settings.',
      name: 'autoCastiOSPermission',
      desc: '',
      args: [],
    );
  }

  /// `No device found`
  String get noDeviceFound {
    return Intl.message(
      'No device found',
      name: 'noDeviceFound',
      desc: '',
      args: [],
    );
  }

  /// `Stop casting`
  String get stopCastingTitle {
    return Intl.message(
      'Stop casting',
      name: 'stopCastingTitle',
      desc: '',
      args: [],
    );
  }

  /// `Do you want to stop casting?`
  String get stopCastingBody {
    return Intl.message(
      'Do you want to stop casting?',
      name: 'stopCastingBody',
      desc: '',
      args: [],
    );
  }

  /// `Failed to cast album`
  String get castIPMismatchTitle {
    return Intl.message(
      'Failed to cast album',
      name: 'castIPMismatchTitle',
      desc: '',
      args: [],
    );
  }

  /// `Please make sure you are on the same network as the TV.`
  String get castIPMismatchBody {
    return Intl.message(
      'Please make sure you are on the same network as the TV.',
      name: 'castIPMismatchBody',
      desc: '',
      args: [],
    );
  }

  /// `Pairing complete`
  String get pairingComplete {
    return Intl.message(
      'Pairing complete',
      name: 'pairingComplete',
      desc: '',
      args: [],
    );
  }

  /// `Saving edits...`
  String get savingEdits {
    return Intl.message(
      'Saving edits...',
      name: 'savingEdits',
      desc: '',
      args: [],
    );
  }

  /// `Auto pair`
  String get autoPair {
    return Intl.message(
      'Auto pair',
      name: 'autoPair',
      desc: '',
      args: [],
    );
  }

  /// `Pair with PIN`
  String get pairWithPin {
    return Intl.message(
      'Pair with PIN',
      name: 'pairWithPin',
      desc: '',
      args: [],
    );
  }

  /// `Face recognition`
  String get faceRecognition {
    return Intl.message(
      'Face recognition',
      name: 'faceRecognition',
      desc: '',
      args: [],
    );
  }

  /// `Found faces`
  String get foundFaces {
    return Intl.message(
      'Found faces',
      name: 'foundFaces',
      desc: '',
      args: [],
    );
  }

  /// `Clustering progress`
  String get clusteringProgress {
    return Intl.message(
      'Clustering progress',
      name: 'clusteringProgress',
      desc: '',
      args: [],
    );
  }

  /// `Indexing is paused. It will automatically resume when device is ready.`
  String get indexingIsPaused {
    return Intl.message(
      'Indexing is paused. It will automatically resume when device is ready.',
      name: 'indexingIsPaused',
      desc: '',
      args: [],
    );
  }

  /// `Trim`
  String get trim {
    return Intl.message(
      'Trim',
      name: 'trim',
      desc: '',
      args: [],
    );
  }

  /// `Crop`
  String get crop {
    return Intl.message(
      'Crop',
      name: 'crop',
      desc: '',
      args: [],
    );
  }

  /// `Rotate`
  String get rotate {
    return Intl.message(
      'Rotate',
      name: 'rotate',
      desc: '',
      args: [],
    );
  }

  /// `Left`
  String get left {
    return Intl.message(
      'Left',
      name: 'left',
      desc: '',
      args: [],
    );
  }

  /// `Right`
  String get right {
    return Intl.message(
      'Right',
      name: 'right',
      desc: '',
      args: [],
    );
  }

  /// `What's new`
  String get whatsNew {
    return Intl.message(
      'What\'s new',
      name: 'whatsNew',
      desc: '',
      args: [],
    );
  }

  /// `Review suggestions`
  String get reviewSuggestions {
    return Intl.message(
      'Review suggestions',
      name: 'reviewSuggestions',
      desc: '',
      args: [],
    );
  }

  /// `Review`
  String get review {
    return Intl.message(
      'Review',
      name: 'review',
      desc: '',
      args: [],
    );
  }

  /// `Use as cover`
  String get useAsCover {
    return Intl.message(
      'Use as cover',
      name: 'useAsCover',
      desc: '',
      args: [],
    );
  }

  /// `Not {name}?`
  String notPersonLabel(String name) {
    return Intl.message(
      'Not $name?',
      name: 'notPersonLabel',
      desc:
          'Label to indicate that the person in the photo is not the person whose name is mentioned',
      args: [name],
    );
  }

  /// `Enable`
  String get enable {
    return Intl.message(
      'Enable',
      name: 'enable',
      desc: '',
      args: [],
    );
  }

  /// `Enabled`
  String get enabled {
    return Intl.message(
      'Enabled',
      name: 'enabled',
      desc: '',
      args: [],
    );
  }

  /// `More details`
  String get moreDetails {
    return Intl.message(
      'More details',
      name: 'moreDetails',
      desc: '',
      args: [],
    );
  }

  /// `Ente supports on-device machine learning for face recognition, magic search and other advanced search features`
  String get enableMLIndexingDesc {
    return Intl.message(
      'Ente supports on-device machine learning for face recognition, magic search and other advanced search features',
      name: 'enableMLIndexingDesc',
      desc: '',
      args: [],
    );
  }

  /// `Magic search allows to search photos by their contents, e.g. 'flower', 'red car', 'identity documents'`
  String get magicSearchHint {
    return Intl.message(
      'Magic search allows to search photos by their contents, e.g. \'flower\', \'red car\', \'identity documents\'',
      name: 'magicSearchHint',
      desc: '',
      args: [],
    );
  }

  /// `Panorama`
  String get panorama {
    return Intl.message(
      'Panorama',
      name: 'panorama',
      desc: '',
      args: [],
    );
  }

  /// `Re-enter password`
  String get reenterPassword {
    return Intl.message(
      'Re-enter password',
      name: 'reenterPassword',
      desc: '',
      args: [],
    );
  }

  /// `Re-enter PIN`
  String get reenterPin {
    return Intl.message(
      'Re-enter PIN',
      name: 'reenterPin',
      desc: '',
      args: [],
    );
  }

  /// `Device lock`
  String get deviceLock {
    return Intl.message(
      'Device lock',
      name: 'deviceLock',
      desc: '',
      args: [],
    );
  }

  /// `PIN lock`
  String get pinLock {
    return Intl.message(
      'PIN lock',
      name: 'pinLock',
      desc: '',
      args: [],
    );
  }

  /// `Next`
  String get next {
    return Intl.message(
      'Next',
      name: 'next',
      desc: '',
      args: [],
    );
  }

  /// `Set new password`
  String get setNewPassword {
    return Intl.message(
      'Set new password',
      name: 'setNewPassword',
      desc: '',
      args: [],
    );
  }

  /// `Enter PIN`
  String get enterPin {
    return Intl.message(
      'Enter PIN',
      name: 'enterPin',
      desc: '',
      args: [],
    );
  }

  /// `Set new PIN`
  String get setNewPin {
    return Intl.message(
      'Set new PIN',
      name: 'setNewPin',
      desc: '',
      args: [],
    );
  }

  /// `App lock`
  String get appLock {
    return Intl.message(
      'App lock',
      name: 'appLock',
      desc: '',
      args: [],
    );
  }

  /// `No system lock found`
  String get noSystemLockFound {
    return Intl.message(
      'No system lock found',
      name: 'noSystemLockFound',
      desc: '',
      args: [],
    );
  }

  /// `Tap to unlock`
  String get tapToUnlock {
    return Intl.message(
      'Tap to unlock',
      name: 'tapToUnlock',
      desc: '',
      args: [],
    );
  }

  /// `Too many incorrect attempts`
  String get tooManyIncorrectAttempts {
    return Intl.message(
      'Too many incorrect attempts',
      name: 'tooManyIncorrectAttempts',
      desc: '',
      args: [],
    );
  }

  /// `Video Info`
  String get videoInfo {
    return Intl.message(
      'Video Info',
      name: 'videoInfo',
      desc: '',
      args: [],
    );
  }

  /// `Auto lock`
  String get autoLock {
    return Intl.message(
      'Auto lock',
      name: 'autoLock',
      desc: '',
      args: [],
    );
  }

  /// `Immediately`
  String get immediately {
    return Intl.message(
      'Immediately',
      name: 'immediately',
      desc: '',
      args: [],
    );
  }

  /// `Time after which the app locks after being put in the background`
  String get autoLockFeatureDescription {
    return Intl.message(
      'Time after which the app locks after being put in the background',
      name: 'autoLockFeatureDescription',
      desc: '',
      args: [],
    );
  }

  /// `Hide content`
  String get hideContent {
    return Intl.message(
      'Hide content',
      name: 'hideContent',
      desc: '',
      args: [],
    );
  }

  /// `Hides app content in the app switcher and disables screenshots`
  String get hideContentDescriptionAndroid {
    return Intl.message(
      'Hides app content in the app switcher and disables screenshots',
      name: 'hideContentDescriptionAndroid',
      desc: '',
      args: [],
    );
  }

  /// `Hides app content in the app switcher`
  String get hideContentDescriptionIos {
    return Intl.message(
      'Hides app content in the app switcher',
      name: 'hideContentDescriptionIos',
      desc: '',
      args: [],
    );
  }

  /// `Password strength is calculated considering the length of the password, used characters, and whether or not the password appears in the top 10,000 most used passwords`
  String get passwordStrengthInfo {
    return Intl.message(
      'Password strength is calculated considering the length of the password, used characters, and whether or not the password appears in the top 10,000 most used passwords',
      name: 'passwordStrengthInfo',
      desc: '',
      args: [],
    );
  }

  /// `No quick links selected`
  String get noQuickLinksSelected {
    return Intl.message(
      'No quick links selected',
      name: 'noQuickLinksSelected',
      desc: '',
      args: [],
    );
  }

  /// `Please select quick links to remove`
  String get pleaseSelectQuickLinksToRemove {
    return Intl.message(
      'Please select quick links to remove',
      name: 'pleaseSelectQuickLinksToRemove',
      desc: '',
      args: [],
    );
  }

  /// `Remove public links`
  String get removePublicLinks {
    return Intl.message(
      'Remove public links',
      name: 'removePublicLinks',
      desc: '',
      args: [],
    );
  }

  /// `This will remove public links of all selected quick links.`
  String get thisWillRemovePublicLinksOfAllSelectedQuickLinks {
    return Intl.message(
      'This will remove public links of all selected quick links.',
      name: 'thisWillRemovePublicLinksOfAllSelectedQuickLinks',
      desc: '',
      args: [],
    );
  }

  /// `Guest view`
  String get guestView {
    return Intl.message(
      'Guest view',
      name: 'guestView',
      desc: '',
      args: [],
    );
  }

  /// `To enable guest view, please setup device passcode or screen lock in your system settings.`
  String get guestViewEnablePreSteps {
    return Intl.message(
      'To enable guest view, please setup device passcode or screen lock in your system settings.',
      name: 'guestViewEnablePreSteps',
      desc: '',
      args: [],
    );
  }

  /// `Name the album`
  String get nameTheAlbum {
    return Intl.message(
      'Name the album',
      name: 'nameTheAlbum',
      desc: '',
      args: [],
    );
  }

  /// `Create a link where your friends can upload photos in original quality.`
  String get collectPhotosDescription {
    return Intl.message(
      'Create a link where your friends can upload photos in original quality.',
      name: 'collectPhotosDescription',
      desc: '',
      args: [],
    );
  }

  /// `Collect`
  String get collect {
    return Intl.message(
      'Collect',
      name: 'collect',
      desc: '',
      args: [],
    );
  }

  /// `Choose between your device's default lock screen and a custom lock screen with a PIN or password.`
  String get appLockDescriptions {
    return Intl.message(
      'Choose between your device\'s default lock screen and a custom lock screen with a PIN or password.',
      name: 'appLockDescriptions',
      desc: '',
      args: [],
    );
  }

  /// `To enable app lock, please setup device passcode or screen lock in your system settings.`
  String get toEnableAppLockPleaseSetupDevicePasscodeOrScreen {
    return Intl.message(
      'To enable app lock, please setup device passcode or screen lock in your system settings.',
      name: 'toEnableAppLockPleaseSetupDevicePasscodeOrScreen',
      desc: '',
      args: [],
    );
  }

  /// `Please authenticate to view your passkey`
  String get authToViewPasskey {
    return Intl.message(
      'Please authenticate to view your passkey',
      name: 'authToViewPasskey',
      desc: '',
      args: [],
    );
  }

  /// `Loop video on`
  String get loopVideoOn {
    return Intl.message(
      'Loop video on',
      name: 'loopVideoOn',
      desc: '',
      args: [],
    );
  }

  /// `Loop video off`
  String get loopVideoOff {
    return Intl.message(
      'Loop video off',
      name: 'loopVideoOff',
      desc: '',
      args: [],
    );
  }

  /// `Looks like something went wrong since local photos sync is taking more time than expected. Please reach out to our support team`
  String get localSyncErrorMessage {
    return Intl.message(
      'Looks like something went wrong since local photos sync is taking more time than expected. Please reach out to our support team',
      name: 'localSyncErrorMessage',
      desc: '',
      args: [],
    );
  }

  /// `Show person`
  String get showPerson {
    return Intl.message(
      'Show person',
      name: 'showPerson',
      desc: '',
      args: [],
    );
  }

  /// `Sort`
  String get sort {
    return Intl.message(
      'Sort',
      name: 'sort',
      desc: '',
      args: [],
    );
  }

  /// `Most recent`
  String get mostRecent {
    return Intl.message(
      'Most recent',
      name: 'mostRecent',
      desc: '',
      args: [],
    );
  }

  /// `Most relevant`
  String get mostRelevant {
    return Intl.message(
      'Most relevant',
      name: 'mostRelevant',
      desc: '',
      args: [],
    );
  }

  /// `Loading your photos...`
  String get loadingYourPhotos {
    return Intl.message(
      'Loading your photos...',
      name: 'loadingYourPhotos',
      desc: '',
      args: [],
    );
  }

  /// `Processing {folderName}...`
  String processingImport(Object folderName) {
    return Intl.message(
      'Processing $folderName...',
      name: 'processingImport',
      desc: '',
      args: [folderName],
    );
  }

  /// `Person name`
  String get personName {
    return Intl.message(
      'Person name',
      name: 'personName',
      desc: '',
      args: [],
    );
  }

  /// `Add new person`
  String get addNewPerson {
    return Intl.message(
      'Add new person',
      name: 'addNewPerson',
      desc: '',
      args: [],
    );
  }

  /// `Add name or merge`
  String get addNameOrMerge {
    return Intl.message(
      'Add name or merge',
      name: 'addNameOrMerge',
      desc: '',
      args: [],
    );
  }

  /// `Merge with existing`
  String get mergeWithExisting {
    return Intl.message(
      'Merge with existing',
      name: 'mergeWithExisting',
      desc: '',
      args: [],
    );
  }

  /// `New person`
  String get newPerson {
    return Intl.message(
      'New person',
      name: 'newPerson',
      desc: '',
      args: [],
    );
  }

  /// `Add name`
  String get addName {
    return Intl.message(
      'Add name',
      name: 'addName',
      desc: '',
      args: [],
    );
  }

  /// `Add`
  String get add {
    return Intl.message(
      'Add',
      name: 'add',
      desc: '',
      args: [],
    );
  }

  /// `Extra photos found for {text}`
  String extraPhotosFoundFor(String text) {
    return Intl.message(
      'Extra photos found for $text',
      name: 'extraPhotosFoundFor',
      desc: '',
      args: [text],
    );
  }

  /// `Extra photos found`
  String get extraPhotosFound {
    return Intl.message(
      'Extra photos found',
      name: 'extraPhotosFound',
      desc: '',
      args: [],
    );
  }

  /// `Configuration`
  String get configuration {
    return Intl.message(
      'Configuration',
      name: 'configuration',
      desc: '',
      args: [],
    );
  }

  /// `Local indexing`
  String get localIndexing {
    return Intl.message(
      'Local indexing',
      name: 'localIndexing',
      desc: '',
      args: [],
    );
  }

  /// `Processed`
  String get processed {
    return Intl.message(
      'Processed',
      name: 'processed',
      desc: '',
      args: [],
    );
  }

  /// `Remove`
  String get resetPerson {
    return Intl.message(
      'Remove',
      name: 'resetPerson',
      desc: '',
      args: [],
    );
  }

  /// `Are you sure you want to reset this person?`
  String get areYouSureYouWantToResetThisPerson {
    return Intl.message(
      'Are you sure you want to reset this person?',
      name: 'areYouSureYouWantToResetThisPerson',
      desc: '',
      args: [],
    );
  }

  /// `All groupings for this person will be reset, and you will lose all suggestions made for this person`
  String get allPersonGroupingWillReset {
    return Intl.message(
      'All groupings for this person will be reset, and you will lose all suggestions made for this person',
      name: 'allPersonGroupingWillReset',
      desc: '',
      args: [],
    );
  }

  /// `Yes, reset person`
  String get yesResetPerson {
    return Intl.message(
      'Yes, reset person',
      name: 'yesResetPerson',
      desc: '',
      args: [],
    );
  }

  /// `Only them`
  String get onlyThem {
    return Intl.message(
      'Only them',
      name: 'onlyThem',
      desc: '',
      args: [],
    );
  }

  /// `Checking models...`
  String get checkingModels {
    return Intl.message(
      'Checking models...',
      name: 'checkingModels',
      desc: '',
      args: [],
    );
  }

  /// `Enable machine learning for magic search and face recognition`
  String get enableMachineLearningBanner {
    return Intl.message(
      'Enable machine learning for magic search and face recognition',
      name: 'enableMachineLearningBanner',
      desc: '',
      args: [],
    );
  }

  /// `Images will be shown here once processing and syncing is complete`
  String get searchDiscoverEmptySection {
    return Intl.message(
      'Images will be shown here once processing and syncing is complete',
      name: 'searchDiscoverEmptySection',
      desc: '',
      args: [],
    );
  }

  /// `People will be shown here once processing and syncing is complete`
  String get searchPersonsEmptySection {
    return Intl.message(
      'People will be shown here once processing and syncing is complete',
      name: 'searchPersonsEmptySection',
      desc: '',
      args: [],
    );
  }

  /// `{count, plural, =0 {Added 0 viewers} =1 {Added 1 viewer} other {Added {count} viewers}}`
  String viewersSuccessfullyAdded(int count) {
    return Intl.plural(
      count,
      zero: 'Added 0 viewers',
      one: 'Added 1 viewer',
      other: 'Added $count viewers',
      name: 'viewersSuccessfullyAdded',
      desc: 'Number of viewers that were successfully added to an album.',
      args: [count],
    );
  }

  /// `{count, plural, =0 {Added 0 collaborator} =1 {Added 1 collaborator} other {Added {count} collaborators}}`
  String collaboratorsSuccessfullyAdded(int count) {
    return Intl.plural(
      count,
      zero: 'Added 0 collaborator',
      one: 'Added 1 collaborator',
      other: 'Added $count collaborators',
      name: 'collaboratorsSuccessfullyAdded',
      desc: 'Number of collaborators that were successfully added to an album.',
      args: [count],
    );
  }

  /// `Account is already configured.`
  String get accountIsAlreadyConfigured {
    return Intl.message(
      'Account is already configured.',
      name: 'accountIsAlreadyConfigured',
      desc: '',
      args: [],
    );
  }

  /// `Session ID mismatch`
  String get sessionIdMismatch {
    return Intl.message(
      'Session ID mismatch',
      name: 'sessionIdMismatch',
      desc:
          'In passkey page, deeplink is ignored because of session ID mismatch.',
      args: [],
    );
  }

  /// `Failed to fetch active sessions`
  String get failedToFetchActiveSessions {
    return Intl.message(
      'Failed to fetch active sessions',
      name: 'failedToFetchActiveSessions',
      desc:
          'In session page, warn user (in toast) that active sessions could not be fetched.',
      args: [],
    );
  }

  /// `Failed to refresh subscription`
  String get failedToRefreshStripeSubscription {
    return Intl.message(
      'Failed to refresh subscription',
      name: 'failedToRefreshStripeSubscription',
      desc: '',
      args: [],
    );
  }

  /// `Failed to play video`
  String get failedToPlayVideo {
    return Intl.message(
      'Failed to play video',
      name: 'failedToPlayVideo',
      desc: '',
      args: [],
    );
  }

  /// `Upload is ignored due to {ignoreReason}`
  String uploadIsIgnoredDueToIgnorereason(String ignoreReason) {
    return Intl.message(
      'Upload is ignored due to $ignoreReason',
      name: 'uploadIsIgnoredDueToIgnorereason',
      desc: '',
      args: [ignoreReason],
    );
  }

  /// `Type of gallery {galleryType} is not supported for rename`
  String typeOfGallerGallerytypeIsNotSupportedForRename(String galleryType) {
    return Intl.message(
      'Type of gallery $galleryType is not supported for rename',
      name: 'typeOfGallerGallerytypeIsNotSupportedForRename',
      desc: '',
      args: [galleryType],
    );
  }

  /// `Tap to upload, upload is currently ignored due to {ignoreReason}`
  String tapToUploadIsIgnoredDue(String ignoreReason) {
    return Intl.message(
      'Tap to upload, upload is currently ignored due to $ignoreReason',
      name: 'tapToUploadIsIgnoredDue',
      desc: 'Shown in upload icon widet, inside a tooltip.',
      args: [ignoreReason],
    );
  }

  /// `Tap to upload`
  String get tapToUpload {
    return Intl.message(
      'Tap to upload',
      name: 'tapToUpload',
      desc: 'Shown in upload icon widet, inside a tooltip.',
      args: [],
    );
  }

  /// `Info`
  String get info {
    return Intl.message(
      'Info',
      name: 'info',
      desc: '',
      args: [],
    );
  }

  /// `Add Files`
  String get addFiles {
    return Intl.message(
      'Add Files',
      name: 'addFiles',
      desc: '',
      args: [],
    );
  }

  /// `Cast album`
  String get castAlbum {
    return Intl.message(
      'Cast album',
      name: 'castAlbum',
      desc: '',
      args: [],
    );
  }

  /// `Image not analyzed`
  String get imageNotAnalyzed {
    return Intl.message(
      'Image not analyzed',
      name: 'imageNotAnalyzed',
      desc: '',
      args: [],
    );
  }

  /// `No faces found`
  String get noFacesFound {
    return Intl.message(
      'No faces found',
      name: 'noFacesFound',
      desc: '',
      args: [],
    );
  }

  /// `File not uploaded yet`
  String get fileNotUploadedYet {
    return Intl.message(
      'File not uploaded yet',
      name: 'fileNotUploadedYet',
      desc: '',
      args: [],
    );
  }

  /// `No suggestions for {personName}`
  String noSuggestionsForPerson(String personName) {
    return Intl.message(
      'No suggestions for $personName',
      name: 'noSuggestionsForPerson',
      desc: '',
      args: [personName],
    );
  }

  /// `month`
  String get month {
    return Intl.message(
      'month',
      name: 'month',
      desc: '',
      args: [],
    );
  }

  /// `yr`
  String get yearShort {
    return Intl.message(
      'yr',
      name: 'yearShort',
      desc: 'Appears in pricing page (/yr)',
      args: [],
    );
  }

  /// `currently running`
  String get currentlyRunning {
    return Intl.message(
      'currently running',
      name: 'currentlyRunning',
      desc: '',
      args: [],
    );
  }

  /// `ignored`
  String get ignored {
    return Intl.message(
      'ignored',
      name: 'ignored',
      desc: '',
      args: [],
    );
  }

  /// `{count, plural, =0 {0 photos} =1 {1 photo} other {{count} photos}}`
  String photosCount(int count) {
    return Intl.plural(
      count,
      zero: '0 photos',
      one: '1 photo',
      other: '$count photos',
      name: 'photosCount',
      desc: '',
      args: [count],
    );
  }

  /// `File`
  String get file {
    return Intl.message(
      'File',
      name: 'file',
      desc: '',
      args: [],
    );
  }

  /// `Sections length mismatch: {snapshotLength} != {searchLength}`
  String searchSectionsLengthMismatch(int snapshotLength, int searchLength) {
    return Intl.message(
      'Sections length mismatch: $snapshotLength != $searchLength',
      name: 'searchSectionsLengthMismatch',
      desc: 'Appears in search tab page',
      args: [snapshotLength, searchLength],
    );
  }

  /// `Select mail app`
  String get selectMailApp {
    return Intl.message(
      'Select mail app',
      name: 'selectMailApp',
      desc: '',
      args: [],
    );
  }

  /// `All`
  String get selectAllShort {
    return Intl.message(
      'All',
      name: 'selectAllShort',
      desc:
          'Text that appears in bottom right when you start to select multiple photos. When clicked, it selects all photos.',
      args: [],
    );
  }

  /// `Select cover photo`
  String get selectCoverPhoto {
    return Intl.message(
      'Select cover photo',
      name: 'selectCoverPhoto',
      desc: '',
      args: [],
    );
  }

  /// `New location`
  String get newLocation {
    return Intl.message(
      'New location',
      name: 'newLocation',
      desc: '',
      args: [],
    );
  }

  /// `Face not clustered yet, please come back later`
  String get faceNotClusteredYet {
    return Intl.message(
      'Face not clustered yet, please come back later',
      name: 'faceNotClusteredYet',
      desc: '',
      args: [],
    );
  }

  /// `The link you are trying to access has expired.`
  String get theLinkYouAreTryingToAccessHasExpired {
    return Intl.message(
      'The link you are trying to access has expired.',
      name: 'theLinkYouAreTryingToAccessHasExpired',
      desc: '',
      args: [],
    );
  }

  /// `Open file`
  String get openFile {
    return Intl.message(
      'Open file',
      name: 'openFile',
      desc: '',
      args: [],
    );
  }

  /// `Backup file`
  String get backupFile {
    return Intl.message(
      'Backup file',
      name: 'backupFile',
      desc: '',
      args: [],
    );
  }

  /// `Open album in browser`
  String get openAlbumInBrowser {
    return Intl.message(
      'Open album in browser',
      name: 'openAlbumInBrowser',
      desc: '',
      args: [],
    );
  }

  /// `Please use the web app to add photos to this album`
  String get openAlbumInBrowserTitle {
    return Intl.message(
      'Please use the web app to add photos to this album',
      name: 'openAlbumInBrowserTitle',
      desc: '',
      args: [],
    );
  }

  /// `Allow`
  String get allow {
    return Intl.message(
      'Allow',
      name: 'allow',
      desc: '',
      args: [],
    );
  }

  /// `Allow app to open shared album links`
  String get allowAppToOpenSharedAlbumLinks {
    return Intl.message(
      'Allow app to open shared album links',
      name: 'allowAppToOpenSharedAlbumLinks',
      desc: '',
      args: [],
    );
  }

  /// `See public album links in app`
  String get seePublicAlbumLinksInApp {
    return Intl.message(
      'See public album links in app',
      name: 'seePublicAlbumLinksInApp',
      desc: '',
      args: [],
    );
  }

  /// `Emergency Contacts`
  String get emergencyContacts {
    return Intl.message(
      'Emergency Contacts',
      name: 'emergencyContacts',
      desc: '',
      args: [],
    );
  }

  /// `Accept Invite`
  String get acceptTrustInvite {
    return Intl.message(
      'Accept Invite',
      name: 'acceptTrustInvite',
      desc: '',
      args: [],
    );
  }

  /// `Decline Invite`
  String get declineTrustInvite {
    return Intl.message(
      'Decline Invite',
      name: 'declineTrustInvite',
      desc: '',
      args: [],
    );
  }

  /// `Remove yourself as trusted contact`
  String get removeYourselfAsTrustedContact {
    return Intl.message(
      'Remove yourself as trusted contact',
      name: 'removeYourselfAsTrustedContact',
      desc: '',
      args: [],
    );
  }

  /// `Legacy`
  String get legacy {
    return Intl.message(
      'Legacy',
      name: 'legacy',
      desc: '',
      args: [],
    );
  }

  /// `Legacy allows trusted contacts to access your account in your absence.`
  String get legacyPageDesc {
    return Intl.message(
      'Legacy allows trusted contacts to access your account in your absence.',
      name: 'legacyPageDesc',
      desc: '',
      args: [],
    );
  }

  /// `Trusted contacts can initiate account recovery, and if not blocked within 30 days, reset your password and access your account.`
  String get legacyPageDesc2 {
    return Intl.message(
      'Trusted contacts can initiate account recovery, and if not blocked within 30 days, reset your password and access your account.',
      name: 'legacyPageDesc2',
      desc: '',
      args: [],
    );
  }

  /// `Legacy accounts`
  String get legacyAccounts {
    return Intl.message(
      'Legacy accounts',
      name: 'legacyAccounts',
      desc: '',
      args: [],
    );
  }

  /// `Trusted contacts`
  String get trustedContacts {
    return Intl.message(
      'Trusted contacts',
      name: 'trustedContacts',
      desc: '',
      args: [],
    );
  }

  /// `Add Trusted Contact`
  String get addTrustedContact {
    return Intl.message(
      'Add Trusted Contact',
      name: 'addTrustedContact',
      desc: '',
      args: [],
    );
  }

  /// `Remove invite`
  String get removeInvite {
    return Intl.message(
      'Remove invite',
      name: 'removeInvite',
      desc: '',
      args: [],
    );
  }

  /// `A trusted contact is trying to access your account`
  String get recoveryWarning {
    return Intl.message(
      'A trusted contact is trying to access your account',
      name: 'recoveryWarning',
      desc: '',
      args: [],
    );
  }

  /// `Reject recovery`
  String get rejectRecovery {
    return Intl.message(
      'Reject recovery',
      name: 'rejectRecovery',
      desc: '',
      args: [],
    );
  }

  /// `Recovery initiated`
  String get recoveryInitiated {
    return Intl.message(
      'Recovery initiated',
      name: 'recoveryInitiated',
      desc: '',
      args: [],
    );
  }

  /// `You can access the account after {days} days. A notification will be sent to {email}.`
  String recoveryInitiatedDesc(int days, String email) {
    return Intl.message(
      'You can access the account after $days days. A notification will be sent to $email.',
      name: 'recoveryInitiatedDesc',
      desc: '',
      args: [days, email],
    );
  }

  /// `Cancel recovery`
  String get cancelAccountRecovery {
    return Intl.message(
      'Cancel recovery',
      name: 'cancelAccountRecovery',
      desc: '',
      args: [],
    );
  }

  /// `Recover account`
  String get recoveryAccount {
    return Intl.message(
      'Recover account',
      name: 'recoveryAccount',
      desc: '',
      args: [],
    );
  }

  /// `Are you sure you want to cancel recovery?`
  String get cancelAccountRecoveryBody {
    return Intl.message(
      'Are you sure you want to cancel recovery?',
      name: 'cancelAccountRecoveryBody',
      desc: '',
      args: [],
    );
  }

  /// `Start recovery`
  String get startAccountRecoveryTitle {
    return Intl.message(
      'Start recovery',
      name: 'startAccountRecoveryTitle',
      desc: '',
      args: [],
    );
  }

  /// `Trusted contact can help in recovering your data.`
  String get whyAddTrustContact {
    return Intl.message(
      'Trusted contact can help in recovering your data.',
      name: 'whyAddTrustContact',
      desc: '',
      args: [],
    );
  }

  /// `You can now recover {email}'s account by setting a new password.`
  String recoveryReady(String email) {
    return Intl.message(
      'You can now recover $email\'s account by setting a new password.',
      name: 'recoveryReady',
      desc: '',
      args: [email],
    );
  }

  /// `{email} is trying to recover your account.`
  String recoveryWarningBody(Object email) {
    return Intl.message(
      '$email is trying to recover your account.',
      name: 'recoveryWarningBody',
      desc: '',
      args: [email],
    );
  }

  /// `You have been invited to be a legacy contact by {email}.`
  String trustedInviteBody(Object email) {
    return Intl.message(
      'You have been invited to be a legacy contact by $email.',
      name: 'trustedInviteBody',
      desc: '',
      args: [email],
    );
  }

  /// `Warning`
  String get warning {
    return Intl.message(
      'Warning',
      name: 'warning',
      desc: '',
      args: [],
    );
  }

  /// `Proceed`
  String get proceed {
    return Intl.message(
      'Proceed',
      name: 'proceed',
      desc: '',
      args: [],
    );
  }

  /// `You are about to add {email} as a trusted contact. They will be able to recover your account if you are absent for {numOfDays} days.`
  String confirmAddingTrustedContact(String email, int numOfDays) {
    return Intl.message(
      'You are about to add $email as a trusted contact. They will be able to recover your account if you are absent for $numOfDays days.',
      name: 'confirmAddingTrustedContact',
      desc: '',
      args: [email, numOfDays],
    );
  }

  /// `{email} has invited you to be a trusted contact`
  String legacyInvite(Object email) {
    return Intl.message(
      '$email has invited you to be a trusted contact',
      name: 'legacyInvite',
      desc: '',
      args: [email],
    );
  }

  /// `Please authenticate to manage your trusted contacts`
  String get authToManageLegacy {
    return Intl.message(
      'Please authenticate to manage your trusted contacts',
      name: 'authToManageLegacy',
      desc: '',
      args: [],
    );
  }

  /// `Having trouble playing this video? Long press here to try a different player.`
  String get useDifferentPlayerInfo {
    return Intl.message(
      'Having trouble playing this video? Long press here to try a different player.',
      name: 'useDifferentPlayerInfo',
      desc: '',
      args: [],
    );
  }

  /// `Hide shared items from home gallery`
  String get hideSharedItemsFromHomeGallery {
    return Intl.message(
      'Hide shared items from home gallery',
      name: 'hideSharedItemsFromHomeGallery',
      desc: '',
      args: [],
    );
  }

  /// `Gallery`
  String get gallery {
    return Intl.message(
      'Gallery',
      name: 'gallery',
      desc: '',
      args: [],
    );
  }

  /// `Join album`
  String get joinAlbum {
    return Intl.message(
      'Join album',
      name: 'joinAlbum',
      desc: '',
      args: [],
    );
  }

  /// `to view and add your photos`
  String get joinAlbumSubtext {
    return Intl.message(
      'to view and add your photos',
      name: 'joinAlbumSubtext',
      desc: '',
      args: [],
    );
  }

  /// `to add this to shared albums`
  String get joinAlbumSubtextViewer {
    return Intl.message(
      'to add this to shared albums',
      name: 'joinAlbumSubtextViewer',
      desc: '',
      args: [],
    );
  }

  /// `Join`
  String get join {
    return Intl.message(
      'Join',
      name: 'join',
      desc: '',
      args: [],
    );
  }

  /// `Link email`
  String get linkEmail {
    return Intl.message(
      'Link email',
      name: 'linkEmail',
      desc: '',
      args: [],
    );
  }

  /// `Link`
  String get link {
    return Intl.message(
      'Link',
      name: 'link',
      desc: '',
      args: [],
    );
  }

  /// `No Ente account!`
  String get noEnteAccountExclamation {
    return Intl.message(
      'No Ente account!',
      name: 'noEnteAccountExclamation',
      desc: '',
      args: [],
    );
  }

  /// `or pick from your contacts`
  String get orPickFromYourContacts {
    return Intl.message(
      'or pick from your contacts',
      name: 'orPickFromYourContacts',
      desc: '',
      args: [],
    );
  }

  /// `{email} does not have an Ente account.`
  String emailDoesNotHaveEnteAccount(String email) {
    return Intl.message(
      '$email does not have an Ente account.',
      name: 'emailDoesNotHaveEnteAccount',
      desc: 'Shown when email doesn\'t have an Ente account',
      args: [email],
    );
  }

  /// `{title} (Me)`
  String accountOwnerPersonAppbarTitle(String title) {
    return Intl.message(
      '$title (Me)',
      name: 'accountOwnerPersonAppbarTitle',
      desc: 'Title of appbar for account owner person',
      args: [title],
    );
  }

  /// `Reassign "Me"`
  String get reassignMe {
    return Intl.message(
      'Reassign "Me"',
      name: 'reassignMe',
      desc: '',
      args: [],
    );
  }

  /// `Me`
  String get me {
    return Intl.message(
      'Me',
      name: 'me',
      desc: '',
      args: [],
    );
  }

  /// `for faster sharing`
  String get linkEmailToContactBannerCaption {
    return Intl.message(
      'for faster sharing',
      name: 'linkEmailToContactBannerCaption',
      desc:
          'Caption for the \'Link email\' title. It should be a continuation of the \'Link email\' title. Just like how \'Link email\' + \'for faster sharing\' forms a proper sentence in English, the combination of these two strings should also be a proper sentence in other languages.',
      args: [],
    );
  }

  /// `Select person to link`
  String get selectPersonToLink {
    return Intl.message(
      'Select person to link',
      name: 'selectPersonToLink',
      desc: '',
      args: [],
    );
  }

  /// `Link person to {email}`
  String linkPersonToEmail(String email) {
    return Intl.message(
      'Link person to $email',
      name: 'linkPersonToEmail',
      desc: '',
      args: [email],
    );
  }

  /// `This will link {personName} to {email}`
  String linkPersonToEmailConfirmation(String personName, String email) {
    return Intl.message(
      'This will link $personName to $email',
      name: 'linkPersonToEmailConfirmation',
      desc: 'Confirmation message when linking a person to an email',
      args: [personName, email],
    );
  }

  /// `Select your face`
  String get selectYourFace {
    return Intl.message(
      'Select your face',
      name: 'selectYourFace',
      desc: '',
      args: [],
    );
  }

  /// `Reassigning...`
  String get reassigningLoading {
    return Intl.message(
      'Reassigning...',
      name: 'reassigningLoading',
      desc: '',
      args: [],
    );
  }

  /// `Reassigned you to {name}`
  String reassignedToName(String name) {
    return Intl.message(
      'Reassigned you to $name',
      name: 'reassignedToName',
      desc: '',
      args: [name],
    );
  }

  /// `Save changes before leaving?`
  String get saveChangesBeforeLeavingQuestion {
    return Intl.message(
      'Save changes before leaving?',
      name: 'saveChangesBeforeLeavingQuestion',
      desc: '',
      args: [],
    );
  }

  /// `Don't save`
  String get dontSave {
    return Intl.message(
      'Don\'t save',
      name: 'dontSave',
      desc: '',
      args: [],
    );
  }

  /// `This is me!`
  String get thisIsMeExclamation {
    return Intl.message(
      'This is me!',
      name: 'thisIsMeExclamation',
      desc: '',
      args: [],
    );
  }

  /// `Link person`
  String get linkPerson {
    return Intl.message(
      'Link person',
      name: 'linkPerson',
      desc: '',
      args: [],
    );
  }

  /// `for better sharing experience`
  String get linkPersonCaption {
    return Intl.message(
      'for better sharing experience',
      name: 'linkPersonCaption',
      desc:
          'Caption for the \'Link person\' title. It should be a continuation of the \'Link person\' title. Just like how \'Link person\' + \'for better sharing experience\' forms a proper sentence in English, the combination of these two strings should also be a proper sentence in other languages.',
      args: [],
    );
  }

  /// `Streamable videos`
  String get videoStreaming {
    return Intl.message(
      'Streamable videos',
      name: 'videoStreaming',
      desc: '',
      args: [],
    );
  }

  /// `Processing videos`
  String get processingVideos {
    return Intl.message(
      'Processing videos',
      name: 'processingVideos',
      desc: '',
      args: [],
    );
  }

  /// `Stream details`
  String get streamDetails {
    return Intl.message(
      'Stream details',
      name: 'streamDetails',
      desc: '',
      args: [],
    );
  }

  /// `Processing`
  String get processing {
    return Intl.message(
      'Processing',
      name: 'processing',
      desc: '',
      args: [],
    );
  }

  /// `Queued`
  String get queued {
    return Intl.message(
      'Queued',
      name: 'queued',
      desc: '',
      args: [],
    );
  }

  /// `Ineligible`
  String get ineligible {
    return Intl.message(
      'Ineligible',
      name: 'ineligible',
      desc: '',
      args: [],
    );
  }

  /// `Failed`
  String get failed {
    return Intl.message(
      'Failed',
      name: 'failed',
      desc: '',
      args: [],
    );
  }

  /// `Play stream`
  String get playStream {
    return Intl.message(
      'Play stream',
      name: 'playStream',
      desc: '',
      args: [],
    );
  }

  /// `Play original`
  String get playOriginal {
    return Intl.message(
      'Play original',
      name: 'playOriginal',
      desc: '',
      args: [],
    );
  }

  /// `Joining an album will make your email visible to its participants.`
  String get joinAlbumConfirmationDialogBody {
    return Intl.message(
      'Joining an album will make your email visible to its participants.',
      name: 'joinAlbumConfirmationDialogBody',
      desc: '',
      args: [],
    );
  }

  /// `Please wait, this will take a while.`
  String get pleaseWaitThisWillTakeAWhile {
    return Intl.message(
      'Please wait, this will take a while.',
      name: 'pleaseWaitThisWillTakeAWhile',
      desc: '',
      args: [],
    );
  }

  /// `Edit time`
  String get editTime {
    return Intl.message(
      'Edit time',
      name: 'editTime',
      desc: '',
      args: [],
    );
  }

  /// `Select time`
  String get selectTime {
    return Intl.message(
      'Select time',
      name: 'selectTime',
      desc: '',
      args: [],
    );
  }

  /// `Select date`
  String get selectDate {
    return Intl.message(
      'Select date',
      name: 'selectDate',
      desc: '',
      args: [],
    );
  }

  /// `Previous`
  String get previous {
    return Intl.message(
      'Previous',
      name: 'previous',
      desc: '',
      args: [],
    );
  }

  /// `Select one date and time for all`
  String get selectOneDateAndTimeForAll {
    return Intl.message(
      'Select one date and time for all',
      name: 'selectOneDateAndTimeForAll',
      desc: '',
      args: [],
    );
  }

  /// `Select start of range`
  String get selectStartOfRange {
    return Intl.message(
      'Select start of range',
      name: 'selectStartOfRange',
      desc: '',
      args: [],
    );
  }

  /// `This will make the date and time of all selected photos the same.`
  String get thisWillMakeTheDateAndTimeOfAllSelected {
    return Intl.message(
      'This will make the date and time of all selected photos the same.',
      name: 'thisWillMakeTheDateAndTimeOfAllSelected',
      desc: '',
      args: [],
    );
  }

  /// `This is the first in the group. Other selected photos will automatically shift based on this new date`
  String get allWillShiftRangeBasedOnFirst {
    return Intl.message(
      'This is the first in the group. Other selected photos will automatically shift based on this new date',
      name: 'allWillShiftRangeBasedOnFirst',
      desc: '',
      args: [],
    );
  }

  /// `New range`
  String get newRange {
    return Intl.message(
      'New range',
      name: 'newRange',
      desc: '',
      args: [],
    );
  }

  /// `Select one date and time`
  String get selectOneDateAndTime {
    return Intl.message(
      'Select one date and time',
      name: 'selectOneDateAndTime',
      desc: '',
      args: [],
    );
  }

  /// `Move selected photos to one date`
  String get moveSelectedPhotosToOneDate {
    return Intl.message(
      'Move selected photos to one date',
      name: 'moveSelectedPhotosToOneDate',
      desc: '',
      args: [],
    );
  }

  /// `Shift dates and time`
  String get shiftDatesAndTime {
    return Intl.message(
      'Shift dates and time',
      name: 'shiftDatesAndTime',
      desc: '',
      args: [],
    );
  }

  /// `Photos keep relative time difference`
  String get photosKeepRelativeTimeDifference {
    return Intl.message(
      'Photos keep relative time difference',
      name: 'photosKeepRelativeTimeDifference',
      desc: '',
      args: [],
    );
  }

  /// `{count, plural, =0 {No photos} =1 {1 photo} other {{count} photos}}`
  String photocountPhotos(int count) {
    return Intl.plural(
      count,
      zero: 'No photos',
      one: '1 photo',
      other: '$count photos',
      name: 'photocountPhotos',
      desc: '',
      args: [count],
    );
  }

  /// `App icon`
  String get appIcon {
    return Intl.message(
      'App icon',
      name: 'appIcon',
      desc: '',
      args: [],
    );
  }

  /// `Not this person?`
  String get notThisPerson {
    return Intl.message(
      'Not this person?',
      name: 'notThisPerson',
      desc: '',
      args: [],
    );
  }

  /// `Selected items will be removed from this person, but not deleted from your library.`
  String get selectedItemsWillBeRemovedFromThisPerson {
    return Intl.message(
      'Selected items will be removed from this person, but not deleted from your library.',
      name: 'selectedItemsWillBeRemovedFromThisPerson',
      desc: '',
      args: [],
    );
  }

  /// `{dateFormat} through the years`
  String throughTheYears(Object dateFormat) {
    return Intl.message(
      '$dateFormat through the years',
      name: 'throughTheYears',
      desc: '',
      args: [dateFormat],
    );
  }

  /// `This week through the years`
  String get thisWeekThroughTheYears {
    return Intl.message(
      'This week through the years',
      name: 'thisWeekThroughTheYears',
      desc: '',
      args: [],
    );
  }

  /// `{count, plural, =1 {This week, {count} year ago} other {This week, {count} years ago}}`
  String thisWeekXYearsAgo(num count) {
    return Intl.plural(
      count,
      one: 'This week, $count year ago',
      other: 'This week, $count years ago',
      name: 'thisWeekXYearsAgo',
      desc: '',
      args: [count],
    );
  }

  /// `You and {name}`
  String youAndThem(Object name) {
    return Intl.message(
      'You and $name',
      name: 'youAndThem',
      desc: '',
      args: [name],
    );
  }

  /// `Admiring {name}`
  String admiringThem(Object name) {
    return Intl.message(
      'Admiring $name',
      name: 'admiringThem',
      desc: '',
      args: [name],
    );
  }

  /// `Embracing {name}`
  String embracingThem(Object name) {
    return Intl.message(
      'Embracing $name',
      name: 'embracingThem',
      desc: '',
      args: [name],
    );
  }

  /// `Party with {name}`
  String partyWithThem(Object name) {
    return Intl.message(
      'Party with $name',
      name: 'partyWithThem',
      desc: '',
      args: [name],
    );
  }

  /// `Hiking with {name}`
  String hikingWithThem(Object name) {
    return Intl.message(
      'Hiking with $name',
      name: 'hikingWithThem',
      desc: '',
      args: [name],
    );
  }

  /// `Feasting with {name}`
  String feastingWithThem(Object name) {
    return Intl.message(
      'Feasting with $name',
      name: 'feastingWithThem',
      desc: '',
      args: [name],
    );
  }

  /// `Selfies with {name}`
  String selfiesWithThem(Object name) {
    return Intl.message(
      'Selfies with $name',
      name: 'selfiesWithThem',
      desc: '',
      args: [name],
    );
  }

  /// `Posing with {name}`
  String posingWithThem(Object name) {
    return Intl.message(
      'Posing with $name',
      name: 'posingWithThem',
      desc: '',
      args: [name],
    );
  }

  /// `Beautiful views with {name}`
  String backgroundWithThem(Object name) {
    return Intl.message(
      'Beautiful views with $name',
      name: 'backgroundWithThem',
      desc: '',
      args: [name],
    );
  }

  /// `Sports with {name}`
  String sportsWithThem(Object name) {
    return Intl.message(
      'Sports with $name',
      name: 'sportsWithThem',
      desc: '',
      args: [name],
    );
  }

  /// `Road trip with {name}`
  String roadtripWithThem(Object name) {
    return Intl.message(
      'Road trip with $name',
      name: 'roadtripWithThem',
      desc: '',
      args: [name],
    );
  }

  /// `Spotlight on yourself`
  String get spotlightOnYourself {
    return Intl.message(
      'Spotlight on yourself',
      name: 'spotlightOnYourself',
      desc: '',
      args: [],
    );
  }

  /// `Spotlight on {name}`
  String spotlightOnThem(Object name) {
    return Intl.message(
      'Spotlight on $name',
      name: 'spotlightOnThem',
      desc: '',
      args: [name],
    );
  }

  /// `{name} is {age}!`
  String personIsAge(Object name, Object age) {
    return Intl.message(
      '$name is $age!',
      name: 'personIsAge',
      desc: '',
      args: [name, age],
    );
  }

  /// `{name} turning {age} soon`
  String personTurningAge(Object name, Object age) {
    return Intl.message(
      '$name turning $age soon',
      name: 'personTurningAge',
      desc: '',
      args: [name, age],
    );
  }

  /// `Last time with {name}`
  String lastTimeWithThem(Object name) {
    return Intl.message(
      'Last time with $name',
      name: 'lastTimeWithThem',
      desc: '',
      args: [name],
    );
  }

  /// `Trip to {location}`
  String tripToLocation(Object location) {
    return Intl.message(
      'Trip to $location',
      name: 'tripToLocation',
      desc: '',
      args: [location],
    );
  }

  /// `Trip in {year}`
  String tripInYear(Object year) {
    return Intl.message(
      'Trip in $year',
      name: 'tripInYear',
      desc: '',
      args: [year],
    );
  }

  /// `Last year's trip`
  String get lastYearsTrip {
    return Intl.message(
      'Last year\'s trip',
      name: 'lastYearsTrip',
      desc: '',
      args: [],
    );
  }

  /// `On the horizon`
  String get sunrise {
    return Intl.message(
      'On the horizon',
      name: 'sunrise',
      desc: '',
      args: [],
    );
  }

  /// `Over the hills`
  String get mountains {
    return Intl.message(
      'Over the hills',
      name: 'mountains',
      desc: '',
      args: [],
    );
  }

  /// `The green life`
  String get greenery {
    return Intl.message(
      'The green life',
      name: 'greenery',
      desc: '',
      args: [],
    );
  }

  /// `Sand and sea`
  String get beach {
    return Intl.message(
      'Sand and sea',
      name: 'beach',
      desc: '',
      args: [],
    );
  }

  /// `In the city`
  String get city {
    return Intl.message(
      'In the city',
      name: 'city',
      desc: '',
      args: [],
    );
  }

  /// `In the moonlight`
  String get moon {
    return Intl.message(
      'In the moonlight',
      name: 'moon',
      desc: '',
      args: [],
    );
  }

  /// `On the road again`
  String get onTheRoad {
    return Intl.message(
      'On the road again',
      name: 'onTheRoad',
      desc: '',
      args: [],
    );
  }

  /// `Culinary delight`
  String get food {
    return Intl.message(
      'Culinary delight',
      name: 'food',
      desc: '',
      args: [],
    );
  }

  /// `Furry companions`
  String get pets {
    return Intl.message(
      'Furry companions',
      name: 'pets',
      desc: '',
      args: [],
    );
  }

  /// `New Icon`
  String get cLIcon {
    return Intl.message(
      'New Icon',
      name: 'cLIcon',
      desc: '',
      args: [],
    );
  }

  /// `Finally, a new app icon, that we think best represents our work. We've also added an icon-switcher so you can continue using the old icon.`
  String get cLIconDesc {
    return Intl.message(
      'Finally, a new app icon, that we think best represents our work. We\'ve also added an icon-switcher so you can continue using the old icon.',
      name: 'cLIconDesc',
      desc: '',
      args: [],
    );
  }

  /// `Memories`
  String get cLMemories {
    return Intl.message(
      'Memories',
      name: 'cLMemories',
      desc: '',
      args: [],
    );
  }

  /// `Rediscover your special moments - spotlight on your favorite people, your trips and holidays, your best clicks, and much more. Turn on machine learning, tag yourself and name your friends for the best experience.`
  String get cLMemoriesDesc {
    return Intl.message(
      'Rediscover your special moments - spotlight on your favorite people, your trips and holidays, your best clicks, and much more. Turn on machine learning, tag yourself and name your friends for the best experience.',
      name: 'cLMemoriesDesc',
      desc: '',
      args: [],
    );
  }

  /// `Widgets`
  String get cLWidgets {
    return Intl.message(
      'Widgets',
      name: 'cLWidgets',
      desc: '',
      args: [],
    );
  }

  /// `Home screen widgets that are integrated with memories are now available. They will show your special moments without opening the app.`
  String get cLWidgetsDesc {
    return Intl.message(
      'Home screen widgets that are integrated with memories are now available. They will show your special moments without opening the app.',
      name: 'cLWidgetsDesc',
      desc: '',
      args: [],
    );
  }

  /// `Family Plan Limits`
  String get cLFamilyPlan {
    return Intl.message(
      'Family Plan Limits',
      name: 'cLFamilyPlan',
      desc: '',
      args: [],
    );
  }

  /// `You can now set limits on how much storage your family members can use.`
  String get cLFamilyPlanDesc {
    return Intl.message(
      'You can now set limits on how much storage your family members can use.',
      name: 'cLFamilyPlanDesc',
      desc: '',
      args: [],
    );
  }

  /// `Bulk Edit dates`
  String get cLBulkEdit {
    return Intl.message(
      'Bulk Edit dates',
      name: 'cLBulkEdit',
      desc: '',
      args: [],
    );
  }

  /// `You can now select multiple photos, and edit date/time for all of them with one quick action. Shifting dates is also supported.`
  String get cLBulkEditDesc {
    return Intl.message(
      'You can now select multiple photos, and edit date/time for all of them with one quick action. Shifting dates is also supported.',
      name: 'cLBulkEditDesc',
      desc: '',
      args: [],
    );
  }

  /// `Curated memories`
  String get curatedMemories {
    return Intl.message(
      'Curated memories',
      name: 'curatedMemories',
      desc: '',
      args: [],
    );
  }

<<<<<<< HEAD
  /// `Widgets`
  String get widgets {
    return Intl.message(
      'Widgets',
      name: 'widgets',
      desc: '',
      args: [],
    );
  }

  /// `Memories`
  String get memories {
    return Intl.message(
      'Memories',
      name: 'memories',
      desc: '',
      args: [],
    );
  }

  /// `Select the people you wish to see on your homescreen.`
  String get peopleWidgetDesc {
    return Intl.message(
      'Select the people you wish to see on your homescreen.',
      name: 'peopleWidgetDesc',
      desc: '',
      args: [],
    );
  }

  /// `Select the albums you wish to see on your homescreen.`
  String get albumsWidgetDesc {
    return Intl.message(
      'Select the albums you wish to see on your homescreen.',
      name: 'albumsWidgetDesc',
      desc: '',
      args: [],
    );
  }

  /// `Select the kind of memories you wish to see on your homescreen.`
  String get memoriesWidgetDesc {
    return Intl.message(
      'Select the kind of memories you wish to see on your homescreen.',
      name: 'memoriesWidgetDesc',
      desc: '',
      args: [],
    );
  }

  /// `Smart memories`
  String get smartMemories {
    return Intl.message(
      'Smart memories',
      name: 'smartMemories',
      desc: '',
      args: [],
    );
  }

  /// `Past years' memories`
  String get pastYearsMemories {
    return Intl.message(
      'Past years\' memories',
      name: 'pastYearsMemories',
      desc: '',
      args: [],
    );
  }

  /// `Also delete the photos (and videos) present in these {count} albums from <bold>all</bold> other albums they are part of?`
  String deleteMultipleAlbumDialog(Object count) {
    return Intl.message(
      'Also delete the photos (and videos) present in these $count albums from <bold>all</bold> other albums they are part of?',
      name: 'deleteMultipleAlbumDialog',
      desc: '',
      args: [count],
    );
  }

  /// `Add participants`
  String get addParticipants {
    return Intl.message(
      'Add participants',
      name: 'addParticipants',
      desc: '',
      args: [],
    );
  }

  /// `{count} selected`
  String selectedAlbums(Object count) {
    return Intl.message(
      '$count selected',
      name: 'selectedAlbums',
      desc: '',
      args: [count],
    );
  }

  /// `Action not supported on Favourites album`
  String get actionNotSupportedOnFavouritesAlbum {
    return Intl.message(
      'Action not supported on Favourites album',
      name: 'actionNotSupportedOnFavouritesAlbum',
      desc: '',
      args: [],
    );
  }

  /// `On this day memories`
  String get onThisDayMemories {
    return Intl.message(
      'On this day memories',
      name: 'onThisDayMemories',
=======
  /// `On this day`
  String get onThisDay {
    return Intl.message(
      'On this day',
      name: 'onThisDay',
>>>>>>> 6ff6594a
      desc: '',
      args: [],
    );
  }
}

class AppLocalizationDelegate extends LocalizationsDelegate<S> {
  const AppLocalizationDelegate();

  List<Locale> get supportedLocales {
    return const <Locale>[
      Locale.fromSubtags(languageCode: 'en'),
      Locale.fromSubtags(languageCode: 'ar'),
      Locale.fromSubtags(languageCode: 'be'),
      Locale.fromSubtags(languageCode: 'bg'),
      Locale.fromSubtags(languageCode: 'ca'),
      Locale.fromSubtags(languageCode: 'cs'),
      Locale.fromSubtags(languageCode: 'da'),
      Locale.fromSubtags(languageCode: 'de'),
      Locale.fromSubtags(languageCode: 'el'),
      Locale.fromSubtags(languageCode: 'es'),
      Locale.fromSubtags(languageCode: 'et'),
      Locale.fromSubtags(languageCode: 'eu'),
      Locale.fromSubtags(languageCode: 'fa'),
      Locale.fromSubtags(languageCode: 'fr'),
      Locale.fromSubtags(languageCode: 'gu'),
      Locale.fromSubtags(languageCode: 'he'),
      Locale.fromSubtags(languageCode: 'hi'),
      Locale.fromSubtags(languageCode: 'hu'),
      Locale.fromSubtags(languageCode: 'id'),
      Locale.fromSubtags(languageCode: 'it'),
      Locale.fromSubtags(languageCode: 'ja'),
      Locale.fromSubtags(languageCode: 'km'),
      Locale.fromSubtags(languageCode: 'ko'),
      Locale.fromSubtags(languageCode: 'lt'),
      Locale.fromSubtags(languageCode: 'lv'),
      Locale.fromSubtags(languageCode: 'ml'),
      Locale.fromSubtags(languageCode: 'nl'),
      Locale.fromSubtags(languageCode: 'no'),
      Locale.fromSubtags(languageCode: 'or'),
      Locale.fromSubtags(languageCode: 'pl'),
      Locale.fromSubtags(languageCode: 'pt'),
      Locale.fromSubtags(languageCode: 'pt', countryCode: 'BR'),
      Locale.fromSubtags(languageCode: 'pt', countryCode: 'PT'),
      Locale.fromSubtags(languageCode: 'ro'),
      Locale.fromSubtags(languageCode: 'ru'),
      Locale.fromSubtags(languageCode: 'sl'),
      Locale.fromSubtags(languageCode: 'sv'),
      Locale.fromSubtags(languageCode: 'ta'),
      Locale.fromSubtags(languageCode: 'te'),
      Locale.fromSubtags(languageCode: 'th'),
      Locale.fromSubtags(languageCode: 'ti'),
      Locale.fromSubtags(languageCode: 'tr'),
      Locale.fromSubtags(languageCode: 'uk'),
      Locale.fromSubtags(languageCode: 'vi'),
      Locale.fromSubtags(languageCode: 'zh'),
    ];
  }

  @override
  bool isSupported(Locale locale) => _isSupported(locale);
  @override
  Future<S> load(Locale locale) => S.load(locale);
  @override
  bool shouldReload(AppLocalizationDelegate old) => false;

  bool _isSupported(Locale locale) {
    for (var supportedLocale in supportedLocales) {
      if (supportedLocale.languageCode == locale.languageCode) {
        return true;
      }
    }
    return false;
  }
}<|MERGE_RESOLUTION|>--- conflicted
+++ resolved
@@ -11806,7 +11806,6 @@
     );
   }
 
-<<<<<<< HEAD
   /// `Widgets`
   String get widgets {
     return Intl.message(
@@ -11922,13 +11921,16 @@
     return Intl.message(
       'On this day memories',
       name: 'onThisDayMemories',
-=======
+      desc: '',
+      args: [],
+    );
+  }
+
   /// `On this day`
   String get onThisDay {
     return Intl.message(
       'On this day',
       name: 'onThisDay',
->>>>>>> 6ff6594a
       desc: '',
       args: [],
     );
