--- conflicted
+++ resolved
@@ -10063,13 +10063,6 @@
     );
   }
 
-<<<<<<< HEAD
-  /// `Face not clustered yet, please come back later`
-  String get faceNotClusteredYet {
-    return Intl.message(
-      'Face not clustered yet, please come back later',
-      name: 'faceNotClusteredYet',
-=======
   /// `Account is already configured.`
   String get accountIsAlreadyConfigured {
     return Intl.message(
@@ -10401,7 +10394,16 @@
     return Intl.message(
       'New location',
       name: 'newLocation',
->>>>>>> 0ee657af
+      desc: '',
+      args: [],
+    );
+  }
+
+  /// `Face not clustered yet, please come back later`
+  String get faceNotClusteredYet {
+    return Intl.message(
+      'Face not clustered yet, please come back later',
+      name: 'faceNotClusteredYet',
       desc: '',
       args: [],
     );
