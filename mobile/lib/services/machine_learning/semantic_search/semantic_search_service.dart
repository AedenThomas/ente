--- conflicted
+++ resolved
@@ -285,35 +285,9 @@
     if (cachedResult != null) {
       return cachedResult;
     }
-<<<<<<< HEAD
     final textEmbedding = await MLComputerIsolate.instance.runClipText(query);
     _queryCache.put(query, textEmbedding);
     return textEmbedding;
-=======
-    try {
-      final int clipAddress = ClipTextEncoder.instance.sessionAddress;
-      late final List<double> textEmbedding;
-      if (Platform.isAndroid) {
-        textEmbedding = await ClipTextEncoder.infer(
-          {"text": query, "address": clipAddress},
-        );
-      } else {
-        textEmbedding = await _computer.compute(
-          ClipTextEncoder.infer,
-          param: {
-            "text": query,
-            "address": clipAddress,
-          },
-        ) as List<double>;
-      }
-
-      _queryCache.put(query, textEmbedding);
-      return textEmbedding;
-    } catch (e) {
-      _logger.severe("Could not get text embedding", e);
-      return [];
-    }
->>>>>>> fcd1ec3b
   }
 
   Future<List<QueryResult>> _getSimilarities(
