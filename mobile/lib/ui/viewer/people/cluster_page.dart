--- conflicted
+++ resolved
@@ -183,12 +183,18 @@
                             // ignore: unawaited_futures
                             routeToPage(
                               context,
-                              PeoplePage(person: result.$1),
+                              PeoplePage(person: result.$1, searchResult: null),
                             );
                           } else if (result != null && result is PersonEntity) {
                             Navigator.pop(context);
                             // ignore: unawaited_futures
-                            routeToPage(context, PeoplePage(person: result));
+                            routeToPage(
+                              context,
+                              PeoplePage(
+                                person: result,
+                                searchResult: null,
+                              ),
+                            );
                           }
                         } else {
                           showShortToast(context, "No personID or clusterID");
@@ -213,7 +219,6 @@
                 ),
               ),
             ),
-<<<<<<< HEAD
             showNamingBanner
                 ? SafeArea(
                     child: Dismissible(
@@ -270,8 +275,6 @@
                     ),
                   )
                 : const SizedBox.shrink(),
-=======
->>>>>>> 024aa0a4
           ],
         ),
       ),
