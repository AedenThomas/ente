--- conflicted
+++ resolved
@@ -551,32 +551,6 @@
             currentFile.fileType == FileType.livePhoto) {
           return const SizedBox.shrink();
         }
-<<<<<<< HEAD
-        return AnimatedContainer(
-          duration: const Duration(milliseconds: 200),
-          child: Stack(
-            children: [
-              Container(
-                width: double.infinity,
-                height: double.infinity,
-                color: Colors.transparent,
-              ),
-              ThumbnailWidget(
-                currentFile,
-                shouldShowSyncStatus: false,
-                shouldShowFavoriteIcon: false,
-              ),
-              BackdropFilter(
-                filter: ImageFilter.blur(
-                  sigmaX: 50,
-                  sigmaY: 50,
-                ),
-                child: Container(
-                  color: Colors.transparent,
-                ),
-              ),
-            ],
-=======
         return AnimatedSwitcher(
           duration: const Duration(milliseconds: 750),
           switchInCurve: Curves.easeOutExpo,
@@ -593,7 +567,6 @@
               shouldShowFavoriteIcon: false,
               shouldShowVideoOverlayIcon: false,
             ),
->>>>>>> a3c01107
           ),
         );
       },
