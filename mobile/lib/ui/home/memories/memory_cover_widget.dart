import "package:flutter/material.dart";
import "package:flutter/scheduler.dart";
import "package:photos/generated/l10n.dart";
import "package:photos/models/memories/memory.dart";
import "package:photos/services/smart_memories_service.dart";
import "package:photos/theme/colors.dart";
import "package:photos/theme/effects.dart";
import "package:photos/theme/ente_theme.dart";
import "package:photos/ui/home/memories/full_screen_memory.dart";
import "package:photos/ui/viewer/file/thumbnail_widget.dart";
import "package:photos/utils/navigation_util.dart";

class MemoryCoverWidget extends StatefulWidget {
  final List<Memory> memories;
  final ScrollController controller;
  final double offsetOfItem;
  final double maxHeight;
  final double maxWidth;
  static const outerStrokeWidth = 1.0;
  static const aspectRatio = 0.68;
  static const horizontalPadding = 2.5;
  final double maxScaleOffsetX;
  final String title;

  const MemoryCoverWidget({
    required this.memories,
    required this.controller,
    required this.offsetOfItem,
    required this.maxHeight,
    required this.maxWidth,
    required this.maxScaleOffsetX,
    required this.title,
    super.key,
  });

  @override
  State<MemoryCoverWidget> createState() => _MemoryCoverWidgetState();
}

class _MemoryCoverWidgetState extends State<MemoryCoverWidget> {
  @override
  Widget build(BuildContext context) {
    //memories will be empty if all memories are deleted and setState is called
    //after FullScreenMemory screen is popped
    if (widget.memories.isEmpty) {
      return const SizedBox.shrink();
    }

    final widthOfScreen = MediaQuery.sizeOf(context).width;
    final index = _getNextMemoryIndex();
<<<<<<< HEAD
    String? title = widget.title != null && widget.title! != "filler"
        ? widget.title!
        : null;
    title ??= SmartMemoriesService.getTitle(
      widget.memories[index].file,
      S.of(context),
    );
=======
    final title = widget.title;

>>>>>>> 916c7484
    final memory = widget.memories[index];
    final isSeen = memory.isSeen();
    final brightness =
        SchedulerBinding.instance.platformDispatcher.platformBrightness;

    return AnimatedBuilder(
      animation: widget.controller,
      builder: (context, child) {
        final diff = (widget.controller.offset - widget.offsetOfItem) +
            widget.maxScaleOffsetX;
        final scale = 1 - (diff / widthOfScreen).abs() / 3.7;
        return Padding(
          padding: const EdgeInsets.symmetric(
            horizontal: MemoryCoverWidget.horizontalPadding,
          ),
          child: GestureDetector(
            onTap: () async {
              await routeToPage(
                context,
                FullScreenMemoryDataUpdater(
                  initialIndex: index,
                  memories: widget.memories,
                  child: FullScreenMemory(title!, index),
                ),
                forceCustomPageRoute: true,
              );
              setState(() {});
            }, //Adding this row is a workaround for making height of memory cover
            //render as [MemoryCoverWidgetNew.height] * scale. Without this, height of rendered memory
            //cover will be [MemoryCoverWidgetNew.height].
            child: Row(
              children: [
                Container(
                  height: widget.maxHeight * scale,
                  width: widget.maxWidth * scale,
                  decoration: BoxDecoration(
                    boxShadow: brightness == Brightness.dark
                        ? [
                            const BoxShadow(
                              color: strokeFainterDark,
                              spreadRadius: MemoryCoverWidget.outerStrokeWidth,
                              blurRadius: 0,
                            ),
                          ]
                        : [...shadowFloatFaintestLight],
                    borderRadius: BorderRadius.circular(5),
                  ),
                  child: ClipRRect(
                    borderRadius: BorderRadius.circular(5),
                    child: isSeen
                        ? ColorFiltered(
                            colorFilter: const ColorFilter.mode(
                              Color(0xFFBFBFBF),
                              BlendMode.hue,
                            ),
                            child: Stack(
                              fit: StackFit.expand,
                              alignment: Alignment.bottomCenter,
                              children: [
                                child!,
                                Container(
                                  decoration: BoxDecoration(
                                    gradient: LinearGradient(
                                      colors: [
                                        Colors.black.withOpacity(0.5),
                                        Colors.transparent,
                                      ],
                                      stops: const [0, 1],
                                      begin: Alignment.bottomCenter,
                                      end: Alignment.topCenter,
                                    ),
                                  ),
                                ),
                                Positioned(
                                  bottom: 8 * scale,
                                  child: Transform.scale(
                                    scale: scale,
                                    child: SizedBox(
                                      width: widget.maxWidth,
                                      child: Padding(
                                        padding: const EdgeInsets.symmetric(
                                          horizontal: 8.0,
                                        ),
                                        child: Hero(
                                          tag: title!,
                                          child: Center(
                                            child: Text(
                                              title,
                                              style: getEnteTextTheme(context)
                                                  .miniBold
                                                  .copyWith(
                                                    color: isSeen
                                                        ? textFaintDark
                                                        : Colors.white,
                                                  ),
                                              textAlign: TextAlign.left,
                                            ),
                                          ),
                                        ),
                                      ),
                                    ),
                                  ),
                                ),
                              ],
                            ),
                          )
                        : Stack(
                            fit: StackFit.expand,
                            alignment: Alignment.bottomCenter,
                            children: [
                              child!,
                              Container(
                                decoration: BoxDecoration(
                                  gradient: LinearGradient(
                                    colors: [
                                      Colors.black.withOpacity(0.5),
                                      Colors.transparent,
                                    ],
                                    stops: const [0, 1],
                                    begin: Alignment.bottomCenter,
                                    end: Alignment.topCenter,
                                  ),
                                ),
                              ),
                              Positioned(
                                bottom: 8 * scale,
                                child: Transform.scale(
                                  scale: scale,
                                  child: SizedBox(
                                    width: widget.maxWidth,
                                    child: Padding(
                                      padding: const EdgeInsets.symmetric(
                                        horizontal: 8.0,
                                      ),
                                      child: Hero(
                                        tag: title!,
                                        child: Center(
                                          child: Text(
                                            title,
                                            style: getEnteTextTheme(context)
                                                .miniBold
                                                .copyWith(
                                                  color: Colors.white,
                                                ),
                                            textAlign: TextAlign.left,
                                          ),
                                        ),
                                      ),
                                    ),
                                  ),
                                ),
                              ),
                            ],
                          ),
                  ),
                ),
              ],
            ),
          ),
        );
      },
      child: Hero(
        tag: "memories" + memory.file.tag,
        child: ThumbnailWidget(
          memory.file,
          shouldShowArchiveStatus: false,
          shouldShowSyncStatus: false,
          key: Key("memories" + memory.file.tag),
        ),
      ),
    );
  }

  // Returns either the first unseen memory or the memory that succeeds the
  // last seen memory
  int _getNextMemoryIndex() {
    int lastSeenIndex = 0;
    int lastSeenTimestamp = 0;
    for (var index = 0; index < widget.memories.length; index++) {
      final memory = widget.memories[index];
      if (!memory.isSeen()) {
        return index;
      } else {
        if (memory.seenTime() > lastSeenTimestamp) {
          lastSeenIndex = index;
          lastSeenTimestamp = memory.seenTime();
        }
      }
    }
    if (lastSeenIndex == widget.memories.length - 1) {
      return 0;
    }
    return lastSeenIndex + 1;
  }
}<|MERGE_RESOLUTION|>--- conflicted
+++ resolved
@@ -1,8 +1,6 @@
 import "package:flutter/material.dart";
 import "package:flutter/scheduler.dart";
-import "package:photos/generated/l10n.dart";
 import "package:photos/models/memories/memory.dart";
-import "package:photos/services/smart_memories_service.dart";
 import "package:photos/theme/colors.dart";
 import "package:photos/theme/effects.dart";
 import "package:photos/theme/ente_theme.dart";
@@ -48,18 +46,8 @@
 
     final widthOfScreen = MediaQuery.sizeOf(context).width;
     final index = _getNextMemoryIndex();
-<<<<<<< HEAD
-    String? title = widget.title != null && widget.title! != "filler"
-        ? widget.title!
-        : null;
-    title ??= SmartMemoriesService.getTitle(
-      widget.memories[index].file,
-      S.of(context),
-    );
-=======
     final title = widget.title;
 
->>>>>>> 916c7484
     final memory = widget.memories[index];
     final isSeen = memory.isSeen();
     final brightness =
@@ -82,7 +70,7 @@
                 FullScreenMemoryDataUpdater(
                   initialIndex: index,
                   memories: widget.memories,
-                  child: FullScreenMemory(title!, index),
+                  child: FullScreenMemory(title, index),
                 ),
                 forceCustomPageRoute: true,
               );
@@ -144,7 +132,7 @@
                                           horizontal: 8.0,
                                         ),
                                         child: Hero(
-                                          tag: title!,
+                                          tag: title,
                                           child: Center(
                                             child: Text(
                                               title,
@@ -195,7 +183,7 @@
                                         horizontal: 8.0,
                                       ),
                                       child: Hero(
-                                        tag: title!,
+                                        tag: title,
                                         child: Center(
                                           child: Text(
                                             title,
