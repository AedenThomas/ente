--- conflicted
+++ resolved
@@ -56,12 +56,9 @@
     case CollectionActionType.shareCollection:
       text = S.of(context).share;
       break;
-<<<<<<< HEAD
     case CollectionActionType.collectPhotos:
       text = S.of(context).share;
       break;
-=======
->>>>>>> 991bfbb7
     case CollectionActionType.addToHiddenAlbum:
       text = S.of(context).addToHiddenAlbum;
       break;
