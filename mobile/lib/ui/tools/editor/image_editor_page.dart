import "dart:async";
import 'dart:io';
import 'dart:math';
import 'dart:typed_data';
import 'dart:ui' as ui show Image;

import 'package:extended_image/extended_image.dart';
import 'package:flutter/material.dart';
import "package:flutter_image_compress/flutter_image_compress.dart";
import 'package:image_editor/image_editor.dart';
import 'package:logging/logging.dart';
import 'package:path/path.dart' as path;
import 'package:photo_manager/photo_manager.dart';
import 'package:photos/core/event_bus.dart';
import 'package:photos/db/files_db.dart';
import 'package:photos/events/local_photos_updated_event.dart';
import "package:photos/generated/l10n.dart";
import 'package:photos/models/file/file.dart' as ente;
import 'package:photos/models/location/location.dart';
import 'package:photos/services/sync/sync_service.dart';
import 'package:photos/ui/common/loading_widget.dart';
import 'package:photos/ui/components/action_sheet_widget.dart';
import 'package:photos/ui/components/buttons/button_widget.dart';
import 'package:photos/ui/components/models/button_type.dart';
import 'package:photos/ui/notification/toast.dart';
import 'package:photos/ui/tools/editor/filtered_image.dart';
import 'package:photos/ui/viewer/file/detail_page.dart';
import 'package:photos/utils/dialog_util.dart';
import 'package:photos/utils/navigation_util.dart';
import 'package:syncfusion_flutter_core/theme.dart';
import 'package:syncfusion_flutter_sliders/sliders.dart';

class ImageEditorPage extends StatefulWidget {
  final ImageProvider imageProvider;
  final DetailPageConfiguration detailPageConfig;
  final ente.EnteFile originalFile;

  const ImageEditorPage(
    this.imageProvider,
    this.originalFile,
    this.detailPageConfig, {
    super.key,
  });

  @override
  State<ImageEditorPage> createState() => _ImageEditorPageState();
}

class _ImageEditorPageState extends State<ImageEditorPage> {
  static const double kBrightnessDefault = 1;
  static const double kBrightnessMin = 0;
  static const double kBrightnessMax = 2;
  static const double kSaturationDefault = 1;
  static const double kSaturationMin = 0;
  static const double kSaturationMax = 2;

  final _logger = Logger("ImageEditor");
  final GlobalKey<ExtendedImageEditorState> editorKey =
      GlobalKey<ExtendedImageEditorState>();

  double? _brightness = kBrightnessDefault;
  double? _saturation = kSaturationDefault;
  bool _hasEdited = false;

  @override
  Widget build(BuildContext context) {
    return PopScope(
      canPop: false,
      onPopInvokedWithResult: (didPop, _) async {
        if (_hasBeenEdited()) {
          await _showExitConfirmationDialog(context);
        } else {
          replacePage(context, DetailPage(widget.detailPageConfig));
        }
      },
      child: Scaffold(
        appBar: AppBar(
          backgroundColor: const Color(0x00000000),
          elevation: 0,
          actions: _hasBeenEdited()
              ? [
                  IconButton(
                    padding: const EdgeInsets.only(right: 16, left: 16),
                    onPressed: () {
                      editorKey.currentState!.reset();
                      setState(() {
                        _brightness = kBrightnessDefault;
                        _saturation = kSaturationDefault;
                      });
                    },
                    icon: const Icon(Icons.history),
                  ),
                ]
              : [],
        ),
        body: Column(
          children: [
            Expanded(child: _buildImage()),
            const Padding(padding: EdgeInsets.all(4)),
            Column(
              children: [
                _buildBrightness(),
                _buildSat(),
              ],
            ),
            const Padding(padding: EdgeInsets.all(8)),
            SafeArea(child: _buildBottomBar()),
            Padding(padding: EdgeInsets.all(Platform.isIOS ? 16 : 6)),
          ],
        ),
      ),
    );
  }

  bool _hasBeenEdited() {
    return _hasEdited ||
        _saturation != kSaturationDefault ||
        _brightness != kBrightnessDefault;
  }

  Widget _buildImage() {
    return Hero(
      tag: widget.detailPageConfig.tagPrefix + widget.originalFile.tag,
      child: ExtendedImage(
        image: widget.imageProvider,
        extendedImageEditorKey: editorKey,
        mode: ExtendedImageMode.editor,
        fit: BoxFit.contain,
        initEditorConfigHandler: (_) => EditorConfig(
          maxScale: 8.0,
          cropRectPadding: const EdgeInsets.all(20.0),
          hitTestSize: 20.0,
          cornerColor: const Color.fromRGBO(45, 150, 98, 1),
          editActionDetailsIsChanged: (_) {
            setState(() {
              _hasEdited = true;
            });
          },
        ),
        loadStateChanged: (state) {
          if (state.extendedImageLoadState == LoadState.completed) {
            return FilteredImage(
              brightness: _brightness,
              saturation: _saturation,
              child: state.completedWidget,
            );
          }
          return const EnteLoadingWidget();
        },
      ),
    );
  }

  Widget _buildBottomBar() {
    return Row(
      mainAxisAlignment: MainAxisAlignment.spaceAround,
      children: [
        _buildFlipButton(),
        _buildRotateLeftButton(),
        _buildRotateRightButton(),
        _buildSaveButton(),
      ],
    );
  }

  Widget _buildFlipButton() {
    final TextStyle subtitle2 = Theme.of(context).textTheme.titleSmall!;

    return GestureDetector(
      behavior: HitTestBehavior.translucent,
      onTap: () {
        flip();
      },
      child: SizedBox(
        width: 80,
        child: Column(
          children: [
            Padding(
              padding: const EdgeInsets.only(bottom: 2),
              child: Icon(
                Icons.flip,
                color: Theme.of(context).iconTheme.color!.withOpacity(0.8),
                size: 20,
              ),
            ),
            const Padding(padding: EdgeInsets.all(2)),
            Text(
              S.of(context).flip,
              style: subtitle2.copyWith(
                color: subtitle2.color!.withOpacity(0.8),
              ),
              textAlign: TextAlign.center,
            ),
          ],
        ),
      ),
    );
  }

  Widget _buildRotateLeftButton() {
    final TextStyle subtitle2 = Theme.of(context).textTheme.titleSmall!;

    return GestureDetector(
      behavior: HitTestBehavior.translucent,
      onTap: () {
        rotate(false);
      },
      child: SizedBox(
        width: 80,
        child: Column(
          children: [
            Icon(
              Icons.rotate_left,
              color: Theme.of(context).iconTheme.color!.withOpacity(0.8),
            ),
            const Padding(padding: EdgeInsets.all(2)),
            Text(
              S.of(context).rotateLeft,
              style: subtitle2.copyWith(
                color: subtitle2.color!.withOpacity(0.8),
              ),
              textAlign: TextAlign.center,
            ),
          ],
        ),
      ),
    );
  }

  Widget _buildRotateRightButton() {
    final TextStyle subtitle2 = Theme.of(context).textTheme.titleSmall!;

    return GestureDetector(
      behavior: HitTestBehavior.translucent,
      onTap: () {
        rotate(true);
      },
      child: SizedBox(
        width: 80,
        child: Column(
          children: [
            Icon(
              Icons.rotate_right,
              color: Theme.of(context).iconTheme.color!.withOpacity(0.8),
            ),
            const Padding(padding: EdgeInsets.all(2)),
            Text(
              S.of(context).rotateRight,
              style: subtitle2.copyWith(
                color: subtitle2.color!.withOpacity(0.8),
              ),
              textAlign: TextAlign.center,
            ),
          ],
        ),
      ),
    );
  }

  Widget _buildSaveButton() {
    final TextStyle subtitle2 = Theme.of(context).textTheme.titleSmall!;

    return GestureDetector(
      behavior: HitTestBehavior.translucent,
      onTap: () {
        _saveEdits();
      },
      child: SizedBox(
        width: 80,
        child: Column(
          children: [
            Icon(
              Icons.save_alt_outlined,
              color: Theme.of(context).iconTheme.color!.withOpacity(0.8),
            ),
            const Padding(padding: EdgeInsets.all(2)),
            Text(
              S.of(context).saveCopy,
              style: subtitle2.copyWith(
                color: subtitle2.color!.withOpacity(0.8),
              ),
              textAlign: TextAlign.center,
            ),
          ],
        ),
      ),
    );
  }

  Future<void> _saveEdits() async {
    final dialog = createProgressDialog(context, S.of(context).saving);
    await dialog.show();
    final ExtendedImageEditorState? state = editorKey.currentState;
    if (state == null) {
      return;
    }
    final Rect? rect = state.getCropRect();
    if (rect == null) {
      return;
    }
    final EditActionDetails action = state.editAction!;
    final double radian = action.rotateAngle;

    final bool flipHorizontal = action.flipY;
    final bool flipVertical = action.flipX;
    final Uint8List img = state.rawImageData;

    // ignore: unnecessary_null_comparison
    if (img == null) {
      _logger.severe("null rawImageData");
      showToast(context, S.of(context).somethingWentWrong);
      return;
    }

    final ImageEditorOption option = ImageEditorOption();

    option.addOption(ClipOption.fromRect(rect));
    option.addOption(
      FlipOption(horizontal: flipHorizontal, vertical: flipVertical),
    );
    if (action.hasRotateAngle) {
      option.addOption(RotateOption(radian.toInt()));
    }

    option.addOption(ColorOption.saturation(_saturation!));
    option.addOption(ColorOption.brightness(_brightness!));

    option.outputFormat = const OutputFormat.jpeg(100);

    final DateTime start = DateTime.now();
    Uint8List? result = await ImageEditor.editImage(
      image: img,
      imageEditorOption: option,
    );
    if (result == null) {
      _logger.severe("null result");
      showToast(context, S.of(context).somethingWentWrong);
      return;
    }
    _logger.info('Size before compression = ${result.length}');

    final ui.Image decodedResult = await decodeImageFromList(result);
    result = await FlutterImageCompress.compressWithList(
      result,
      minWidth: decodedResult.width,
      minHeight: decodedResult.height,
    );
    _logger.info('Size after compression = ${result.length}');
    final Duration diff = DateTime.now().difference(start);
    _logger.info('image_editor time : $diff');

    try {
      final fileName =
          path.basenameWithoutExtension(widget.originalFile.title!) +
              "_edited_" +
              DateTime.now().microsecondsSinceEpoch.toString() +
              ".JPEG";
      //Disabling notifications for assets changing to insert the file into
      //files db before triggering a sync.
      await PhotoManager.stopChangeNotify();
      final AssetEntity newAsset =
          await (PhotoManager.editor.saveImage(result, filename: fileName));
      final newFile = await ente.EnteFile.fromAsset(
        widget.originalFile.deviceFolder ?? '',
        newAsset,
      );

      newFile.creationTime = widget.originalFile.creationTime;
      newFile.collectionID = widget.originalFile.collectionID;
      newFile.location = widget.originalFile.location;
      if (!newFile.hasLocation && widget.originalFile.localID != null) {
        final assetEntity = await widget.originalFile.getAsset;
        if (assetEntity != null) {
          final latLong = await assetEntity.latlngAsync();
          newFile.location = Location(
            latitude: latLong.latitude,
            longitude: latLong.longitude,
          );
        }
      }
      newFile.generatedID = await FilesDB.instance.insertAndGetId(newFile);
      Bus.instance.fire(LocalPhotosUpdatedEvent([newFile], source: "editSave"));
      unawaited(SyncService.instance.sync());
      showShortToast(context, S.of(context).editsSaved);
      _logger.info("Original file " + widget.originalFile.toString());
      _logger.info("Saved edits to file " + newFile.toString());
      final files = widget.detailPageConfig.files;

      // the index could be -1 if the files fetched doesn't contain the newly
      // edited files
      int selectionIndex =
          files.indexWhere((file) => file.generatedID == newFile.generatedID);
      if (selectionIndex == -1) {
        files.add(newFile);
        selectionIndex = files.length - 1;
      }
      await dialog.hide();
      replacePage(
        context,
        DetailPage(
          widget.detailPageConfig.copyWith(
            files: files,
            selectedIndex: min(selectionIndex, files.length - 1),
          ),
        ),
      );
    } catch (e, s) {
      await dialog.hide();
      showToast(context, S.of(context).oopsCouldNotSaveEdits);
      _logger.severe(e, s);
    } finally {
      await PhotoManager.startChangeNotify();
    }
  }

  void flip() {
    editorKey.currentState?.flip();
  }

  void rotate(bool right) {
    editorKey.currentState?.rotate(right: right);
  }

  Widget _buildSat() {
    final TextStyle subtitle2 = Theme.of(context).textTheme.titleSmall!;

    return Container(
      padding: const EdgeInsets.fromLTRB(20, 0, 20, 0),
      child: Row(
        children: [
          SizedBox(
<<<<<<< HEAD
            width: 50,
            child: FittedBox(
              fit: BoxFit.scaleDown,
              alignment: Alignment.centerLeft,
              child: Text(
                S.of(context).color,
                style: subtitle2.copyWith(
                  color: subtitle2.color!.withOpacity(0.8),
                ),
=======
            width: 42,
            child: Text(
              S.of(context).color,
              style: subtitle2.copyWith(
                color: subtitle2.color!.withOpacity(0.8),
>>>>>>> 4ea3989a
              ),
            ),
          ),
          Expanded(
            child: SfSliderTheme(
              data: SfSliderThemeData(
                activeTrackHeight: 4,
                inactiveTrackHeight: 2,
                inactiveTrackColor: Colors.grey[900],
                activeTrackColor: const Color.fromRGBO(45, 150, 98, 1),
                thumbColor: const Color.fromRGBO(45, 150, 98, 1),
                thumbRadius: 10,
                tooltipBackgroundColor: Colors.grey[900],
              ),
              child: SfSlider(
                onChanged: (value) {
                  setState(() {
                    _saturation = value;
                  });
                },
                value: _saturation,
                enableTooltip: true,
                stepSize: 0.01,
                min: kSaturationMin,
                max: kSaturationMax,
              ),
            ),
          ),
        ],
      ),
    );
  }

  Widget _buildBrightness() {
    final TextStyle subtitle2 = Theme.of(context).textTheme.titleSmall!;

    return Container(
      padding: const EdgeInsets.fromLTRB(20, 0, 20, 0),
      child: Row(
        children: [
          SizedBox(
<<<<<<< HEAD
            width: 50,
            child: FittedBox(
              fit: BoxFit.scaleDown,
              alignment: Alignment.centerLeft,
              child: Text(
                S.of(context).light,
                style: subtitle2.copyWith(
                  color: subtitle2.color!.withOpacity(0.8),
                ),
=======
            width: 42,
            child: Text(
              S.of(context).light,
              style: subtitle2.copyWith(
                color: subtitle2.color!.withOpacity(0.8),
>>>>>>> 4ea3989a
              ),
            ),
          ),
          Expanded(
            child: SfSliderTheme(
              data: SfSliderThemeData(
                activeTrackHeight: 4,
                inactiveTrackHeight: 2,
                activeTrackColor: const Color.fromRGBO(45, 150, 98, 1),
                inactiveTrackColor: Colors.grey[900],
                thumbColor: const Color.fromRGBO(45, 150, 98, 1),
                thumbRadius: 10,
                tooltipBackgroundColor: Colors.grey[900],
              ),
              child: SfSlider(
                onChanged: (value) {
                  setState(() {
                    _brightness = value;
                  });
                },
                value: _brightness,
                enableTooltip: true,
                stepSize: 0.01,
                min: kBrightnessMin,
                max: kBrightnessMax,
              ),
            ),
          ),
        ],
      ),
    );
  }

  Future<void> _showExitConfirmationDialog(BuildContext context) async {
    final actionResult = await showActionSheet(
      context: context,
      buttons: [
        ButtonWidget(
          labelText: S.of(context).yesDiscardChanges,
          buttonType: ButtonType.critical,
          buttonSize: ButtonSize.large,
          shouldStickToDarkTheme: true,
          buttonAction: ButtonAction.first,
          isInAlert: true,
        ),
        ButtonWidget(
          labelText: S.of(context).no,
          buttonType: ButtonType.secondary,
          buttonSize: ButtonSize.large,
          buttonAction: ButtonAction.second,
          shouldStickToDarkTheme: true,
          isInAlert: true,
        ),
      ],
      body: S.of(context).doYouWantToDiscardTheEditsYouHaveMade,
      actionSheetType: ActionSheetType.defaultActionSheet,
    );
    if (actionResult?.action != null &&
        actionResult!.action == ButtonAction.first) {
      replacePage(context, DetailPage(widget.detailPageConfig));
    }
  }
}<|MERGE_RESOLUTION|>--- conflicted
+++ resolved
@@ -429,8 +429,7 @@
       child: Row(
         children: [
           SizedBox(
-<<<<<<< HEAD
-            width: 50,
+            width: 42,
             child: FittedBox(
               fit: BoxFit.scaleDown,
               alignment: Alignment.centerLeft,
@@ -439,13 +438,6 @@
                 style: subtitle2.copyWith(
                   color: subtitle2.color!.withOpacity(0.8),
                 ),
-=======
-            width: 42,
-            child: Text(
-              S.of(context).color,
-              style: subtitle2.copyWith(
-                color: subtitle2.color!.withOpacity(0.8),
->>>>>>> 4ea3989a
               ),
             ),
           ),
@@ -487,8 +479,7 @@
       child: Row(
         children: [
           SizedBox(
-<<<<<<< HEAD
-            width: 50,
+            width: 42,
             child: FittedBox(
               fit: BoxFit.scaleDown,
               alignment: Alignment.centerLeft,
@@ -497,13 +488,6 @@
                 style: subtitle2.copyWith(
                   color: subtitle2.color!.withOpacity(0.8),
                 ),
-=======
-            width: 42,
-            child: Text(
-              S.of(context).light,
-              style: subtitle2.copyWith(
-                color: subtitle2.color!.withOpacity(0.8),
->>>>>>> 4ea3989a
               ),
             ),
           ),
