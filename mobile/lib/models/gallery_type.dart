import "package:flutter/foundation.dart";
import 'package:photos/models/collection/collection.dart';

enum GalleryType {
  homepage,
  archive,
  uncategorized,
  // hidden section shows all the files that are present in the defaultHidden
  // collections.
  hiddenSection,
  hiddenOwnedCollection,
  favorite,
  trash,
  localFolder,
  // indicator for gallery view of collections shared with the user
  sharedCollection,
  ownedCollection,
  searchResults,
  locationTag,
  quickLink,
  peopleTag,
  cluster,
<<<<<<< HEAD
  sharedPublicLink,
=======
  magic,
>>>>>>> e1a7d61d
}

extension GalleyTypeExtension on GalleryType {
  bool showAddToAlbum() {
    switch (this) {
      case GalleryType.homepage:
      case GalleryType.archive:
      case GalleryType.localFolder:
      case GalleryType.ownedCollection:
      case GalleryType.searchResults:
      case GalleryType.favorite:
      case GalleryType.locationTag:
      case GalleryType.quickLink:
      case GalleryType.uncategorized:
      case GalleryType.peopleTag:
      case GalleryType.sharedCollection:
      case GalleryType.magic:
        return true;

      case GalleryType.hiddenSection:
      case GalleryType.hiddenOwnedCollection:
      case GalleryType.trash:
      case GalleryType.cluster:
      case GalleryType.sharedPublicLink:
        return false;
    }
  }

  bool showMoveToAlbum() {
    switch (this) {
      case GalleryType.ownedCollection:
      case GalleryType.uncategorized:
      case GalleryType.quickLink:
        return true;

      case GalleryType.hiddenSection:
      case GalleryType.peopleTag:
      case GalleryType.hiddenOwnedCollection:
      case GalleryType.favorite:
      case GalleryType.searchResults:
      case GalleryType.archive:
      case GalleryType.localFolder:
      case GalleryType.homepage:
      case GalleryType.trash:
      case GalleryType.sharedCollection:
      case GalleryType.locationTag:
      case GalleryType.cluster:
<<<<<<< HEAD
      case GalleryType.sharedPublicLink:
=======
      case GalleryType.magic:
>>>>>>> e1a7d61d
        return false;
    }
  }

  // showDeleteTopOption indicates whether we should show
  // delete icon as iconButton
  bool showDeleteIconOption() {
    switch (this) {
      case GalleryType.ownedCollection:
      case GalleryType.searchResults:
      case GalleryType.homepage:
      case GalleryType.favorite:
      case GalleryType.localFolder:
      case GalleryType.uncategorized:
      case GalleryType.locationTag:
      case GalleryType.quickLink:
      case GalleryType.peopleTag:
      case GalleryType.cluster:
      case GalleryType.magic:
        return true;
      case GalleryType.trash:
      case GalleryType.archive:
      case GalleryType.hiddenSection:
      case GalleryType.hiddenOwnedCollection:
      case GalleryType.sharedCollection:
      case GalleryType.sharedPublicLink:
        return false;
    }
  }

  bool showDeleteOption() {
    switch (this) {
      case GalleryType.ownedCollection:
      case GalleryType.searchResults:
      case GalleryType.homepage:
      case GalleryType.favorite:
      case GalleryType.uncategorized:
      case GalleryType.archive:
      case GalleryType.hiddenSection:
      case GalleryType.hiddenOwnedCollection:
      case GalleryType.localFolder:
      case GalleryType.locationTag:
      case GalleryType.quickLink:
      case GalleryType.peopleTag:
      case GalleryType.magic:
        return true;
      case GalleryType.trash:
      case GalleryType.cluster:
      case GalleryType.sharedCollection:
      case GalleryType.sharedPublicLink:
        return false;
    }
  }

  bool showCreateLink() {
    switch (this) {
      case GalleryType.ownedCollection:
      case GalleryType.searchResults:
      case GalleryType.homepage:
      case GalleryType.favorite:
      case GalleryType.archive:
      case GalleryType.uncategorized:
      case GalleryType.locationTag:
      case GalleryType.peopleTag:
      case GalleryType.cluster:
      case GalleryType.magic:
        return true;
      case GalleryType.hiddenSection:
      case GalleryType.hiddenOwnedCollection:
      case GalleryType.localFolder:
      case GalleryType.trash:
      case GalleryType.sharedCollection:
      case GalleryType.quickLink:
      case GalleryType.sharedPublicLink:
        return false;
    }
  }

  bool showRemoveFromAlbum() {
    switch (this) {
      case GalleryType.ownedCollection:
      case GalleryType.sharedCollection:
      case GalleryType.quickLink:
        return true;
      case GalleryType.hiddenSection:
      case GalleryType.peopleTag:
      case GalleryType.hiddenOwnedCollection:
      case GalleryType.uncategorized:
      case GalleryType.favorite:
      case GalleryType.searchResults:
      case GalleryType.homepage:
      case GalleryType.archive:
      case GalleryType.localFolder:
      case GalleryType.cluster:
      case GalleryType.trash:
      case GalleryType.locationTag:
<<<<<<< HEAD
      case GalleryType.sharedPublicLink:
=======
      case GalleryType.magic:
>>>>>>> e1a7d61d
        return false;
    }
  }

  bool showArchiveOption() {
    switch (this) {
      case GalleryType.ownedCollection:
      case GalleryType.homepage:
      case GalleryType.uncategorized:
      case GalleryType.quickLink:
      case GalleryType.searchResults:
      case GalleryType.locationTag:
      case GalleryType.magic:
      case GalleryType.peopleTag:
        return true;

      case GalleryType.hiddenSection:
      case GalleryType.hiddenOwnedCollection:
      case GalleryType.favorite:
      case GalleryType.archive:
      case GalleryType.localFolder:
      case GalleryType.trash:
      case GalleryType.sharedCollection:
      case GalleryType.cluster:
      case GalleryType.sharedPublicLink:
        return false;
    }
  }

  bool showUnArchiveOption() {
    return this == GalleryType.archive;
  }

  bool showHideOption() {
    switch (this) {
      case GalleryType.ownedCollection:
      case GalleryType.homepage:
      case GalleryType.searchResults:
      case GalleryType.archive:
      case GalleryType.uncategorized:
      case GalleryType.locationTag:
      case GalleryType.quickLink:
      case GalleryType.magic:
        return true;

      case GalleryType.hiddenSection:
      case GalleryType.peopleTag:
      case GalleryType.hiddenOwnedCollection:
      case GalleryType.localFolder:
      case GalleryType.trash:
      case GalleryType.favorite:
      case GalleryType.cluster:
      case GalleryType.sharedCollection:
      case GalleryType.sharedPublicLink:
        return false;
    }
  }

  bool showUnHideOption() {
    return this == GalleryType.hiddenSection ||
        this == GalleryType.hiddenOwnedCollection;
  }

  bool showFavoriteOption() {
    switch (this) {
      case GalleryType.ownedCollection:
      case GalleryType.homepage:
      case GalleryType.searchResults:
      case GalleryType.uncategorized:
      case GalleryType.locationTag:
      case GalleryType.peopleTag:
      case GalleryType.magic:
        return true;

      case GalleryType.hiddenSection:
      case GalleryType.hiddenOwnedCollection:
      case GalleryType.quickLink:
      case GalleryType.favorite:
      case GalleryType.cluster:
      case GalleryType.archive:
      case GalleryType.localFolder:
      case GalleryType.trash:
      case GalleryType.sharedCollection:
      case GalleryType.sharedPublicLink:
        return false;
    }
  }

  bool showUnFavoriteOption() {
    return this == GalleryType.favorite;
  }

  bool showRestoreOption() {
    return this == GalleryType.trash;
  }

  bool showPermanentlyDeleteOption() {
    return this == GalleryType.trash;
  }

  bool showMovetoHiddenAlbum() {
    return this == GalleryType.hiddenSection ||
        this == GalleryType.hiddenOwnedCollection;
  }

  bool showAddtoHiddenAlbum() {
    return this == GalleryType.hiddenSection ||
        this == GalleryType.hiddenOwnedCollection;
  }

  bool showRemoveFromHiddenAlbum() {
    return this == GalleryType.hiddenOwnedCollection;
  }

  bool showEditLocation() {
    return this != GalleryType.sharedCollection && this != GalleryType.cluster;
  }
}

extension GalleryAppBarExtn on GalleryType {
  bool canAddFiles(Collection? c, int userID) {
    if (this == GalleryType.ownedCollection ||
        this == GalleryType.quickLink ||
        this == GalleryType.hiddenOwnedCollection) {
      return true;
    }
    if (this == GalleryType.sharedPublicLink && c!.isEnableCollect()) {
      return true;
    }
    if (this == GalleryType.sharedCollection) {
      return c?.getRole(userID) == CollectionParticipantRole.collaborator;
    }
    return false;
  }

  bool isSharable() {
    if (this == GalleryType.ownedCollection ||
        this == GalleryType.quickLink ||
        this == GalleryType.hiddenOwnedCollection ||
        this == GalleryType.sharedCollection) {
      return true;
    }
    return false;
  }

  bool isOwnedCollectionGallery() {
    if (this == GalleryType.ownedCollection ||
        this == GalleryType.quickLink ||
        this == GalleryType.hiddenOwnedCollection ||
        this == GalleryType.favorite) {
      return true;
    }
    return false;
  }

  bool canRename() {
    if (this == GalleryType.ownedCollection ||
        this == GalleryType.quickLink ||
        this == GalleryType.hiddenOwnedCollection) {
      return true;
    }
    return false;
  }

  bool canSetCover() {
    if (this == GalleryType.ownedCollection ||
        this == GalleryType.hiddenOwnedCollection) {
      return true;
    }
    return false;
  }

  bool canArchive() {
    return this == GalleryType.ownedCollection;
  }

  bool canPin() {
    return this == GalleryType.ownedCollection;
  }

  bool canHide() {
    return this == GalleryType.ownedCollection ||
        this == GalleryType.hiddenOwnedCollection;
  }

  bool canDelete() {
    return this == GalleryType.ownedCollection ||
        this == GalleryType.hiddenOwnedCollection ||
        this == GalleryType.quickLink;
  }

  bool canSort() {
    return this == GalleryType.ownedCollection ||
        this == GalleryType.hiddenOwnedCollection ||
        this == GalleryType.uncategorized ||
        this == GalleryType.quickLink;
  }

  bool showMap() {
    switch (this) {
      case GalleryType.homepage:
      case GalleryType.archive:
      case GalleryType.hiddenSection:
      case GalleryType.trash:
      case GalleryType.localFolder:
      case GalleryType.locationTag:
      case GalleryType.searchResults:
<<<<<<< HEAD
      case GalleryType.sharedPublicLink:
=======
      case GalleryType.magic:
>>>>>>> e1a7d61d
        return false;
      case GalleryType.cluster:
      case GalleryType.uncategorized:
      case GalleryType.peopleTag:
      case GalleryType.ownedCollection:
      case GalleryType.sharedCollection:
      case GalleryType.quickLink:
      case GalleryType.favorite:
      case GalleryType.hiddenOwnedCollection:
        return true;
    }
  }
}

GalleryType getGalleryType(Collection c, int userID) {
  if (c.type == CollectionType.album) {
    return GalleryType.sharedPublicLink;
  }
  if (!c.isOwner(userID)) {
    return GalleryType.sharedCollection;
  }
  if (c.isDefaultHidden()) {
    return GalleryType.hiddenSection;
  } else if (c.type == CollectionType.uncategorized) {
    return GalleryType.uncategorized;
  } else if (c.type == CollectionType.favorites) {
    return GalleryType.favorite;
  } else if (c.isQuickLinkCollection()) {
    return GalleryType.quickLink;
  } else if (c.isHidden()) {
    return GalleryType.hiddenOwnedCollection;
  }
  debugPrint("Unknown gallery type for collection ${c.id}, falling back to "
      "default");
  return GalleryType.ownedCollection;
}<|MERGE_RESOLUTION|>--- conflicted
+++ resolved
@@ -20,11 +20,8 @@
   quickLink,
   peopleTag,
   cluster,
-<<<<<<< HEAD
   sharedPublicLink,
-=======
   magic,
->>>>>>> e1a7d61d
 }
 
 extension GalleyTypeExtension on GalleryType {
@@ -72,11 +69,8 @@
       case GalleryType.sharedCollection:
       case GalleryType.locationTag:
       case GalleryType.cluster:
-<<<<<<< HEAD
-      case GalleryType.sharedPublicLink:
-=======
-      case GalleryType.magic:
->>>>>>> e1a7d61d
+      case GalleryType.sharedPublicLink:
+      case GalleryType.magic:
         return false;
     }
   }
@@ -173,11 +167,8 @@
       case GalleryType.cluster:
       case GalleryType.trash:
       case GalleryType.locationTag:
-<<<<<<< HEAD
-      case GalleryType.sharedPublicLink:
-=======
-      case GalleryType.magic:
->>>>>>> e1a7d61d
+      case GalleryType.sharedPublicLink:
+      case GalleryType.magic:
         return false;
     }
   }
@@ -385,20 +376,17 @@
       case GalleryType.localFolder:
       case GalleryType.locationTag:
       case GalleryType.searchResults:
-<<<<<<< HEAD
-      case GalleryType.sharedPublicLink:
-=======
-      case GalleryType.magic:
->>>>>>> e1a7d61d
-        return false;
-      case GalleryType.cluster:
-      case GalleryType.uncategorized:
-      case GalleryType.peopleTag:
-      case GalleryType.ownedCollection:
-      case GalleryType.sharedCollection:
-      case GalleryType.quickLink:
-      case GalleryType.favorite:
-      case GalleryType.hiddenOwnedCollection:
+      case GalleryType.magic:
+        return true;
+      case GalleryType.uncategorized:
+      case GalleryType.cluster:
+      case GalleryType.peopleTag:
+      case GalleryType.ownedCollection:
+      case GalleryType.sharedCollection:
+      case GalleryType.quickLink:
+      case GalleryType.favorite:
+      case GalleryType.hiddenOwnedCollection:
+      case GalleryType.sharedPublicLink:
         return true;
     }
   }
