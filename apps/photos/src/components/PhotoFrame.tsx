import { GalleryContext } from 'pages/gallery';
import PreviewCard from './pages/gallery/PreviewCard';
import { useContext, useEffect, useRef, useState } from 'react';
import { EnteFile } from 'types/file';
import { styled } from '@mui/material';
import DownloadManager from 'services/downloadManager';
import AutoSizer from 'react-virtualized-auto-sizer';
import PhotoViewer from 'components/PhotoViewer';
<<<<<<< HEAD
import {
    ALL_SECTION,
    ARCHIVE_SECTION,
    CollectionType,
    TRASH_SECTION,
} from 'constants/collection';
import { isSharedFile } from 'utils/file';
=======
import { TRASH_SECTION } from 'constants/collection';
>>>>>>> af9cc392
import { updateFileMsrcProps, updateFileSrcProps } from 'utils/photoFrame';
import { PhotoList } from './PhotoList';
import { MergedSourceURL, SelectedState } from 'types/gallery';
import PublicCollectionDownloadManager from 'services/publicCollectionDownloadManager';
import { PublicCollectionGalleryContext } from 'utils/publicCollectionGallery';
import { useRouter } from 'next/router';
import { AppContext } from 'pages/_app';
import { logError } from 'utils/sentry';
import { User } from 'types/user';
import { getData, LS_KEYS } from 'utils/storage/localStorage';
import { addLogLine } from 'utils/logging';
import PhotoSwipe from 'photoswipe';
import { isHiddenCollection } from 'utils/collection';
import { t } from 'i18next';

const Container = styled('div')`
    display: block;
    flex: 1;
    width: 100%;
    flex-wrap: wrap;
    margin: 0 auto;
    overflow: hidden;
    .pswp-thumbnail {
        display: inline-block;
        cursor: pointer;
    }
`;

const PHOTOSWIPE_HASH_SUFFIX = '&opened';

interface Props {
    files: EnteFile[];
    syncWithRemote: () => Promise<void>;
    favItemIds?: Set<number>;
    setSelected: (
        selected: SelectedState | ((selected: SelectedState) => SelectedState)
    ) => void;
    selected: SelectedState;
    deletedFileIds?: Set<number>;
    setDeletedFileIds?: (value: Set<number>) => void;
    activeCollection: number;
    isIncomingSharedCollection?: boolean;
    enableDownload?: boolean;
    fileToCollectionsMap: Map<number, number[]>;
    collectionNameMap: Map<number, string>;
    showAppDownloadBanner?: boolean;
}

const PhotoFrame = ({
    files,
    syncWithRemote,
    favItemIds,
    setSelected,
    selected,
    deletedFileIds,
    setDeletedFileIds,
    activeCollection,
    isIncomingSharedCollection,
    enableDownload,
    fileToCollectionsMap,
    collectionNameMap,
    showAppDownloadBanner,
}: Props) => {
    const [user, setUser] = useState<User>(null);
    const [open, setOpen] = useState(false);
    const [currentIndex, setCurrentIndex] = useState<number>(0);
    const [fetching, setFetching] = useState<{ [k: number]: boolean }>({});
    const galleryContext = useContext(GalleryContext);
    const appContext = useContext(AppContext);
    const publicCollectionGalleryContext = useContext(
        PublicCollectionGalleryContext
    );
    const [rangeStart, setRangeStart] = useState(null);
    const [currentHover, setCurrentHover] = useState(null);
    const [isShiftKeyPressed, setIsShiftKeyPressed] = useState(false);
    const router = useRouter();
    const [isSourceLoaded, setIsSourceLoaded] = useState(false);

    const updateInProgress = useRef(false);
    const updateRequired = useRef(false);

    const [displayFiles, setDisplayFiles] = useState<EnteFile[]>([]);

    useEffect(() => {
        const user: User = getData(LS_KEYS.USER);
        setUser(user);
    }, []);

    useEffect(() => {
        const main = () => {
            if (updateInProgress.current) {
                updateRequired.current = true;
                return;
            }
            updateInProgress.current = true;
<<<<<<< HEAD
            const idSet = new Set();
            const user: User = getData(LS_KEYS.USER);

            const filteredData = files
                .filter((item) => {
                    // only show single copy of a file
                    if (idSet.has(item.id)) {
                        return false;
                    }

                    if (
                        activeCollection === TRASH_SECTION ||
                        isDeduplicating ||
                        activeCollection === HIDDEN_SECTION ||
                        isIncomingSharedCollection
                    ) {
                        idSet.add(item.id);
                        return true;
                    }

                    // SEARCH MODE
                    if (isInSearchMode) {
                        if (
                            search?.date &&
                            !isSameDayAnyYear(search.date)(
                                new Date(item.metadata.creationTime / 1000)
                            )
                        ) {
                            return false;
                        }
                        if (
                            search?.location &&
                            !isInsideBox(
                                {
                                    latitude: item.metadata.latitude,
                                    longitude: item.metadata.longitude,
                                },
                                search.location
                            )
                        ) {
                            return false;
                        }
                        if (
                            search?.person &&
                            search.person.files.indexOf(item.id) === -1
                        ) {
                            return false;
                        }
                        if (
                            search?.thing &&
                            search.thing.files.indexOf(item.id) === -1
                        ) {
                            return false;
                        }
                        if (
                            search?.text &&
                            search.text.files.indexOf(item.id) === -1
                        ) {
                            return false;
                        }
                        if (
                            search?.files &&
                            search.files.indexOf(item.id) === -1
                        ) {
                            return false;
                        }
                        idSet.add(item.id);
                        return true;
                    }

                    // shared files can only be seen in their respective shared collection
                    if (isSharedFile(user, item)) {
                        if (activeCollection === item.collectionID) {
                            idSet.add(item.id);
                            return true;
                        } else {
                            return false;
                        }
                    }

                    // Archived files/collection files can only be seen in archive section or their respective collection
                    if (
                        IsArchived(item) ||
                        archivedCollections.has(item.collectionID)
                    ) {
                        if (
                            activeCollection === ARCHIVE_SECTION ||
                            activeCollection === item.collectionID
                        ) {
                            idSet.add(item.id);
                            return true;
                        } else {
                            return false;
                        }
                    }

                    // ALL SECTION - show all files
                    if (activeCollection === ALL_SECTION) {
                        idSet.add(item.id);
                        return true;
                    }

                    // COLLECTION SECTION - show files in the active collection
                    if (activeCollection === item.collectionID) {
                        idSet.add(item.id);
                        return true;
                    } else {
                        return false;
                    }
                })
                .map((item) => {
                    const filteredItem = {
                        ...item,
                        w: window.innerWidth,
                        h: window.innerHeight,
                        title: item.pubMagicMetadata?.data.caption,
                    };
                    try {
                        if (galleryContext.thumbs.has(item.id)) {
                            updateFileMsrcProps(
                                filteredItem,
                                galleryContext.thumbs.get(item.id)
                            );
                        }
                        if (galleryContext.files.has(item.id)) {
                            updateFileSrcProps(
                                filteredItem,
                                galleryContext.files.get(item.id)
                            );
                        }
                    } catch (e) {
                        logError(e, 'PhotoFrame url prefill failed');
=======

            const displayFiles = files.map((item) => {
                const filteredItem = {
                    ...item,
                    w: window.innerWidth,
                    h: window.innerHeight,
                    title: item.pubMagicMetadata?.data.caption,
                };
                try {
                    if (galleryContext.thumbs.has(item.id)) {
                        updateFileMsrcProps(
                            filteredItem,
                            galleryContext.thumbs.get(item.id)
                        );
                    }
                    if (galleryContext.files.has(item.id)) {
                        updateFileSrcProps(
                            filteredItem,
                            galleryContext.files.get(item.id)
                        );
>>>>>>> af9cc392
                    }
                } catch (e) {
                    logError(e, 'PhotoFrame url prefill failed');
                }
                return filteredItem;
            });
            setDisplayFiles(displayFiles);
            updateInProgress.current = false;
            if (updateRequired.current) {
                updateRequired.current = false;
                setTimeout(() => {
                    main();
                }, 0);
            }
        };
        main();
    }, [files]);

    useEffect(() => {
        setFetching({});
<<<<<<< HEAD
    }, [filteredData]);

    const fileToCollectionsMap = useMemo(() => {
        const fileToCollectionsMap = new Map<number, number[]>();
        files.forEach((file) => {
            if (!fileToCollectionsMap.get(file.id)) {
                fileToCollectionsMap.set(file.id, []);
            }
            fileToCollectionsMap.get(file.id).push(file.collectionID);
        });
        return fileToCollectionsMap;
    }, [files]);

    const collectionNameMap = useMemo(() => {
        if (collections) {
            return new Map<number, string>(
                collections.map((collection) => {
                    if (isHiddenCollection(collection)) {
                        return [collection.id, t('HIDDEN')];
                    } else if (collection.type === CollectionType.favorites) {
                        return [collection.id, t('FAVORITES')];
                    } else if (
                        collection.type === CollectionType.uncategorized
                    ) {
                        return [collection.id, t('UNCATEGORIZED')];
                    } else {
                        return [collection.id, collection.name];
                    }
                })
            );
        } else {
            return new Map();
        }
    }, [collections]);
=======
    }, [displayFiles]);
>>>>>>> af9cc392

    useEffect(() => {
        const currentURL = new URL(window.location.href);
        const end = currentURL.hash.lastIndexOf('&');
        const hash = currentURL.hash.slice(1, end !== -1 ? end : undefined);
        if (open) {
            router.push({
                hash: hash + PHOTOSWIPE_HASH_SUFFIX,
            });
        } else {
            router.push({
                hash: hash,
            });
        }
    }, [open]);

    useEffect(() => {
        const handleKeyDown = (e: KeyboardEvent) => {
            if (e.key === 'Shift') {
                setIsShiftKeyPressed(true);
            }
        };
        const handleKeyUp = (e: KeyboardEvent) => {
            if (e.key === 'Shift') {
                setIsShiftKeyPressed(false);
            }
        };
        document.addEventListener('keydown', handleKeyDown, false);
        document.addEventListener('keyup', handleKeyUp, false);

        router.events.on('hashChangeComplete', (url: string) => {
            const start = url.indexOf('#');
            const hash = url.slice(start !== -1 ? start : url.length);
            const shouldPhotoSwipeBeOpened = hash.endsWith(
                PHOTOSWIPE_HASH_SUFFIX
            );
            if (shouldPhotoSwipeBeOpened) {
                setOpen(true);
            } else {
                setOpen(false);
            }
        });

        return () => {
            document.removeEventListener('keydown', handleKeyDown, false);
            document.removeEventListener('keyup', handleKeyUp, false);
        };
    }, []);

    useEffect(() => {
        if (selected.count === 0) {
            setRangeStart(null);
        }
    }, [selected]);

    const updateURL = (index: number) => (id: number, url: string) => {
        const file = displayFiles[index];
        // this is to prevent outdated updateURL call from updating the wrong file
        if (file.id !== id) {
            addLogLine(
                `PhotoSwipe: updateURL: file id mismatch: ${file.id} !== ${id}`
            );
            return;
        }
        if (file.msrc && file.msrc !== url) {
            addLogLine(`PhotoSwipe: updateURL: msrc already set: ${file.msrc}`);
            logError(
                new Error(
                    `PhotoSwipe: updateURL: msrc already set: ${file.msrc}`
                ),
                'PhotoSwipe: updateURL called with msrc already set'
            );
            return;
        }
        updateFileMsrcProps(file, url);
    };

    const updateSrcURL = async (
        index: number,
        id: number,
        mergedSrcURL: MergedSourceURL
    ) => {
        const file = displayFiles[index];
        // this is to prevent outdate updateSrcURL call from updating the wrong file
        if (file.id !== id) {
            addLogLine(
                `PhotoSwipe: updateSrcURL: file id mismatch: ${file.id} !== ${id}`
            );
            return;
        }
        if (file.isSourceLoaded) {
            addLogLine(
                `PhotoSwipe: updateSrcURL: source already loaded: ${file.id}`
            );
            logError(
                new Error(
                    `PhotoSwipe: updateSrcURL: source already loaded: ${file.id}`
                ),
                'PhotoSwipe updateSrcURL called when source already loaded'
            );
            return;
        }
        await updateFileSrcProps(file, mergedSrcURL);
        setIsSourceLoaded(true);
    };

    const handleClose = (needUpdate) => {
        setOpen(false);
        needUpdate && syncWithRemote();
    };

    const onThumbnailClick = (index: number) => () => {
        setCurrentIndex(index);
        setOpen(true);
    };

    const handleSelect =
        (id: number, isOwnFile: boolean, index?: number) =>
        (checked: boolean) => {
            if (typeof index !== 'undefined') {
                if (checked) {
                    setRangeStart(index);
                } else {
                    setRangeStart(undefined);
                }
            }
            setSelected((selected) => {
                if (selected.collectionID !== activeCollection) {
                    selected = { ownCount: 0, count: 0, collectionID: 0 };
                }

                const handleCounterChange = (count: number) => {
                    if (selected[id] === checked) {
                        return count;
                    }
                    if (checked) {
                        return count + 1;
                    } else {
                        return count - 1;
                    }
                };

                const handleAllCounterChange = () => {
                    if (isOwnFile) {
                        return {
                            ownCount: handleCounterChange(selected.ownCount),
                            count: handleCounterChange(selected.count),
                        };
                    } else {
                        return {
                            count: handleCounterChange(selected.count),
                        };
                    }
                };
                return {
                    ...selected,
                    [id]: checked,
                    collectionID: activeCollection,
                    ...handleAllCounterChange(),
                };
            });
        };
    const onHoverOver = (index: number) => () => {
        setCurrentHover(index);
    };

    const handleRangeSelect = (index: number) => () => {
        if (typeof rangeStart !== 'undefined' && rangeStart !== index) {
            const direction =
                (index - rangeStart) / Math.abs(index - rangeStart);
            let checked = true;
            for (
                let i = rangeStart;
                (index - i) * direction >= 0;
                i += direction
            ) {
                checked = checked && !!selected[displayFiles[i].id];
            }
            for (
                let i = rangeStart;
                (index - i) * direction > 0;
                i += direction
            ) {
                handleSelect(
                    displayFiles[i].id,
                    displayFiles[i].ownerID === user?.id
                )(!checked);
            }
            handleSelect(
                displayFiles[index].id,
                displayFiles[index].ownerID === user?.id,
                index
            )(!checked);
        }
    };
    const getThumbnail = (
        item: EnteFile,
        index: number,
        isScrolling: boolean
    ) => (
        <PreviewCard
            key={`tile-${item.id}-selected-${selected[item.id] ?? false}`}
            file={item}
            updateURL={updateURL(index)}
            onClick={onThumbnailClick(index)}
            selectable={
                !publicCollectionGalleryContext?.accessedThroughSharedURL
            }
            onSelect={handleSelect(item.id, item.ownerID === user?.id, index)}
            selected={
                selected.collectionID === activeCollection && selected[item.id]
            }
            selectOnClick={selected.count > 0}
            onHover={onHoverOver(index)}
            onRangeSelect={handleRangeSelect(index)}
            isRangeSelectActive={isShiftKeyPressed && selected.count > 0}
            isInsSelectRange={
                (index >= rangeStart && index <= currentHover) ||
                (index >= currentHover && index <= rangeStart)
            }
            activeCollection={activeCollection}
            showPlaceholder={isScrolling}
        />
    );

    const getSlideData = async (
        instance: PhotoSwipe<PhotoSwipe.Options>,
        index: number,
        item: EnteFile
    ) => {
        addLogLine(
            `[${
                item.id
            }] getSlideData called for thumbnail:${!!item.msrc} sourceLoaded:${isSourceLoaded} fetching:${
                fetching[item.id]
            }`
        );
        if (!item.msrc) {
            addLogLine(`[${item.id}] doesn't have thumbnail`);
            try {
                let url: string;
                if (galleryContext.thumbs.has(item.id)) {
                    addLogLine(
                        `[${item.id}] gallery context cache hit, using cached thumb`
                    );
                    url = galleryContext.thumbs.get(item.id);
                } else {
                    addLogLine(
                        `[${item.id}] gallery context cache miss, calling downloadManager to get thumb`
                    );
                    if (
                        publicCollectionGalleryContext.accessedThroughSharedURL
                    ) {
                        url =
                            await PublicCollectionDownloadManager.getThumbnail(
                                item,
                                publicCollectionGalleryContext.token,
                                publicCollectionGalleryContext.passwordToken
                            );
                    } else {
                        url = await DownloadManager.getThumbnail(item);
                    }
                    galleryContext.thumbs.set(item.id, url);
                }
                updateURL(index)(item.id, url);
                try {
                    addLogLine(
                        `[${
                            item.id
                        }] calling invalidateCurrItems for thumbnail msrc :${!!item.msrc}`
                    );
                    instance.invalidateCurrItems();
                    if ((instance as any).isOpen()) {
                        instance.updateSize(true);
                    }
                } catch (e) {
                    logError(
                        e,
                        'updating photoswipe after msrc url update failed'
                    );
                    // ignore
                }
            } catch (e) {
                logError(e, 'getSlideData failed get msrc url failed');
            }
        }
        if (item.isSourceLoaded) {
            addLogLine(`[${item.id}] source already loaded`);
            return;
        }
        if (fetching[item.id]) {
            addLogLine(`[${item.id}] file download already in progress`);
            return;
        }
        try {
            addLogLine(`[${item.id}] new file src request`);
            fetching[item.id] = true;
            let srcURL: MergedSourceURL;
            if (galleryContext.files.has(item.id)) {
                addLogLine(
                    `[${item.id}] gallery context cache hit, using cached file`
                );
                srcURL = galleryContext.files.get(item.id);
            } else {
                addLogLine(
                    `[${item.id}] gallery context cache miss, calling downloadManager to get file`
                );
                appContext.startLoading();
                let downloadedURL;
                if (publicCollectionGalleryContext.accessedThroughSharedURL) {
                    downloadedURL =
                        await PublicCollectionDownloadManager.getFile(
                            item,
                            publicCollectionGalleryContext.token,
                            publicCollectionGalleryContext.passwordToken,
                            true
                        );
                } else {
                    downloadedURL = await DownloadManager.getFile(item, true);
                }
                appContext.finishLoading();
                const mergedURL: MergedSourceURL = {
                    original: downloadedURL.original.join(','),
                    converted: downloadedURL.converted.join(','),
                };
                galleryContext.files.set(item.id, mergedURL);
                srcURL = mergedURL;
            }
            setIsSourceLoaded(false);
            await updateSrcURL(index, item.id, srcURL);

            try {
                addLogLine(
                    `[${item.id}] calling invalidateCurrItems for src, source loaded :${item.isSourceLoaded}`
                );
                instance.invalidateCurrItems();
                if ((instance as any).isOpen()) {
                    instance.updateSize(true);
                }
            } catch (e) {
                logError(e, 'updating photoswipe after src url update failed');
                throw e;
            }
        } catch (e) {
            logError(e, 'getSlideData failed get src url failed');
            fetching[item.id] = false;
            // no-op
        }
    };

    return (
        <Container>
            <AutoSizer>
                {({ height, width }) => (
                    <PhotoList
                        width={width}
                        height={height}
                        getThumbnail={getThumbnail}
                        displayFiles={displayFiles}
                        activeCollection={activeCollection}
                        showAppDownloadBanner={showAppDownloadBanner}
                    />
                )}
            </AutoSizer>
            <PhotoViewer
                isOpen={open}
                items={displayFiles}
                currentIndex={currentIndex}
                onClose={handleClose}
                gettingData={getSlideData}
                favItemIds={favItemIds}
                deletedFileIds={deletedFileIds}
                setDeletedFileIds={setDeletedFileIds}
                isIncomingSharedCollection={isIncomingSharedCollection}
                isTrashCollection={activeCollection === TRASH_SECTION}
                enableDownload={enableDownload}
                isSourceLoaded={isSourceLoaded}
                fileToCollectionsMap={fileToCollectionsMap}
                collectionNameMap={collectionNameMap}
            />
        </Container>
    );
};

export default PhotoFrame;<|MERGE_RESOLUTION|>--- conflicted
+++ resolved
@@ -6,17 +6,7 @@
 import DownloadManager from 'services/downloadManager';
 import AutoSizer from 'react-virtualized-auto-sizer';
 import PhotoViewer from 'components/PhotoViewer';
-<<<<<<< HEAD
-import {
-    ALL_SECTION,
-    ARCHIVE_SECTION,
-    CollectionType,
-    TRASH_SECTION,
-} from 'constants/collection';
-import { isSharedFile } from 'utils/file';
-=======
 import { TRASH_SECTION } from 'constants/collection';
->>>>>>> af9cc392
 import { updateFileMsrcProps, updateFileSrcProps } from 'utils/photoFrame';
 import { PhotoList } from './PhotoList';
 import { MergedSourceURL, SelectedState } from 'types/gallery';
@@ -29,8 +19,6 @@
 import { getData, LS_KEYS } from 'utils/storage/localStorage';
 import { addLogLine } from 'utils/logging';
 import PhotoSwipe from 'photoswipe';
-import { isHiddenCollection } from 'utils/collection';
-import { t } from 'i18next';
 
 const Container = styled('div')`
     display: block;
@@ -112,140 +100,6 @@
                 return;
             }
             updateInProgress.current = true;
-<<<<<<< HEAD
-            const idSet = new Set();
-            const user: User = getData(LS_KEYS.USER);
-
-            const filteredData = files
-                .filter((item) => {
-                    // only show single copy of a file
-                    if (idSet.has(item.id)) {
-                        return false;
-                    }
-
-                    if (
-                        activeCollection === TRASH_SECTION ||
-                        isDeduplicating ||
-                        activeCollection === HIDDEN_SECTION ||
-                        isIncomingSharedCollection
-                    ) {
-                        idSet.add(item.id);
-                        return true;
-                    }
-
-                    // SEARCH MODE
-                    if (isInSearchMode) {
-                        if (
-                            search?.date &&
-                            !isSameDayAnyYear(search.date)(
-                                new Date(item.metadata.creationTime / 1000)
-                            )
-                        ) {
-                            return false;
-                        }
-                        if (
-                            search?.location &&
-                            !isInsideBox(
-                                {
-                                    latitude: item.metadata.latitude,
-                                    longitude: item.metadata.longitude,
-                                },
-                                search.location
-                            )
-                        ) {
-                            return false;
-                        }
-                        if (
-                            search?.person &&
-                            search.person.files.indexOf(item.id) === -1
-                        ) {
-                            return false;
-                        }
-                        if (
-                            search?.thing &&
-                            search.thing.files.indexOf(item.id) === -1
-                        ) {
-                            return false;
-                        }
-                        if (
-                            search?.text &&
-                            search.text.files.indexOf(item.id) === -1
-                        ) {
-                            return false;
-                        }
-                        if (
-                            search?.files &&
-                            search.files.indexOf(item.id) === -1
-                        ) {
-                            return false;
-                        }
-                        idSet.add(item.id);
-                        return true;
-                    }
-
-                    // shared files can only be seen in their respective shared collection
-                    if (isSharedFile(user, item)) {
-                        if (activeCollection === item.collectionID) {
-                            idSet.add(item.id);
-                            return true;
-                        } else {
-                            return false;
-                        }
-                    }
-
-                    // Archived files/collection files can only be seen in archive section or their respective collection
-                    if (
-                        IsArchived(item) ||
-                        archivedCollections.has(item.collectionID)
-                    ) {
-                        if (
-                            activeCollection === ARCHIVE_SECTION ||
-                            activeCollection === item.collectionID
-                        ) {
-                            idSet.add(item.id);
-                            return true;
-                        } else {
-                            return false;
-                        }
-                    }
-
-                    // ALL SECTION - show all files
-                    if (activeCollection === ALL_SECTION) {
-                        idSet.add(item.id);
-                        return true;
-                    }
-
-                    // COLLECTION SECTION - show files in the active collection
-                    if (activeCollection === item.collectionID) {
-                        idSet.add(item.id);
-                        return true;
-                    } else {
-                        return false;
-                    }
-                })
-                .map((item) => {
-                    const filteredItem = {
-                        ...item,
-                        w: window.innerWidth,
-                        h: window.innerHeight,
-                        title: item.pubMagicMetadata?.data.caption,
-                    };
-                    try {
-                        if (galleryContext.thumbs.has(item.id)) {
-                            updateFileMsrcProps(
-                                filteredItem,
-                                galleryContext.thumbs.get(item.id)
-                            );
-                        }
-                        if (galleryContext.files.has(item.id)) {
-                            updateFileSrcProps(
-                                filteredItem,
-                                galleryContext.files.get(item.id)
-                            );
-                        }
-                    } catch (e) {
-                        logError(e, 'PhotoFrame url prefill failed');
-=======
 
             const displayFiles = files.map((item) => {
                 const filteredItem = {
@@ -266,7 +120,6 @@
                             filteredItem,
                             galleryContext.files.get(item.id)
                         );
->>>>>>> af9cc392
                     }
                 } catch (e) {
                     logError(e, 'PhotoFrame url prefill failed');
@@ -287,44 +140,7 @@
 
     useEffect(() => {
         setFetching({});
-<<<<<<< HEAD
-    }, [filteredData]);
-
-    const fileToCollectionsMap = useMemo(() => {
-        const fileToCollectionsMap = new Map<number, number[]>();
-        files.forEach((file) => {
-            if (!fileToCollectionsMap.get(file.id)) {
-                fileToCollectionsMap.set(file.id, []);
-            }
-            fileToCollectionsMap.get(file.id).push(file.collectionID);
-        });
-        return fileToCollectionsMap;
-    }, [files]);
-
-    const collectionNameMap = useMemo(() => {
-        if (collections) {
-            return new Map<number, string>(
-                collections.map((collection) => {
-                    if (isHiddenCollection(collection)) {
-                        return [collection.id, t('HIDDEN')];
-                    } else if (collection.type === CollectionType.favorites) {
-                        return [collection.id, t('FAVORITES')];
-                    } else if (
-                        collection.type === CollectionType.uncategorized
-                    ) {
-                        return [collection.id, t('UNCATEGORIZED')];
-                    } else {
-                        return [collection.id, collection.name];
-                    }
-                })
-            );
-        } else {
-            return new Map();
-        }
-    }, [collections]);
-=======
     }, [displayFiles]);
->>>>>>> af9cc392
 
     useEffect(() => {
         const currentURL = new URL(window.location.href);
