import { getEndpoint } from 'utils/common/apiUtil';
import { getData, LS_KEYS } from 'utils/storage/localStorage';
import localForage from 'utils/storage/localForage';

import { getActualKey, getToken } from 'utils/common/key';
import { getPublicKey } from './userService';
import HTTPService from './HTTPService';
import { EnteFile } from 'types/file';
import { logError } from 'utils/sentry';
import { CustomError } from 'utils/error';
import {
    isSharedFile,
    sortFiles,
    groupFilesBasedOnCollectionID,
} from 'utils/file';
import {
    Collection,
    CollectionLatestFiles,
    AddToCollectionRequest,
    MoveToCollectionRequest,
    EncryptedFileKey,
    CreatePublicAccessTokenRequest,
    PublicURL,
    UpdatePublicURL,
    CollectionSummaries,
    CollectionSummary,
    CollectionFilesCount,
    EncryptedCollection,
    CollectionMagicMetadata,
    CollectionMagicMetadataProps,
    CollectionPublicMagicMetadata,
    RemoveFromCollectionRequest,
    CollectionShareeMagicMetadata,
} from 'types/collection';
import {
    COLLECTION_LIST_SORT_BY,
    CollectionType,
    ARCHIVE_SECTION,
    TRASH_SECTION,
    COLLECTION_SORT_ORDER,
    ALL_SECTION,
    CollectionSummaryType,
    DUMMY_UNCATEGORIZED_SECTION,
    HIDDEN_SECTION,
} from 'constants/collection';
import { SUB_TYPE, UpdateMagicMetadataRequest } from 'types/magicMetadata';
import { isArchived, updateMagicMetadata } from 'utils/magicMetadata';
import { User } from 'types/user';
import {
    isQuickLinkCollection,
    isOutgoingShare,
    isSharedOnlyViaLink,
    isValidMoveTarget,
    isHiddenCollection,
    getNonHiddenCollections,
    changeCollectionSubType,
    isIncomingCollabShare,
    isIncomingShare,
} from 'utils/collection';
import ComlinkCryptoWorker from 'utils/comlink/ComlinkCryptoWorker';
import { getLocalFiles } from './fileService';
import { REQUEST_BATCH_SIZE } from 'constants/api';
import { batch } from 'utils/common';
import { t } from 'i18next';
import { EncryptedMagicMetadata } from 'types/magicMetadata';
import { VISIBILITY_STATE } from 'types/magicMetadata';

const ENDPOINT = getEndpoint();
const COLLECTION_TABLE = 'collections';
const COLLECTION_UPDATION_TIME = 'collection-updation-time';

const UNCATEGORIZED_COLLECTION_NAME = 'Uncategorized';
export const HIDDEN_COLLECTION_NAME = '.hidden';
const FAVORITE_COLLECTION_NAME = 'Favorites';

export const getCollectionLastSyncTime = async (collection: Collection) =>
    (await localForage.getItem<number>(`${collection.id}-time`)) ?? 0;

export const setCollectionLastSyncTime = async (
    collection: Collection,
    time: number
) => await localForage.setItem<number>(`${collection.id}-time`, time);

export const removeCollectionLastSyncTime = async (collection: Collection) =>
    await localForage.removeItem(`${collection.id}-time`);

const getCollectionWithSecrets = async (
    collection: EncryptedCollection,
    masterKey: string
): Promise<Collection> => {
    const cryptoWorker = await ComlinkCryptoWorker.getInstance();
    const userID = getData(LS_KEYS.USER).id;
    let collectionKey: string;
    if (collection.owner.id === userID) {
        collectionKey = await cryptoWorker.decryptB64(
            collection.encryptedKey,
            collection.keyDecryptionNonce,
            masterKey
        );
    } else {
        const keyAttributes = getData(LS_KEYS.KEY_ATTRIBUTES);
        const secretKey = await cryptoWorker.decryptB64(
            keyAttributes.encryptedSecretKey,
            keyAttributes.secretKeyDecryptionNonce,
            masterKey
        );
        collectionKey = await cryptoWorker.boxSealOpen(
            collection.encryptedKey,
            keyAttributes.publicKey,
            secretKey
        );
    }
    const collectionName =
        collection.name ||
        (await cryptoWorker.decryptToUTF8(
            collection.encryptedName,
            collection.nameDecryptionNonce,
            collectionKey
        ));

    let collectionMagicMetadata: CollectionMagicMetadata;
    if (collection.magicMetadata?.data) {
        collectionMagicMetadata = {
            ...collection.magicMetadata,
            data: await cryptoWorker.decryptMetadata(
                collection.magicMetadata.data,
                collection.magicMetadata.header,
                collectionKey
            ),
        };
    }
    let collectionPublicMagicMetadata: CollectionPublicMagicMetadata;
    if (collection.pubMagicMetadata?.data) {
        collectionPublicMagicMetadata = {
            ...collection.pubMagicMetadata,
            data: await cryptoWorker.decryptMetadata(
                collection.pubMagicMetadata.data,
                collection.pubMagicMetadata.header,
                collectionKey
            ),
        };
    }

    let collectionShareeMagicMetadata: CollectionShareeMagicMetadata;

    if (collection.sharedMagicMetadata?.data) {
        collectionShareeMagicMetadata = {
            ...collection.sharedMagicMetadata,
            data: await cryptoWorker.decryptMetadata(
                collection.sharedMagicMetadata.data,
                collection.sharedMagicMetadata.header,
                collectionKey
            ),
        };
    }

    return {
        ...collection,
        name: collectionName,
        key: collectionKey,
        magicMetadata: collectionMagicMetadata,
        pubMagicMetadata: collectionPublicMagicMetadata,
        sharedMagicMetadata: collectionShareeMagicMetadata,
    };
};

const getCollections = async (
    token: string,
    sinceTime: number,
    key: string
): Promise<Collection[]> => {
    try {
        const resp = await HTTPService.get(
            `${ENDPOINT}/collections`,
            {
                sinceTime,
            },
            { 'X-Auth-Token': token }
        );
        const decryptedCollections: Collection[] = await Promise.all(
            resp.data.collections.map(
                async (collection: EncryptedCollection) => {
                    if (collection.isDeleted) {
                        return collection;
                    }
                    try {
                        return await getCollectionWithSecrets(collection, key);
                    } catch (e) {
                        logError(e, `decryption failed for collection`, {
                            collectionID: collection.id,
                        });
                        return collection;
                    }
                }
            )
        );
        // only allow deleted or collection with key, filtering out collection whose decryption failed
        const collections = decryptedCollections.filter(
            (collection) => collection.isDeleted || collection.key
        );
        return collections;
    } catch (e) {
        logError(e, 'getCollections failed');
        throw e;
    }
};

export const getLocalCollections = async (
    includeHidden = false
): Promise<Collection[]> => {
    const collections: Collection[] =
        (await localForage.getItem(COLLECTION_TABLE)) ?? [];
    return includeHidden ? collections : getNonHiddenCollections(collections);
};

export const getCollectionUpdationTime = async (): Promise<number> =>
    (await localForage.getItem<number>(COLLECTION_UPDATION_TIME)) ?? 0;

export const getLatestCollections = async (
    includeHidden = false
): Promise<Collection[]> => {
    const collections = await syncCollections();
    return includeHidden ? collections : getNonHiddenCollections(collections);
};

export const syncCollections = async () => {
    const localCollections = await getLocalCollections(true);
    const lastCollectionUpdationTime = await getCollectionUpdationTime();
    const token = getToken();
    const key = await getActualKey();
    const updatedCollections =
        (await getCollections(token, lastCollectionUpdationTime, key)) ?? [];
    if (updatedCollections.length === 0) {
        return localCollections;
    }
    const allCollectionsInstances = [
        ...localCollections,
        ...updatedCollections,
    ];
    const latestCollectionsInstances = new Map<number, Collection>();
    allCollectionsInstances.forEach((collection) => {
        if (
            !latestCollectionsInstances.has(collection.id) ||
            latestCollectionsInstances.get(collection.id).updationTime <
                collection.updationTime
        ) {
            latestCollectionsInstances.set(collection.id, collection);
        }
    });

    const collections: Collection[] = [];
    let updationTime = await localForage.getItem<number>(
        COLLECTION_UPDATION_TIME
    );
    // eslint-disable-next-line @typescript-eslint/no-unused-vars
    for (const [_, collection] of latestCollectionsInstances) {
        if (!collection.isDeleted) {
            collections.push(collection);
            updationTime = Math.max(updationTime, collection.updationTime);
        } else {
            removeCollectionLastSyncTime(collection);
        }
    }

    await localForage.setItem(COLLECTION_TABLE, collections);
    await localForage.setItem(COLLECTION_UPDATION_TIME, updationTime);
    return collections;
};

export const getCollection = async (
    collectionID: number
): Promise<Collection> => {
    try {
        const token = getToken();
        if (!token) {
            return;
        }
        const resp = await HTTPService.get(
            `${ENDPOINT}/collections/${collectionID}`,
            null,
            { 'X-Auth-Token': token }
        );
        const key = await getActualKey();
        const collectionWithSecrets = await getCollectionWithSecrets(
            resp.data?.collection,
            key
        );
        return collectionWithSecrets;
    } catch (e) {
        logError(e, 'failed to get collection');
        throw e;
    }
};

export const getCollectionLatestFiles = (
    user: User,
    files: EnteFile[],
    archivedCollections: Set<number>
): CollectionLatestFiles => {
    const latestFiles = new Map<number, EnteFile>();

    files.forEach((file) => {
        if (!latestFiles.has(file.collectionID)) {
            latestFiles.set(file.collectionID, file);
        }
        if (
            !latestFiles.has(ALL_SECTION) &&
            !isArchived(file) &&
            file.ownerID === user.id &&
            !archivedCollections.has(file.collectionID)
        ) {
            latestFiles.set(ALL_SECTION, file);
        }
    });
    return latestFiles;
};

export const getFavItemIds = async (
    files: EnteFile[]
): Promise<Set<number>> => {
    const favCollection = await getFavCollection();
    if (!favCollection) return new Set();

    return new Set(
        files
            .filter((file) => file.collectionID === favCollection.id)
            .map((file): number => file.id)
    );
};

export const createAlbum = (albumName: string) => {
    return createCollection(albumName, CollectionType.album);
};

const createCollection = async (
    collectionName: string,
    type: CollectionType,
    magicMetadataProps?: CollectionMagicMetadataProps
): Promise<Collection> => {
    try {
        const cryptoWorker = await ComlinkCryptoWorker.getInstance();
        const encryptionKey = await getActualKey();
        const token = getToken();
        const collectionKey = await cryptoWorker.generateEncryptionKey();
        const { encryptedData: encryptedKey, nonce: keyDecryptionNonce } =
            await cryptoWorker.encryptToB64(collectionKey, encryptionKey);
        const { encryptedData: encryptedName, nonce: nameDecryptionNonce } =
            await cryptoWorker.encryptUTF8(collectionName, collectionKey);
        let encryptedMagicMetadata: EncryptedMagicMetadata;
        if (magicMetadataProps) {
            const magicMetadata = await updateMagicMetadata(magicMetadataProps);
            const { file: encryptedMagicMetadataProps } =
                await cryptoWorker.encryptMetadata(
                    magicMetadataProps,
                    collectionKey
                );

            encryptedMagicMetadata = {
                ...magicMetadata,
                data: encryptedMagicMetadataProps.encryptedData,
                header: encryptedMagicMetadataProps.decryptionHeader,
            };
        }
        const newCollection: EncryptedCollection = {
            id: null,
            owner: null,
            encryptedKey,
            keyDecryptionNonce,
            encryptedName,
            nameDecryptionNonce,
            type,
            attributes: {},
            sharees: null,
            updationTime: null,
            isDeleted: false,
            magicMetadata: encryptedMagicMetadata,
            pubMagicMetadata: null,
            sharedMagicMetadata: null,
        };
        const createdCollection = await postCollection(newCollection, token);
        const decryptedCreatedCollection = await getCollectionWithSecrets(
            createdCollection,
            encryptionKey
        );
        return decryptedCreatedCollection;
    } catch (e) {
        logError(e, 'create collection failed');
        throw e;
    }
};

const postCollection = async (
    collectionData: EncryptedCollection,
    token: string
): Promise<EncryptedCollection> => {
    try {
        const response = await HTTPService.post(
            `${ENDPOINT}/collections`,
            collectionData,
            null,
            { 'X-Auth-Token': token }
        );
        return response.data.collection;
    } catch (e) {
        logError(e, 'post Collection failed ');
    }
};

export const createFavoritesCollection = () => {
    return createCollection(FAVORITE_COLLECTION_NAME, CollectionType.favorites);
};

export const addToFavorites = async (file: EnteFile) => {
    try {
        let favCollection = await getFavCollection();
        if (!favCollection) {
            favCollection = await createFavoritesCollection();
        }
        await addToCollection(favCollection, [file]);
    } catch (e) {
        logError(e, 'failed to add to favorite');
    }
};

export const removeFromFavorites = async (file: EnteFile) => {
    try {
        const favCollection = await getFavCollection();
        if (!favCollection) {
            throw Error(CustomError.FAV_COLLECTION_MISSING);
        }
        await removeFromCollection(favCollection.id, [file]);
    } catch (e) {
        logError(e, 'remove from favorite failed');
    }
};

export const addToCollection = async (
    collection: Collection,
    files: EnteFile[]
) => {
    try {
        const token = getToken();
        const batchedFiles = batch(files, REQUEST_BATCH_SIZE);
        for (const batch of batchedFiles) {
            const fileKeysEncryptedWithNewCollection =
                await encryptWithNewCollectionKey(collection, batch);

            const requestBody: AddToCollectionRequest = {
                collectionID: collection.id,
                files: fileKeysEncryptedWithNewCollection,
            };
            await HTTPService.post(
                `${ENDPOINT}/collections/add-files`,
                requestBody,
                null,
                {
                    'X-Auth-Token': token,
                }
            );
        }
    } catch (e) {
        logError(e, 'Add to collection Failed ');
        throw e;
    }
};

export const restoreToCollection = async (
    collection: Collection,
    files: EnteFile[]
) => {
    try {
        const token = getToken();
        const batchedFiles = batch(files, REQUEST_BATCH_SIZE);
        for (const batch of batchedFiles) {
            const fileKeysEncryptedWithNewCollection =
                await encryptWithNewCollectionKey(collection, batch);

            const requestBody: AddToCollectionRequest = {
                collectionID: collection.id,
                files: fileKeysEncryptedWithNewCollection,
            };
            await HTTPService.post(
                `${ENDPOINT}/collections/restore-files`,
                requestBody,
                null,
                {
                    'X-Auth-Token': token,
                }
            );
        }
    } catch (e) {
        logError(e, 'restore to collection Failed ');
        throw e;
    }
};
export const moveToCollection = async (
    fromCollectionID: number,
    toCollection: Collection,
    files: EnteFile[]
) => {
    try {
        const token = getToken();
        const batchedFiles = batch(files, REQUEST_BATCH_SIZE);
        for (const batch of batchedFiles) {
            const fileKeysEncryptedWithNewCollection =
                await encryptWithNewCollectionKey(toCollection, batch);

            const requestBody: MoveToCollectionRequest = {
                fromCollectionID: fromCollectionID,
                toCollectionID: toCollection.id,
                files: fileKeysEncryptedWithNewCollection,
            };
            await HTTPService.post(
                `${ENDPOINT}/collections/move-files`,
                requestBody,
                null,
                {
                    'X-Auth-Token': token,
                }
            );
        }
    } catch (e) {
        logError(e, 'move to collection Failed ');
        throw e;
    }
};

const encryptWithNewCollectionKey = async (
    newCollection: Collection,
    files: EnteFile[]
): Promise<EncryptedFileKey[]> => {
    const fileKeysEncryptedWithNewCollection: EncryptedFileKey[] = [];
    const cryptoWorker = await ComlinkCryptoWorker.getInstance();
    for (const file of files) {
        const newEncryptedKey = await cryptoWorker.encryptToB64(
            file.key,
            newCollection.key
        );
        const encryptedKey = newEncryptedKey.encryptedData;
        const keyDecryptionNonce = newEncryptedKey.nonce;

        fileKeysEncryptedWithNewCollection.push({
            id: file.id,
            encryptedKey,
            keyDecryptionNonce,
        });
    }
    return fileKeysEncryptedWithNewCollection;
};
export const removeFromCollection = async (
    collectionID: number,
    toRemoveFiles: EnteFile[],
    allFiles?: EnteFile[]
) => {
    try {
        const user: User = getData(LS_KEYS.USER);
        const nonUserFiles = [];
        const userFiles = [];
        for (const file of toRemoveFiles) {
            if (file.ownerID === user.id) {
                userFiles.push(file);
            } else {
                nonUserFiles.push(file);
            }
        }

        if (nonUserFiles.length > 0) {
            await removeNonUserFiles(collectionID, nonUserFiles);
        }
        if (userFiles.length > 0) {
            await removeUserFiles(collectionID, userFiles, allFiles);
        }
    } catch (e) {
        logError(e, 'remove from collection failed ');
        throw e;
    }
};

export const removeUserFiles = async (
    sourceCollectionID: number,
    toRemoveFiles: EnteFile[],
    allFiles?: EnteFile[]
) => {
    try {
        if (!allFiles) {
            allFiles = await getLocalFiles();
        }
        const toRemoveFilesIds = new Set(toRemoveFiles.map((f) => f.id));
        const toRemoveFilesCopiesInOtherCollections = allFiles.filter((f) => {
            return toRemoveFilesIds.has(f.id);
        });
        const groupiedFiles = groupFilesBasedOnCollectionID(
            toRemoveFilesCopiesInOtherCollections
        );

        const collections = await getLocalCollections();
        const collectionsMap = new Map(collections.map((c) => [c.id, c]));
        const user: User = getData(LS_KEYS.USER);

        for (const [targetCollectionID, files] of groupiedFiles.entries()) {
            const targetCollection = collectionsMap.get(targetCollectionID);
            if (
                !isValidMoveTarget(sourceCollectionID, targetCollection, user)
            ) {
                continue;
            }
            const toMoveFiles = files.filter((f) => {
                if (toRemoveFilesIds.has(f.id)) {
                    toRemoveFilesIds.delete(f.id);
                    return true;
                }
                return false;
            });
            if (toMoveFiles.length === 0) {
                continue;
            }
            await moveToCollection(
                sourceCollectionID,
                targetCollection,
                toMoveFiles
            );
        }
        const leftFiles = toRemoveFiles.filter((f) =>
            toRemoveFilesIds.has(f.id)
        );

        if (leftFiles.length === 0) {
            return;
        }
        let uncategorizedCollection = await getUncategorizedCollection();
        if (!uncategorizedCollection) {
            uncategorizedCollection = await createUnCategorizedCollection();
        }
        await moveToCollection(
            sourceCollectionID,
            uncategorizedCollection,
            leftFiles
        );
    } catch (e) {
        logError(e, 'remove user files failed ');
        throw e;
    }
};

export const removeNonUserFiles = async (
    collectionID: number,
    nonUserFiles: EnteFile[]
) => {
    try {
        const fileIDs = nonUserFiles.map((f) => f.id);
        const token = getToken();
        const batchedFileIDs = batch(fileIDs, REQUEST_BATCH_SIZE);
        for (const batch of batchedFileIDs) {
            const request: RemoveFromCollectionRequest = {
                collectionID,
                fileIDs: batch,
            };

            await HTTPService.post(
                `${ENDPOINT}/collections/v3/remove-files`,
                request,
                null,
                { 'X-Auth-Token': token }
            );
        }
    } catch (e) {
        logError(e, 'remove non user files failed ');
        throw e;
    }
};

export const deleteCollection = async (
    collectionID: number,
    keepFiles: boolean
) => {
    try {
        if (keepFiles) {
            const allFiles = await getLocalFiles();
            const collectionFiles = allFiles.filter((file) => {
                return file.collectionID === collectionID;
            });
            await removeFromCollection(collectionID, collectionFiles, allFiles);
        }
        const token = getToken();

        await HTTPService.delete(
            `${ENDPOINT}/collections/v3/${collectionID}`,
            null,
            { collectionID, keepFiles },
            { 'X-Auth-Token': token }
        );
    } catch (e) {
        logError(e, 'delete collection failed ');
        throw e;
    }
};

export const leaveSharedAlbum = async (collectionID: number) => {
    try {
        const token = getToken();

        await HTTPService.post(
            `${ENDPOINT}/collections/leave/${collectionID}`,
            null,
            null,
            { 'X-Auth-Token': token }
        );
    } catch (e) {
        logError(e, 'leave shared album failed ');
        throw e;
    }
};

export const updateCollectionMagicMetadata = async (
    collection: Collection,
    updatedMagicMetadata: CollectionMagicMetadata
) => {
    const token = getToken();
    if (!token) {
        return;
    }

    const cryptoWorker = await ComlinkCryptoWorker.getInstance();

    const { file: encryptedMagicMetadata } = await cryptoWorker.encryptMetadata(
        updatedMagicMetadata.data,
        collection.key
    );

    const reqBody: UpdateMagicMetadataRequest = {
        id: collection.id,
        magicMetadata: {
            version: updatedMagicMetadata.version,
            count: updatedMagicMetadata.count,
            data: encryptedMagicMetadata.encryptedData,
            header: encryptedMagicMetadata.decryptionHeader,
        },
    };

    await HTTPService.put(
        `${ENDPOINT}/collections/magic-metadata`,
        reqBody,
        null,
        {
            'X-Auth-Token': token,
        }
    );
    const updatedCollection: Collection = {
        ...collection,
        magicMetadata: {
            ...updatedMagicMetadata,
            version: updatedMagicMetadata.version + 1,
        },
    };
    return updatedCollection;
};

export const updateSharedCollectionMagicMetadata = async (
    collection: Collection,
    updatedMagicMetadata: CollectionMagicMetadata
) => {
    const token = getToken();
    if (!token) {
        return;
    }

    const cryptoWorker = await ComlinkCryptoWorker.getInstance();

    const { file: encryptedMagicMetadata } = await cryptoWorker.encryptMetadata(
        updatedMagicMetadata.data,
        collection.key
    );

    const reqBody: UpdateMagicMetadataRequest = {
        id: collection.id,
        magicMetadata: {
            version: updatedMagicMetadata.version,
            count: updatedMagicMetadata.count,
            data: encryptedMagicMetadata.encryptedData,
            header: encryptedMagicMetadata.decryptionHeader,
        },
    };

    await HTTPService.put(
        `${ENDPOINT}/collections/sharee-magic-metadata`,
        reqBody,
        null,
        {
            'X-Auth-Token': token,
        }
    );
    const updatedCollection: Collection = {
        ...collection,
        magicMetadata: {
            ...updatedMagicMetadata,
            version: updatedMagicMetadata.version + 1,
        },
    };
    return updatedCollection;
};

export const updatePublicCollectionMagicMetadata = async (
    collection: Collection,
    updatedPublicMagicMetadata: CollectionPublicMagicMetadata
) => {
    const token = getToken();
    if (!token) {
        return;
    }

    const cryptoWorker = await ComlinkCryptoWorker.getInstance();

    const { file: encryptedMagicMetadata } = await cryptoWorker.encryptMetadata(
        updatedPublicMagicMetadata.data,
        collection.key
    );

    const reqBody: UpdateMagicMetadataRequest = {
        id: collection.id,
        magicMetadata: {
            version: updatedPublicMagicMetadata.version,
            count: updatedPublicMagicMetadata.count,
            data: encryptedMagicMetadata.encryptedData,
            header: encryptedMagicMetadata.decryptionHeader,
        },
    };

    await HTTPService.put(
        `${ENDPOINT}/collections/public-magic-metadata`,
        reqBody,
        null,
        {
            'X-Auth-Token': token,
        }
    );
    const updatedCollection: Collection = {
        ...collection,
        pubMagicMetadata: {
            ...updatedPublicMagicMetadata,
            version: updatedPublicMagicMetadata.version + 1,
        },
    };
    return updatedCollection;
};

export const renameCollection = async (
    collection: Collection,
    newCollectionName: string
) => {
    if (isQuickLinkCollection(collection)) {
        // Convert quick link collection to normal collection on rename
        await changeCollectionSubType(collection, SUB_TYPE.DEFAULT);
    }
    const token = getToken();
    const cryptoWorker = await ComlinkCryptoWorker.getInstance();
    const { encryptedData: encryptedName, nonce: nameDecryptionNonce } =
        await cryptoWorker.encryptUTF8(newCollectionName, collection.key);
    const collectionRenameRequest = {
        collectionID: collection.id,
        encryptedName,
        nameDecryptionNonce,
    };
    await HTTPService.post(
        `${ENDPOINT}/collections/rename`,
        collectionRenameRequest,
        null,
        {
            'X-Auth-Token': token,
        }
    );
};

export const shareCollection = async (
    collection: Collection,
    withUserEmail: string
) => {
    try {
        const cryptoWorker = await ComlinkCryptoWorker.getInstance();
        const token = getToken();
        const publicKey: string = await getPublicKey(withUserEmail);
        const encryptedKey = await cryptoWorker.boxSeal(
            collection.key,
            publicKey
        );
        const shareCollectionRequest = {
            collectionID: collection.id,
            email: withUserEmail,
            encryptedKey,
        };
        await HTTPService.post(
            `${ENDPOINT}/collections/share`,
            shareCollectionRequest,
            null,
            {
                'X-Auth-Token': token,
            }
        );
    } catch (e) {
        logError(e, 'share collection failed ');
        throw e;
    }
};

export const unshareCollection = async (
    collection: Collection,
    withUserEmail: string
) => {
    try {
        const token = getToken();
        const shareCollectionRequest = {
            collectionID: collection.id,
            email: withUserEmail,
        };
        await HTTPService.post(
            `${ENDPOINT}/collections/unshare`,
            shareCollectionRequest,
            null,
            {
                'X-Auth-Token': token,
            }
        );
    } catch (e) {
        logError(e, 'unshare collection failed ');
    }
};

export const createShareableURL = async (collection: Collection) => {
    try {
        const token = getToken();
        if (!token) {
            return null;
        }
        const createPublicAccessTokenRequest: CreatePublicAccessTokenRequest = {
            collectionID: collection.id,
        };
        const resp = await HTTPService.post(
            `${ENDPOINT}/collections/share-url`,
            createPublicAccessTokenRequest,
            null,
            {
                'X-Auth-Token': token,
            }
        );
        return resp.data.result as PublicURL;
    } catch (e) {
        logError(e, 'createShareableURL failed ');
        throw e;
    }
};

export const deleteShareableURL = async (collection: Collection) => {
    try {
        const token = getToken();
        if (!token) {
            return null;
        }
        await HTTPService.delete(
            `${ENDPOINT}/collections/share-url/${collection.id}`,
            null,
            null,
            {
                'X-Auth-Token': token,
            }
        );
    } catch (e) {
        logError(e, 'deleteShareableURL failed ');
        throw e;
    }
};

export const updateShareableURL = async (
    request: UpdatePublicURL
): Promise<PublicURL> => {
    try {
        const token = getToken();
        if (!token) {
            return null;
        }
        const res = await HTTPService.put(
            `${ENDPOINT}/collections/share-url`,
            request,
            null,
            {
                'X-Auth-Token': token,
            }
        );
        return res.data.result as PublicURL;
    } catch (e) {
        logError(e, 'updateShareableURL failed ');
        throw e;
    }
};

export const getFavCollection = async () => {
    const collections = await getLocalCollections();
    for (const collection of collections) {
        if (collection.type === CollectionType.favorites) {
            return collection;
        }
    }
};

export const getNonEmptyCollections = (
    collections: Collection[],
    files: EnteFile[]
) => {
    const nonEmptyCollectionsIds = new Set<number>();
    for (const file of files) {
        nonEmptyCollectionsIds.add(file.collectionID);
    }
    return collections.filter((collection) =>
        nonEmptyCollectionsIds.has(collection.id)
    );
};

export function sortCollectionSummaries(
    collectionSummaries: CollectionSummary[],
    sortBy: COLLECTION_LIST_SORT_BY
) {
    return collectionSummaries
        .sort((a, b) => {
            switch (sortBy) {
                case COLLECTION_LIST_SORT_BY.CREATION_TIME_ASCENDING:
                    return (
                        -1 *
                        compareCollectionsLatestFile(b.latestFile, a.latestFile)
                    );
                case COLLECTION_LIST_SORT_BY.UPDATION_TIME_DESCENDING:
                    return b.updationTime - a.updationTime;
                case COLLECTION_LIST_SORT_BY.NAME:
                    return a.name.localeCompare(b.name);
            }
        })
        .sort(
            (a, b) =>
                COLLECTION_SORT_ORDER.get(a.type) -
                COLLECTION_SORT_ORDER.get(b.type)
        );
}

function compareCollectionsLatestFile(first: EnteFile, second: EnteFile) {
    if (!first) {
        return 1;
    } else if (!second) {
        return -1;
    } else {
        const sortedFiles = sortFiles([first, second]);
        if (sortedFiles[0].id !== first.id) {
            return 1;
        } else {
            return -1;
        }
    }
}

export async function getCollectionSummaries(
    user: User,
    collections: Collection[],
    files: EnteFile[],
    trashedFiles: EnteFile[],
    hiddenFiles: EnteFile[],
    archivedCollections: Set<number>
): Promise<CollectionSummaries> {
    const collectionSummaries: CollectionSummaries = new Map();
    const collectionLatestFiles = getCollectionLatestFiles(
        user,
        files,
        archivedCollections
    );
    const collectionFilesCount = getCollectionsFileCount(
        files,
        trashedFiles,
        hiddenFiles,
        archivedCollections
    );

    for (const collection of collections) {
        if (
            collectionFilesCount.get(collection.id) ||
            collection.type === CollectionType.uncategorized
        ) {
            let type: CollectionSummaryType;
            if (isIncomingShare(collection, user)) {
                if (isIncomingCollabShare(collection, user)) {
                    type = CollectionSummaryType.incomingShareCollaborator;
                } else {
                    type = CollectionSummaryType.incomingShareViewer;
                }
            } else if (isOutgoingShare(collection, user)) {
                type = CollectionSummaryType.outgoingShare;
            } else if (isSharedOnlyViaLink(collection)) {
                type = CollectionSummaryType.sharedOnlyViaLink;
            } else if (IsArchived(collection)) {
                type = CollectionSummaryType.archived;
            } else if (isHiddenCollection(collection)) {
                type = CollectionSummaryType.hidden;
            } else {
                type = CollectionSummaryType[collection.type];
            }

            collectionSummaries.set(collection.id, {
                id: collection.id,
                name: collection.name,
                latestFile: collectionLatestFiles.get(collection.id),
                fileCount: collectionFilesCount.get(collection.id) ?? 0,
                updationTime: collection.updationTime,
<<<<<<< HEAD
                type: isIncomingShare(collection, user)
                    ? CollectionSummaryType.incomingShare
                    : isOutgoingShare(collection)
                    ? CollectionSummaryType.outgoingShare
                    : isSharedOnlyViaLink(collection)
                    ? CollectionSummaryType.sharedOnlyViaLink
                    : isArchived(collection)
                    ? CollectionSummaryType.archived
                    : isHiddenCollection(collection)
                    ? CollectionSummaryType.hidden
                    : CollectionSummaryType[collection.type],
=======
                type: type,
>>>>>>> 7c24db48
            });
        }
    }
    const uncategorizedCollection = await getUncategorizedCollection(
        collections
    );

    if (!uncategorizedCollection) {
        collectionSummaries.set(
            DUMMY_UNCATEGORIZED_SECTION,
            getDummyUncategorizedCollectionSummaries()
        );
    } else {
        collectionSummaries.get(uncategorizedCollection.id).name =
            t('UNCATEGORIZED');
    }

    const favCollection = await getFavCollection();
    if (favCollection) {
        const favoriteEntry = collectionSummaries.get(favCollection.id);
        if (favoriteEntry) {
            collectionSummaries.get(favCollection.id).name = t('FAVORITES');
        }
    }

    collectionSummaries.set(
        ALL_SECTION,
        getAllCollectionSummaries(collectionFilesCount, collectionLatestFiles)
    );
    collectionSummaries.set(
        ARCHIVE_SECTION,
        getArchivedCollectionSummaries(
            collectionFilesCount,
            collectionLatestFiles
        )
    );
    collectionSummaries.set(
        TRASH_SECTION,
        getTrashedCollectionSummaries(
            collectionFilesCount,
            collectionLatestFiles
        )
    );

    collectionSummaries.set(
        HIDDEN_SECTION,
        getHiddenCollectionSummaries(
            collectionFilesCount,
            collectionLatestFiles
        )
    );

    return collectionSummaries;
}

function getCollectionsFileCount(
    files: EnteFile[],
    trashedFiles: EnteFile[],
    hiddenFiles: EnteFile[],
    archivedCollections: Set<number>
): CollectionFilesCount {
    const collectionIDToFileMap = groupFilesBasedOnCollectionID(files);
    const collectionFilesCount = new Map<number, number>();
    for (const [id, files] of collectionIDToFileMap) {
        collectionFilesCount.set(id, files.length);
    }
    const user: User = getData(LS_KEYS.USER);
    const uniqueArchivedFileIDs = new Set<number>();
    const uniqueAllSectionFileIDs = new Set<number>();
    for (const file of files) {
        if (isSharedFile(user, file)) {
            continue;
        } else if (isArchived(file)) {
            uniqueArchivedFileIDs.add(file.id);
        } else if (!archivedCollections.has(file.collectionID)) {
            uniqueAllSectionFileIDs.add(file.id);
        }
    }
    collectionFilesCount.set(TRASH_SECTION, trashedFiles?.length ?? 0);
    collectionFilesCount.set(ARCHIVE_SECTION, uniqueArchivedFileIDs.size);
    collectionFilesCount.set(ALL_SECTION, uniqueAllSectionFileIDs.size);
    collectionFilesCount.set(HIDDEN_SECTION, hiddenFiles?.length ?? 0);
    return collectionFilesCount;
}

function getAllCollectionSummaries(
    collectionFilesCount: CollectionFilesCount,
    collectionsLatestFile: CollectionLatestFiles
): CollectionSummary {
    return {
        id: ALL_SECTION,
        name: t('ALL_SECTION_NAME'),
        type: CollectionSummaryType.all,
        latestFile: collectionsLatestFile.get(ALL_SECTION),
        fileCount: collectionFilesCount.get(ALL_SECTION) || 0,
        updationTime: collectionsLatestFile.get(ALL_SECTION)?.updationTime,
    };
}

function getDummyUncategorizedCollectionSummaries(): CollectionSummary {
    return {
        id: DUMMY_UNCATEGORIZED_SECTION,
        name: t('UNCATEGORIZED'),
        type: CollectionSummaryType.uncategorized,
        latestFile: null,
        fileCount: 0,
        updationTime: 0,
    };
}

function getHiddenCollectionSummaries(
    collectionFilesCount: CollectionFilesCount,
    collectionsLatestFile: CollectionLatestFiles
): CollectionSummary {
    return {
        id: HIDDEN_SECTION,
        name: t('HIDDEN'),
        type: CollectionSummaryType.hidden,
        latestFile: collectionsLatestFile.get(HIDDEN_SECTION),
        fileCount: collectionFilesCount.get(HIDDEN_SECTION) ?? 0,
        updationTime: collectionsLatestFile.get(HIDDEN_SECTION)?.updationTime,
    };
}
function getArchivedCollectionSummaries(
    collectionFilesCount: CollectionFilesCount,
    collectionsLatestFile: CollectionLatestFiles
): CollectionSummary {
    return {
        id: ARCHIVE_SECTION,
        name: t('ARCHIVE_SECTION_NAME'),
        type: CollectionSummaryType.archive,
        latestFile: collectionsLatestFile.get(ARCHIVE_SECTION),
        fileCount: collectionFilesCount.get(ARCHIVE_SECTION) ?? 0,
        updationTime: collectionsLatestFile.get(ARCHIVE_SECTION)?.updationTime,
    };
}

function getTrashedCollectionSummaries(
    collectionFilesCount: CollectionFilesCount,
    collectionsLatestFile: CollectionLatestFiles
): CollectionSummary {
    return {
        id: TRASH_SECTION,
        name: t('TRASH'),
        type: CollectionSummaryType.trash,
        latestFile: collectionsLatestFile.get(TRASH_SECTION),
        fileCount: collectionFilesCount.get(TRASH_SECTION) ?? 0,
        updationTime: collectionsLatestFile.get(TRASH_SECTION)?.updationTime,
    };
}

export async function getUncategorizedCollection(
    collections?: Collection[]
): Promise<Collection> {
    if (!collections) {
        collections = await getLocalCollections();
    }
    const uncategorizedCollection = collections.find(
        (collection) => collection.type === CollectionType.uncategorized
    );

    return uncategorizedCollection;
}

export function createUnCategorizedCollection() {
    return createCollection(
        UNCATEGORIZED_COLLECTION_NAME,
        CollectionType.uncategorized
    );
}

export async function getHiddenCollection(): Promise<Collection> {
    const collections = await getLocalCollections(true);
    const hiddenCollection = collections.find((collection) =>
        isHiddenCollection(collection)
    );

    return hiddenCollection;
}

export function createHiddenCollection() {
    return createCollection(HIDDEN_COLLECTION_NAME, CollectionType.album, {
        subType: SUB_TYPE.DEFAULT_HIDDEN,
        visibility: VISIBILITY_STATE.HIDDEN,
    });
}

export async function moveToHiddenCollection(files: EnteFile[]) {
    try {
        let hiddenCollection = await getHiddenCollection();
        if (!hiddenCollection) {
            hiddenCollection = await createHiddenCollection();
        }
        const groupiedFiles = groupFilesBasedOnCollectionID(files);
        // eslint-disable-next-line @typescript-eslint/no-unused-vars
        for (const [collectionID, files] of groupiedFiles.entries()) {
            if (collectionID === hiddenCollection.id) {
                continue;
            }
            await moveToCollection(collectionID, hiddenCollection, files);
        }
    } catch (e) {
        logError(e, 'move to hidden collection failed ');
        throw e;
    }
}

export async function unhideToCollection(
    collection: Collection,
    files: EnteFile[]
) {
    try {
        const groupiedFiles = groupFilesBasedOnCollectionID(files);
        // eslint-disable-next-line @typescript-eslint/no-unused-vars
        for (const [collectionID, files] of groupiedFiles.entries()) {
            if (collectionID === collection.id) {
                continue;
            }
            await moveToCollection(collectionID, collection, files);
        }
    } catch (e) {
        logError(e, 'unhide to collection failed ');
        throw e;
    }
}

export const constructUserIDToEmailMap = async (): Promise<
    Map<number, string>
> => {
    try {
        const collection = await getLocalCollections();
        const user: User = getData(LS_KEYS.USER);
        const userIDToEmailMap = new Map<number, string>();
        collection.map((item) => {
            const { owner, sharees } = item;
            if (user.id !== owner.id && owner.email) {
                userIDToEmailMap.set(owner.id, owner.email);
            }
            if (sharees) {
                sharees.map((item) => {
                    if (item.id !== user.id)
                        userIDToEmailMap.set(item.id, item.email);
                });
            }
        });
        return userIDToEmailMap;
    } catch (e) {
        logError('Error Mapping UserId to email:', e);
        return new Map<number, string>();
        throw e;
    }
};<|MERGE_RESOLUTION|>--- conflicted
+++ resolved
@@ -44,7 +44,11 @@
     HIDDEN_SECTION,
 } from 'constants/collection';
 import { SUB_TYPE, UpdateMagicMetadataRequest } from 'types/magicMetadata';
-import { isArchived, updateMagicMetadata } from 'utils/magicMetadata';
+import {
+    isArchivedCollection,
+    isArchivedFile,
+    updateMagicMetadata,
+} from 'utils/magicMetadata';
 import { User } from 'types/user';
 import {
     isQuickLinkCollection,
@@ -305,7 +309,7 @@
         }
         if (
             !latestFiles.has(ALL_SECTION) &&
-            !isArchived(file) &&
+            !isArchivedFile(file) &&
             file.ownerID === user.id &&
             !archivedCollections.has(file.collectionID)
         ) {
@@ -1090,7 +1094,7 @@
                 type = CollectionSummaryType.outgoingShare;
             } else if (isSharedOnlyViaLink(collection)) {
                 type = CollectionSummaryType.sharedOnlyViaLink;
-            } else if (IsArchived(collection)) {
+            } else if (isArchivedCollection(collection)) {
                 type = CollectionSummaryType.archived;
             } else if (isHiddenCollection(collection)) {
                 type = CollectionSummaryType.hidden;
@@ -1104,21 +1108,7 @@
                 latestFile: collectionLatestFiles.get(collection.id),
                 fileCount: collectionFilesCount.get(collection.id) ?? 0,
                 updationTime: collection.updationTime,
-<<<<<<< HEAD
-                type: isIncomingShare(collection, user)
-                    ? CollectionSummaryType.incomingShare
-                    : isOutgoingShare(collection)
-                    ? CollectionSummaryType.outgoingShare
-                    : isSharedOnlyViaLink(collection)
-                    ? CollectionSummaryType.sharedOnlyViaLink
-                    : isArchived(collection)
-                    ? CollectionSummaryType.archived
-                    : isHiddenCollection(collection)
-                    ? CollectionSummaryType.hidden
-                    : CollectionSummaryType[collection.type],
-=======
                 type: type,
->>>>>>> 7c24db48
             });
         }
     }
@@ -1191,7 +1181,7 @@
     for (const file of files) {
         if (isSharedFile(user, file)) {
             continue;
-        } else if (isArchived(file)) {
+        } else if (isArchivedFile(file)) {
             uniqueArchivedFileIDs.add(file.id);
         } else if (!archivedCollections.has(file.collectionID)) {
             uniqueAllSectionFileIDs.add(file.id);
