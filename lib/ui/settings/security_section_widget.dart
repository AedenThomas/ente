--- conflicted
+++ resolved
@@ -225,22 +225,12 @@
       GestureDetector(
         behavior: HitTestBehavior.translucent,
         onTap: () async {
-<<<<<<< HEAD
-          String reason = "please authenticate to view your active sessions";
-          AppLock.of(context).setEnabled(false);
-          final result = await requestAuthentication(reason);
-          AppLock.of(context)
-              .setEnabled(Configuration.instance.shouldShowLockScreen());
-          if (!result) {
-            showToast(reason);
-=======
           AppLock.of(context).setEnabled(false);
           final result = await requestAuthentication(kAuthToViewSessions);
           AppLock.of(context)
               .setEnabled(Configuration.instance.shouldShowLockScreen());
           if (!result) {
             showToast(kAuthToViewSessions);
->>>>>>> 8f542745
             return;
           }
           Navigator.of(context).push(
