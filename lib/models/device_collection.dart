--- conflicted
+++ resolved
@@ -7,15 +7,9 @@
   final int count;
   final bool shouldBackup;
   UploadStrategy uploadStrategy;
-<<<<<<< HEAD
-
-  int collectionID;
-  File thumbnail;
-=======
   final String? coverId;
   int? collectionID;
   File? thumbnail;
->>>>>>> 3c6acb85
 
   DeviceCollection(
     this.id,
