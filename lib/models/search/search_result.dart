import "package:photos/models/file/file.dart";
import "package:photos/models/search/search_types.dart";

abstract class SearchResult {
  ResultType type();

  String name();

  EnteFile? previewThumbnail();

  String heroTag() {
    return '${type().toString()}_${name()}';
  }

  List<EnteFile> resultFiles();
<<<<<<< HEAD
}

enum ResultType {
  collection,
  file,
  location,
  month,
  year,
  fileType,
  fileExtension,
  fileCaption,
  event,
  magic,
=======
>>>>>>> e3bd3604
}<|MERGE_RESOLUTION|>--- conflicted
+++ resolved
@@ -13,20 +13,4 @@
   }
 
   List<EnteFile> resultFiles();
-<<<<<<< HEAD
-}
-
-enum ResultType {
-  collection,
-  file,
-  location,
-  month,
-  year,
-  fileType,
-  fileExtension,
-  fileCaption,
-  event,
-  magic,
-=======
->>>>>>> e3bd3604
 }