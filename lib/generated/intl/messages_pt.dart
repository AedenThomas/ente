// DO NOT EDIT. This is code generated via package:intl/generate_localized.dart
// This is a library that provides messages for a pt locale. All the
// messages from the main program should be duplicated here with the same
// function name.

// Ignore issues from commonly used lints in this file.
// ignore_for_file:unnecessary_brace_in_string_interps, unnecessary_new
// ignore_for_file:prefer_single_quotes,comment_references, directives_ordering
// ignore_for_file:annotate_overrides,prefer_generic_function_type_aliases
// ignore_for_file:unused_import, file_names, avoid_escaping_inner_quotes
// ignore_for_file:unnecessary_string_interpolations, unnecessary_string_escapes

import 'package:intl/intl.dart';
import 'package:intl/message_lookup_by_library.dart';

final messages = new MessageLookup();

typedef String MessageIfAbsent(String messageStr, List<dynamic> args);

class MessageLookup extends MessageLookupByLibrary {
  String get localeName => 'pt';

<<<<<<< HEAD
  static String m17(user) =>
=======
  static String m6(user) =>
>>>>>>> 6786cf1c
      "${user} Não poderá adicionar mais fotos a este álbum\n\nEles ainda poderão remover as fotos existentes adicionadas por eles";

  static String m7(isFamilyMember, storageAmountInGb) =>
      "${Intl.select(isFamilyMember, {
            'true':
                'Sua família reeinvindicou ${storageAmountInGb} GB até agora',
            'false': 'Você reeinvindicou ${storageAmountInGb} GB até agora',
            'other': 'Você reeinvindicou ${storageAmountInGb} GB até agora',
          })}";

  static String m13(albumName) =>
      "Isso removerá o link público para acessar \"${albumName}\".";

  static String m14(supportEmail) =>
      "Por favor, envie um e-mail para ${supportEmail} a partir do seu endereço de e-mail registrado";

  static String m21(storageAmountInGB) =>
      "${storageAmountInGB} GB cada vez que alguém se inscrever para um plano pago e aplica o seu código";

  static String m32(passwordStrengthValue) =>
      "Segurança da senha: ${passwordStrengthValue}";

  static String m39(storageInGB) => "3. Ambos ganham ${storageInGB} GB* grátis";

  static String m40(userEmail) =>
      "${userEmail} será removido deste álbum compartilhado\n\nQuaisquer fotos adicionadas por eles também serão removidas do álbum";

  static String m46(referralCode, referralStorageInGB) =>
      "Código de referência do ente: ${referralCode} \n\nAplique em Configurações → Geral → Indicações para obter ${referralStorageInGB} GB gratuitamente após a sua inscrição em um plano pago\n\nhttps://ente.io";

  static String m52(storageAmountInGB) => "${storageAmountInGB} GB";

  static String m57(storageAmountInGB) =>
      "Eles também recebem ${storageAmountInGB} GB";

  static String m61(email) => "Enviamos um e-mail à <green>${email}</green>";

  final messages = _notInlinedMessages(_notInlinedMessages);
  static Map<String, Function> _notInlinedMessages(_) => <String, Function>{
        "aNewVersionOfEnteIsAvailable": MessageLookupByLibrary.simpleMessage(
            "Uma nova versão do ente está disponível."),
        "accountWelcomeBack":
            MessageLookupByLibrary.simpleMessage("Bem-vindo de volta!"),
        "ackPasswordLostWarning": MessageLookupByLibrary.simpleMessage(
            "Eu entendo que se eu perder minha senha, posso perder meus dados, já que meus dados são <underline>criptografados de ponta a ponta</underline>."),
        "activeSessions":
            MessageLookupByLibrary.simpleMessage("Sessões ativas"),
        "addANewEmail":
            MessageLookupByLibrary.simpleMessage("Adicionar um novo email"),
        "addCollaborator":
            MessageLookupByLibrary.simpleMessage("Adicionar colaborador"),
        "addMore": MessageLookupByLibrary.simpleMessage("Adicione mais"),
        "addToHiddenAlbum":
            MessageLookupByLibrary.simpleMessage("Add to hidden album"),
        "addViewer":
            MessageLookupByLibrary.simpleMessage("Adicionar visualizador"),
        "addedAs": MessageLookupByLibrary.simpleMessage("Adicionado como"),
        "addingToFavorites": MessageLookupByLibrary.simpleMessage(
            "Adicionando aos favoritos..."),
        "albumOwner": MessageLookupByLibrary.simpleMessage("Proprietário"),
        "allowAddPhotosDescription": MessageLookupByLibrary.simpleMessage(
            "Permita que as pessoas com o link também adicionem fotos ao álbum compartilhado."),
        "allowAddingPhotos":
            MessageLookupByLibrary.simpleMessage("Permitir adicionar fotos"),
        "allowDownloads":
            MessageLookupByLibrary.simpleMessage("Permitir transferências"),
        "areYouSureYouWantToLogout": MessageLookupByLibrary.simpleMessage(
            "Você tem certeza que deseja encerrar a sessão?"),
        "askDeleteReason": MessageLookupByLibrary.simpleMessage(
            "Qual é o principal motivo para você excluir sua conta?"),
        "authToChangeYourEmail": MessageLookupByLibrary.simpleMessage(
            "Por favor, autentique-se para alterar seu e-mail"),
        "authToChangeYourPassword": MessageLookupByLibrary.simpleMessage(
            "Por favor, autentique-se para alterar sua senha"),
        "authToInitiateAccountDeletion": MessageLookupByLibrary.simpleMessage(
            "Por favor, autentique-se para iniciar a exclusão de conta"),
        "canOnlyRemoveFilesOwnedByYou": MessageLookupByLibrary.simpleMessage(
            "Só é possível remover arquivos de sua propriedade"),
        "cancel": MessageLookupByLibrary.simpleMessage("Cancelar"),
<<<<<<< HEAD
        "cannotAddMorePhotosAfterBecomingViewer": m17,
=======
        "cannotAddMorePhotosAfterBecomingViewer": m6,
        "changeEmail": MessageLookupByLibrary.simpleMessage("Mudar e-mail"),
        "changePassword":
            MessageLookupByLibrary.simpleMessage("Mude sua senha"),
        "changePasswordTitle":
            MessageLookupByLibrary.simpleMessage("Mude sua senha"),
>>>>>>> 6786cf1c
        "changePermissions":
            MessageLookupByLibrary.simpleMessage("Alterar permissões?"),
        "checkInboxAndSpamFolder": MessageLookupByLibrary.simpleMessage(
            "Verifique sua caixa de entrada (e ‘spam’) para concluir a verificação"),
        "claimFreeStorage": MessageLookupByLibrary.simpleMessage(
            "Solicitar armazenamento gratuito"),
        "claimMore": MessageLookupByLibrary.simpleMessage("Reivindique mais!"),
        "claimed": MessageLookupByLibrary.simpleMessage("Reivindicado"),
        "claimedStorageSoFar": m7,
        "codeCopiedToClipboard": MessageLookupByLibrary.simpleMessage(
            "Código copiado para a área de transferência"),
        "codeUsedByYou":
            MessageLookupByLibrary.simpleMessage("Código usado por você"),
        "collaborator": MessageLookupByLibrary.simpleMessage("Colaborador"),
        "collaboratorsCanAddPhotosAndVideosToTheSharedAlbum":
            MessageLookupByLibrary.simpleMessage(
                "Os colaboradores podem adicionar fotos e vídeos ao álbum compartilhado."),
        "confirm": MessageLookupByLibrary.simpleMessage("Confirme"),
        "confirmAccountDeletion":
            MessageLookupByLibrary.simpleMessage("Confirmar exclusão da conta"),
        "confirmDeletePrompt": MessageLookupByLibrary.simpleMessage(
            "Sim, desejo excluir permanentemente esta conta e todos os seus dados."),
        "confirmPassword":
            MessageLookupByLibrary.simpleMessage("Confirme sua senha"),
        "confirmRecoveryKey": MessageLookupByLibrary.simpleMessage(
            "Confirme a chave de recuperação"),
        "confirmYourRecoveryKey": MessageLookupByLibrary.simpleMessage(
            "Confirme sua chave de recuperação"),
        "contactSupport":
            MessageLookupByLibrary.simpleMessage("Falar com o suporte"),
        "continueLabel": MessageLookupByLibrary.simpleMessage("Continuar"),
        "copypasteThisCodentoYourAuthenticatorApp":
            MessageLookupByLibrary.simpleMessage(
                "Copie e cole este código\npara seu aplicativo autenticador"),
        "createAccount":
            MessageLookupByLibrary.simpleMessage("Criar uma conta"),
        "createNewAccount":
            MessageLookupByLibrary.simpleMessage("Criar nova conta"),
        "creatingLink": MessageLookupByLibrary.simpleMessage("Criando link..."),
        "criticalUpdateAvailable": MessageLookupByLibrary.simpleMessage(
            "Atualização crítica disponível"),
        "decrypting":
            MessageLookupByLibrary.simpleMessage("Descriptografando..."),
        "deleteAccount": MessageLookupByLibrary.simpleMessage("Deletar conta"),
        "deleteAccountFeedbackPrompt": MessageLookupByLibrary.simpleMessage(
            "Lamentamos ver você partir. Por favor, compartilhe seus comentários para nos ajudar a melhorar."),
        "deleteAccountPermanentlyButton": MessageLookupByLibrary.simpleMessage(
            "Excluir conta permanentemente"),
        "deleteAlbum": MessageLookupByLibrary.simpleMessage("Excluir álbum"),
        "deleteAlbumDialog": MessageLookupByLibrary.simpleMessage(
            "Também excluir as fotos (e vídeos) presentes neste álbum de <bold>todos os</bold> outros álbuns dos quais eles fazem parte?"),
        "deleteConfirmDialogBody": MessageLookupByLibrary.simpleMessage(
            "Você está prestes a excluir permanentemente sua conta e todos os seus dados.\nEsta ação é irreversível."),
        "deleteEmailRequest": MessageLookupByLibrary.simpleMessage(
            "Por favor, envie um e-mail para <warning>account-deletion@ente.io</warning> a partir do seu endereço de e-mail registrado."),
        "deletePhotos": MessageLookupByLibrary.simpleMessage("Excluir fotos"),
        "deleteReason1": MessageLookupByLibrary.simpleMessage(
            "Está faltando um recurso-chave que eu preciso"),
        "deleteReason2": MessageLookupByLibrary.simpleMessage(
            "O aplicativo ou um determinado recurso não está funcionando como eu acredito que deveria"),
        "deleteReason3": MessageLookupByLibrary.simpleMessage(
            "Encontrei outro serviço que gosto mais"),
        "deleteReason4":
            MessageLookupByLibrary.simpleMessage("Meu motivo não está listado"),
        "deleteRequestSLAText": MessageLookupByLibrary.simpleMessage(
            "Sua solicitação será processada em até 72 horas."),
        "deleteSharedAlbum": MessageLookupByLibrary.simpleMessage(
            "Excluir álbum compartilhado?"),
        "deleteSharedAlbumDialogBody": MessageLookupByLibrary.simpleMessage(
            "O álbum será apagado para todos\n\nVocê perderá o acesso a fotos compartilhadas neste álbum que pertencem aos outros"),
        "details": MessageLookupByLibrary.simpleMessage("Detalhes"),
        "disableDownloadWarningBody": MessageLookupByLibrary.simpleMessage(
            "Os espectadores ainda podem tirar screenshots ou salvar uma cópia de suas fotos usando ferramentas externas"),
        "disableDownloadWarningTitle":
            MessageLookupByLibrary.simpleMessage("Observe"),
        "disableLinkMessage": m13,
        "doThisLater":
            MessageLookupByLibrary.simpleMessage("Fazer isso mais tarde"),
        "dropSupportEmail": m14,
        "eligible": MessageLookupByLibrary.simpleMessage("elegível"),
        "email": MessageLookupByLibrary.simpleMessage("E-mail"),
        "encryption": MessageLookupByLibrary.simpleMessage("Criptografia"),
        "encryptionKeys":
            MessageLookupByLibrary.simpleMessage("Chaves de criptografia"),
        "enterCode": MessageLookupByLibrary.simpleMessage("Coloque o código"),
        "enterEmail": MessageLookupByLibrary.simpleMessage("Digite o email"),
        "enterNewPasswordToEncrypt": MessageLookupByLibrary.simpleMessage(
            "Insira uma senha nova para criptografar seus dados"),
        "enterPasswordToEncrypt": MessageLookupByLibrary.simpleMessage(
            "Insira a senha para criptografar seus dados"),
        "enterThe6digitCodeFromnyourAuthenticatorApp":
            MessageLookupByLibrary.simpleMessage(
                "Digite o código de 6 dígitos de\nseu aplicativo autenticador"),
        "enterValidEmail": MessageLookupByLibrary.simpleMessage(
            "Por, favor insira um endereço de e-mail válido."),
        "enterYourEmailAddress": MessageLookupByLibrary.simpleMessage(
            "Insira o seu endereço de e-mail"),
        "enterYourPassword":
            MessageLookupByLibrary.simpleMessage("Insira sua senha"),
        "enterYourRecoveryKey": MessageLookupByLibrary.simpleMessage(
            "Digite sua chave de recuperação"),
        "exportYourData":
            MessageLookupByLibrary.simpleMessage("Exportar seus dados"),
        "failedToFetchReferralDetails": MessageLookupByLibrary.simpleMessage(
            "Não foi possível buscar informações do produto. Por favor, tente novamente mais tarde."),
        "faq": MessageLookupByLibrary.simpleMessage("Perguntas frequentes"),
        "feedback": MessageLookupByLibrary.simpleMessage("Opinião"),
        "forgotPassword":
            MessageLookupByLibrary.simpleMessage("Esqueceu sua senha"),
        "freeStorageClaimed": MessageLookupByLibrary.simpleMessage(
            "Armazenamento gratuito reivindicado"),
        "freeStorageOnReferralSuccess": m21,
        "freeStorageUsable": MessageLookupByLibrary.simpleMessage(
            "Armazenamento livre utilizável"),
        "generatingEncryptionKeys": MessageLookupByLibrary.simpleMessage(
            "Gerando chaves de criptografia..."),
        "howItWorks": MessageLookupByLibrary.simpleMessage("Como funciona"),
        "incorrectPasswordTitle":
            MessageLookupByLibrary.simpleMessage("Senha incorreta"),
        "incorrectRecoveryKeyBody": MessageLookupByLibrary.simpleMessage(
            "A chave de recuperação que você digitou está incorreta"),
        "incorrectRecoveryKeyTitle": MessageLookupByLibrary.simpleMessage(
            "Chave de recuperação incorreta"),
        "insecureDevice":
            MessageLookupByLibrary.simpleMessage("Dispositivo não seguro"),
        "installManually":
            MessageLookupByLibrary.simpleMessage("Instalar manualmente"),
        "invalidEmailAddress":
            MessageLookupByLibrary.simpleMessage("Endereço de e-mail invalido"),
        "invalidKey": MessageLookupByLibrary.simpleMessage("Chave inválida"),
        "invalidRecoveryKey": MessageLookupByLibrary.simpleMessage(
            "A chave de recuperação que você digitou não é válida. Certifique-se de que contém 24 palavras e verifique a ortografia de cada uma.\n\nSe você inseriu um código de recuperação mais antigo, verifique se ele tem 64 caracteres e verifique cada um deles."),
        "inviteToEnte":
            MessageLookupByLibrary.simpleMessage("Convidar para o ente"),
        "inviteYourFriends":
            MessageLookupByLibrary.simpleMessage("Convide seus amigos"),
        "itemsWillBeRemovedFromAlbum": MessageLookupByLibrary.simpleMessage(
            "Os itens selecionados serão removidos deste álbum"),
        "keepPhotos": MessageLookupByLibrary.simpleMessage("Manter fotos"),
        "kindlyHelpUsWithThisInformation": MessageLookupByLibrary.simpleMessage(
            "Ajude-nos com esta informação"),
        "linkDeviceLimit":
            MessageLookupByLibrary.simpleMessage("Limite do dispositivo"),
        "linkExpired": MessageLookupByLibrary.simpleMessage("Expirado"),
        "linkExpiry": MessageLookupByLibrary.simpleMessage("Expiração do link"),
        "logInLabel": MessageLookupByLibrary.simpleMessage("Login"),
        "loginTerms": MessageLookupByLibrary.simpleMessage(
            "Ao clicar em login, eu concordo com os <u-terms>termos de serviço</u-terms> e a <u-policy>política de privacidade</u-policy>"),
        "logout": MessageLookupByLibrary.simpleMessage("Encerrar sessão"),
        "lostDevice":
            MessageLookupByLibrary.simpleMessage("Dispositivo perdido?"),
        "manage": MessageLookupByLibrary.simpleMessage("Gerenciar"),
        "moderateStrength": MessageLookupByLibrary.simpleMessage("Moderada"),
        "moveToHiddenAlbum":
            MessageLookupByLibrary.simpleMessage("Move to hidden album"),
        "noRecoveryKey": MessageLookupByLibrary.simpleMessage(
            "Nenhuma chave de recuperação?"),
        "noRecoveryKeyNoDecryption": MessageLookupByLibrary.simpleMessage(
            "Devido à natureza do nosso protocolo de criptografia de ponta a ponta, seus dados não podem ser descriptografados sem sua senha ou chave de recuperação"),
        "ok": MessageLookupByLibrary.simpleMessage("Ok"),
        "oops": MessageLookupByLibrary.simpleMessage("Ops"),
        "oopsSomethingWentWrong":
            MessageLookupByLibrary.simpleMessage("Ops! Algo deu errado"),
        "orPickAnExistingOne":
            MessageLookupByLibrary.simpleMessage("Ou escolha um existente"),
        "password": MessageLookupByLibrary.simpleMessage("Senha"),
        "passwordChangedSuccessfully":
            MessageLookupByLibrary.simpleMessage("Senha alterada com sucesso"),
        "passwordLock":
            MessageLookupByLibrary.simpleMessage("Bloqueio de senha"),
        "passwordStrength": m32,
        "passwordWarning": MessageLookupByLibrary.simpleMessage(
            "Nós não salvamos essa senha, se você esquecer <underline> nós não poderemos descriptografar seus dados</underline>"),
        "peopleUsingYourCode":
            MessageLookupByLibrary.simpleMessage("Pessoas que usam seu código"),
        "pleaseTryAgain":
            MessageLookupByLibrary.simpleMessage("Por favor, tente novamente"),
        "pleaseWait":
            MessageLookupByLibrary.simpleMessage("Por favor, aguarde..."),
        "privacyPolicyTitle":
            MessageLookupByLibrary.simpleMessage("Política de Privacidade"),
        "recover": MessageLookupByLibrary.simpleMessage("Recuperar"),
        "recoverAccount":
            MessageLookupByLibrary.simpleMessage("Recuperar conta"),
        "recoverButton": MessageLookupByLibrary.simpleMessage("Recuperar"),
        "recoveryKey":
            MessageLookupByLibrary.simpleMessage("Chave de recuperação"),
        "recoveryKeyCopiedToClipboard": MessageLookupByLibrary.simpleMessage(
            "Chaves de recuperação foram copiadas para a área de transferência"),
        "recoveryKeyOnForgotPassword": MessageLookupByLibrary.simpleMessage(
            "Caso você esqueça sua senha, a única maneira de recuperar seus dados é com essa chave."),
        "recoveryKeySaveDescription": MessageLookupByLibrary.simpleMessage(
            "Não armazenamos essa chave, por favor, salve essa chave de 24 palavras em um lugar seguro."),
        "recoveryKeySuccessBody": MessageLookupByLibrary.simpleMessage(
            "Ótimo! Sua chave de recuperação é válida. Obrigado por verificar.\n\nLembre-se de manter o backup seguro de sua chave de recuperação."),
        "recoveryKeyVerified": MessageLookupByLibrary.simpleMessage(
            "Chave de recuperação verificada"),
        "recoveryKeyVerifyReason": MessageLookupByLibrary.simpleMessage(
            "Sua chave de recuperação é a única maneira de recuperar suas fotos se você esquecer sua senha. Você pode encontrar sua chave de recuperação em Configurações > Conta.\n\nDigite sua chave de recuperação aqui para verificar se você a salvou corretamente."),
        "recoverySuccessful":
            MessageLookupByLibrary.simpleMessage("Recuperação bem sucedida!"),
        "recreatePasswordBody": MessageLookupByLibrary.simpleMessage(
            "O dispositivo atual não é poderoso o suficiente para verificar sua senha, mas podemos regenerar de uma forma que funcione com todos os dispositivos.\n\nPor favor, faça o login usando sua chave de recuperação e recrie sua senha (você pode usar o mesmo novamente se desejar)."),
        "recreatePasswordTitle":
            MessageLookupByLibrary.simpleMessage("Restabeleça sua senha"),
        "referralStep1": MessageLookupByLibrary.simpleMessage(
            "Envie esse código aos seus amigos"),
        "referralStep2": MessageLookupByLibrary.simpleMessage(
            "2. Eles se inscrevem em um plano pago"),
        "referralStep3": m39,
        "referralsAreCurrentlyPaused": MessageLookupByLibrary.simpleMessage(
            "Referências estão atualmente pausadas"),
        "remove": MessageLookupByLibrary.simpleMessage("Remover"),
        "removeFromAlbum":
            MessageLookupByLibrary.simpleMessage("Remover do álbum"),
        "removeFromAlbumTitle":
            MessageLookupByLibrary.simpleMessage("Remover do álbum?"),
        "removeParticipant":
            MessageLookupByLibrary.simpleMessage("Remover participante"),
        "removeParticipantBody": m40,
        "removePublicLink":
            MessageLookupByLibrary.simpleMessage("Remover link público"),
        "removeShareItemsWarning": MessageLookupByLibrary.simpleMessage(
            "Alguns dos itens que você está removendo foram adicionados por outras pessoas, e você perderá o acesso a eles"),
        "removeWithQuestionMark":
            MessageLookupByLibrary.simpleMessage("Excluir?"),
        "removingFromFavorites":
            MessageLookupByLibrary.simpleMessage("Removendo dos favoritos..."),
        "resendEmail": MessageLookupByLibrary.simpleMessage("Reenviar e-mail"),
        "resetPasswordTitle":
            MessageLookupByLibrary.simpleMessage("Restabeleça sua senha"),
        "saveKey": MessageLookupByLibrary.simpleMessage("Salvar chave"),
        "saveYourRecoveryKeyIfYouHaventAlready":
            MessageLookupByLibrary.simpleMessage(
                "Salve sua chave de recuperação, caso ainda não o tenha feito"),
        "scanCode": MessageLookupByLibrary.simpleMessage("Escanear código"),
        "scanThisBarcodeWithnyourAuthenticatorApp":
            MessageLookupByLibrary.simpleMessage(
                "Escaneie este código de barras com\nseu aplicativo autenticador"),
        "selectReason":
            MessageLookupByLibrary.simpleMessage("Selecione o motivo"),
        "sendEmail": MessageLookupByLibrary.simpleMessage("Enviar e-mail"),
        "setPasswordTitle": MessageLookupByLibrary.simpleMessage(
            "Chave: definaSenha\n→ definaSenha"),
        "setupComplete":
            MessageLookupByLibrary.simpleMessage("Configuração concluída"),
        "shareTextReferralCode": m46,
        "sharing": MessageLookupByLibrary.simpleMessage("Compartilhando..."),
        "signUpTerms": MessageLookupByLibrary.simpleMessage(
            "Eu concordo com os <u-terms>termos de serviço</u-terms> e a <u-policy>política de privacidade</u-policy>"),
        "somethingWentWrongPleaseTryAgain":
            MessageLookupByLibrary.simpleMessage(
                "Algo deu errado. Por favor, tente outra vez"),
        "sorry": MessageLookupByLibrary.simpleMessage("Desculpe"),
        "sorryCouldNotAddToFavorites": MessageLookupByLibrary.simpleMessage(
            "Desculpe, não foi possível adicionar aos favoritos!"),
        "sorryCouldNotRemoveFromFavorites":
            MessageLookupByLibrary.simpleMessage(
                "Desculpe, não foi possível remover dos favoritos!"),
        "sorryWeCouldNotGenerateSecureKeysOnThisDevicennplease":
            MessageLookupByLibrary.simpleMessage(
                "Desculpe, não foi possível gerar chaves seguras neste dispositivo.\n\npor favor, faça o login com um dispositivo diferente."),
        "storageInGB": m52,
        "strongStrength": MessageLookupByLibrary.simpleMessage("Forte"),
        "subscribe": MessageLookupByLibrary.simpleMessage("Inscrever-se"),
        "subscribeToEnableSharing": MessageLookupByLibrary.simpleMessage(
            "Parece que sua assinatura expirou. Por favor inscreva-se para ativar o compartilhamento."),
        "tapToCopy": MessageLookupByLibrary.simpleMessage("toque para copiar"),
        "tapToEnterCode":
            MessageLookupByLibrary.simpleMessage("Clica para inserir código"),
        "terminate": MessageLookupByLibrary.simpleMessage("Terminar"),
        "terminateSession":
            MessageLookupByLibrary.simpleMessage("Encerrar sessão?"),
        "termsOfServicesTitle": MessageLookupByLibrary.simpleMessage("Termos"),
        "theyAlsoGetXGb": m57,
        "thisCanBeUsedToRecoverYourAccountIfYou":
            MessageLookupByLibrary.simpleMessage(
                "Isso pode ser usado para recuperar sua conta se você perder seu segundo fator"),
        "thisDevice": MessageLookupByLibrary.simpleMessage("Este aparelho"),
        "thisWillLogYouOutOfTheFollowingDevice":
            MessageLookupByLibrary.simpleMessage(
                "Isso fará com que você saia do seguinte dispositivo:"),
        "thisWillLogYouOutOfThisDevice": MessageLookupByLibrary.simpleMessage(
            "Isso fará com que você saia deste dispositivo!"),
        "total": MessageLookupByLibrary.simpleMessage("total"),
        "tryAgain": MessageLookupByLibrary.simpleMessage("Tente novamente"),
        "twofactorAuthenticationPageTitle":
            MessageLookupByLibrary.simpleMessage(
                "Autenticação de dois fatores"),
        "twofactorSetup": MessageLookupByLibrary.simpleMessage(
            "Autenticação de dois fatores"),
        "update": MessageLookupByLibrary.simpleMessage("Atualização"),
        "updateAvailable":
            MessageLookupByLibrary.simpleMessage("Atualização disponível"),
        "usableReferralStorageInfo": MessageLookupByLibrary.simpleMessage(
            "Armazenamento utilizável é limitado pelo seu plano atual. O armazenamento reivindicado em excesso se tornará utilizável automaticamente quando você fizer a melhoria do seu plano."),
        "useRecoveryKey":
            MessageLookupByLibrary.simpleMessage("Usar chave de recuperação"),
        "verify": MessageLookupByLibrary.simpleMessage("Verificar"),
        "verifyEmail": MessageLookupByLibrary.simpleMessage("Verificar email"),
        "verifyPassword":
            MessageLookupByLibrary.simpleMessage("Verificar senha"),
        "verifyingRecoveryKey": MessageLookupByLibrary.simpleMessage(
            "Verificando chave de recuperação..."),
        "viewRecoveryKey":
            MessageLookupByLibrary.simpleMessage("Ver chave de recuperação"),
        "viewer": MessageLookupByLibrary.simpleMessage("Visualizador"),
        "weHaveSendEmailTo": m61,
        "weakStrength": MessageLookupByLibrary.simpleMessage("Fraca"),
        "welcomeBack":
            MessageLookupByLibrary.simpleMessage("Bem-vindo de volta!"),
        "yesConvertToViewer": MessageLookupByLibrary.simpleMessage(
            "Sim, converter para visualizador"),
        "yesLogout":
            MessageLookupByLibrary.simpleMessage("Sim, terminar sessão"),
        "yesRemove": MessageLookupByLibrary.simpleMessage("Sim, excluir"),
        "you": MessageLookupByLibrary.simpleMessage("Você"),
        "youCanAtMaxDoubleYourStorage": MessageLookupByLibrary.simpleMessage(
            "* Você pode duplicar seu armazenamento no máximo"),
        "yourAccountHasBeenDeleted":
            MessageLookupByLibrary.simpleMessage("Sua conta foi deletada")
      };
}<|MERGE_RESOLUTION|>--- conflicted
+++ resolved
@@ -20,11 +20,7 @@
 class MessageLookup extends MessageLookupByLibrary {
   String get localeName => 'pt';
 
-<<<<<<< HEAD
-  static String m17(user) =>
-=======
   static String m6(user) =>
->>>>>>> 6786cf1c
       "${user} Não poderá adicionar mais fotos a este álbum\n\nEles ainda poderão remover as fotos existentes adicionadas por eles";
 
   static String m7(isFamilyMember, storageAmountInGb) =>
@@ -104,16 +100,12 @@
         "canOnlyRemoveFilesOwnedByYou": MessageLookupByLibrary.simpleMessage(
             "Só é possível remover arquivos de sua propriedade"),
         "cancel": MessageLookupByLibrary.simpleMessage("Cancelar"),
-<<<<<<< HEAD
-        "cannotAddMorePhotosAfterBecomingViewer": m17,
-=======
         "cannotAddMorePhotosAfterBecomingViewer": m6,
         "changeEmail": MessageLookupByLibrary.simpleMessage("Mudar e-mail"),
         "changePassword":
             MessageLookupByLibrary.simpleMessage("Mude sua senha"),
         "changePasswordTitle":
             MessageLookupByLibrary.simpleMessage("Mude sua senha"),
->>>>>>> 6786cf1c
         "changePermissions":
             MessageLookupByLibrary.simpleMessage("Alterar permissões?"),
         "checkInboxAndSpamFolder": MessageLookupByLibrary.simpleMessage(
