import 'dart:io' as io;

import 'package:flutter/foundation.dart';
import 'package:logging/logging.dart';
import 'package:path/path.dart';
import 'package:path_provider/path_provider.dart';
import 'package:photos/models/backup_status.dart';
import 'package:photos/models/file.dart';
import 'package:photos/models/file_load_result.dart';
import 'package:photos/models/file_type.dart';
import 'package:photos/models/location.dart';
import 'package:photos/models/magic_metadata.dart';
import 'package:sqflite/sqflite.dart';
import 'package:sqflite_migration/sqflite_migration.dart';

class FilesDB {
  /*
  Note: columnUploadedFileID and columnCollectionID have to be compared against
  both NULL and -1 because older clients might have entries where the DEFAULT
  was unset, and a migration script to set the DEFAULT would break in case of
  duplicate entries for un-uploaded files that were created due to a collision
  in background and foreground syncs.
  */
  static const _databaseName = "ente.files.db";

  static final Logger _logger = Logger("FilesDB");

  static const filesTable = 'files';
  static const tempTable = 'temp_files';

  static const columnGeneratedID = '_id';
  static const columnUploadedFileID = 'uploaded_file_id';
  static const columnOwnerID = 'owner_id';
  static const columnCollectionID = 'collection_id';
  static const columnLocalID = 'local_id';
  static const columnTitle = 'title';
  static const columnDeviceFolder = 'device_folder';
  static const columnLatitude = 'latitude';
  static const columnLongitude = 'longitude';
  static const columnFileType = 'file_type';
  static const columnFileSubType = 'file_sub_type';
  static const columnDuration = 'duration';
  static const columnExif = 'exif';
  static const columnHash = 'hash';
  static const columnMetadataVersion = 'metadata_version';
  static const columnIsDeleted = 'is_deleted';
  static const columnCreationTime = 'creation_time';
  static const columnModificationTime = 'modification_time';
  static const columnUpdationTime = 'updation_time';
  static const columnEncryptedKey = 'encrypted_key';
  static const columnKeyDecryptionNonce = 'key_decryption_nonce';
  static const columnFileDecryptionHeader = 'file_decryption_header';
  static const columnThumbnailDecryptionHeader = 'thumbnail_decryption_header';
  static const columnMetadataDecryptionHeader = 'metadata_decryption_header';

  // MMD -> Magic Metadata
  static const columnMMdEncodedJson = 'mmd_encoded_json';
  static const columnMMdVersion = 'mmd_ver';

  static const columnPubMMdEncodedJson = 'pub_mmd_encoded_json';
  static const columnPubMMdVersion = 'pub_mmd_ver';

  // part of magic metadata
  // Only parse & store selected fields from JSON in separate columns if
  // we need to write query based on that field
  static const columnMMdVisibility = 'mmd_visibility';

  static final initializationScript = [...createTable(filesTable)];
  static final migrationScripts = [
    ...alterDeviceFolderToAllowNULL(),
    ...alterTimestampColumnTypes(),
    ...addIndices(),
    ...addMetadataColumns(),
    ...addMagicMetadataColumns(),
    ...addUniqueConstraintOnCollectionFiles(),
    ...addPubMagicMetadataColumns(),
    ...createOnDeviceFilesAndPathCollection(),
  ];

  final dbConfig = MigrationConfig(
    initializationScript: initializationScript,
    migrationScripts: migrationScripts,
  );

  // make this a singleton class
  FilesDB._privateConstructor();

  static final FilesDB instance = FilesDB._privateConstructor();

  // only have a single app-wide reference to the database
  static Future<Database> _dbFuture;

  Future<Database> get database async {
    // lazily instantiate the db the first time it is accessed
    _dbFuture ??= _initDatabase();
    return _dbFuture;
  }

  // this opens the database (and creates it if it doesn't exist)
  Future<Database> _initDatabase() async {
    io.Directory documentsDirectory = await getApplicationDocumentsDirectory();
    String path = join(documentsDirectory.path, _databaseName);
    _logger.info("DB path " + path);
    return await openDatabaseWithMigration(path, dbConfig);
  }

  // SQL code to create the database table
  static List<String> createTable(String tableName) {
    return [
      '''
        CREATE TABLE $tableName (
          $columnGeneratedID INTEGER PRIMARY KEY AUTOINCREMENT NOT NULL,
          $columnLocalID TEXT,
          $columnUploadedFileID INTEGER DEFAULT -1,
          $columnOwnerID INTEGER,
          $columnCollectionID INTEGER DEFAULT -1,
          $columnTitle TEXT NOT NULL,
          $columnDeviceFolder TEXT,
          $columnLatitude REAL,
          $columnLongitude REAL,
          $columnFileType INTEGER,
          $columnModificationTime TEXT NOT NULL,
          $columnEncryptedKey TEXT,
          $columnKeyDecryptionNonce TEXT,
          $columnFileDecryptionHeader TEXT,
          $columnThumbnailDecryptionHeader TEXT,
          $columnMetadataDecryptionHeader TEXT,
          $columnIsDeleted INTEGER DEFAULT 0,
          $columnCreationTime TEXT NOT NULL,
          $columnUpdationTime TEXT,
          UNIQUE($columnLocalID, $columnUploadedFileID, $columnCollectionID)
        );
      ''',
    ];
  }

  static List<String> addIndices() {
    return [
      '''
        CREATE INDEX IF NOT EXISTS collection_id_index ON $filesTable($columnCollectionID);
      ''',
      '''
        CREATE INDEX IF NOT EXISTS device_folder_index ON $filesTable($columnDeviceFolder);
      ''',
      '''
        CREATE INDEX IF NOT EXISTS creation_time_index ON $filesTable($columnCreationTime);
      ''',
      '''
        CREATE INDEX IF NOT EXISTS updation_time_index ON $filesTable($columnUpdationTime);
      '''
    ];
  }

  static List<String> alterDeviceFolderToAllowNULL() {
    return [
      ...createTable(tempTable),
      '''
        INSERT INTO $tempTable
        SELECT *
        FROM $filesTable;

        DROP TABLE $filesTable;
        
        ALTER TABLE $tempTable 
        RENAME TO $filesTable;
    '''
    ];
  }

  static List<String> alterTimestampColumnTypes() {
    return [
      '''
        DROP TABLE IF EXISTS $tempTable;
      ''',
      '''
        CREATE TABLE $tempTable (
          $columnGeneratedID INTEGER PRIMARY KEY AUTOINCREMENT NOT NULL,
          $columnLocalID TEXT,
          $columnUploadedFileID INTEGER DEFAULT -1,
          $columnOwnerID INTEGER,
          $columnCollectionID INTEGER DEFAULT -1,
          $columnTitle TEXT NOT NULL,
          $columnDeviceFolder TEXT,
          $columnLatitude REAL,
          $columnLongitude REAL,
          $columnFileType INTEGER,
          $columnModificationTime INTEGER NOT NULL,
          $columnEncryptedKey TEXT,
          $columnKeyDecryptionNonce TEXT,
          $columnFileDecryptionHeader TEXT,
          $columnThumbnailDecryptionHeader TEXT,
          $columnMetadataDecryptionHeader TEXT,
          $columnCreationTime INTEGER NOT NULL,
          $columnUpdationTime INTEGER,
          UNIQUE($columnLocalID, $columnUploadedFileID, $columnCollectionID)
        );
      ''',
      '''
        INSERT INTO $tempTable
        SELECT 
          $columnGeneratedID,
          $columnLocalID,
          $columnUploadedFileID,
          $columnOwnerID,
          $columnCollectionID,
          $columnTitle,
          $columnDeviceFolder,
          $columnLatitude,
          $columnLongitude,
          $columnFileType,
          CAST($columnModificationTime AS INTEGER),
          $columnEncryptedKey,
          $columnKeyDecryptionNonce,
          $columnFileDecryptionHeader,
          $columnThumbnailDecryptionHeader,
          $columnMetadataDecryptionHeader,
          CAST($columnCreationTime AS INTEGER),
          CAST($columnUpdationTime AS INTEGER)
        FROM $filesTable;
      ''',
      '''
        DROP TABLE $filesTable;
      ''',
      '''
        ALTER TABLE $tempTable 
        RENAME TO $filesTable;
      ''',
    ];
  }

  static List<String> addMetadataColumns() {
    return [
      '''
        ALTER TABLE $filesTable ADD COLUMN $columnFileSubType INTEGER;
      ''',
      '''
        ALTER TABLE $filesTable ADD COLUMN $columnDuration INTEGER;
      ''',
      '''
        ALTER TABLE $filesTable ADD COLUMN $columnExif TEXT;
      ''',
      '''
        ALTER TABLE $filesTable ADD COLUMN $columnHash TEXT;
      ''',
      '''
        ALTER TABLE $filesTable ADD COLUMN $columnMetadataVersion INTEGER;
      ''',
    ];
  }

  static List<String> addMagicMetadataColumns() {
    return [
      '''
        ALTER TABLE $filesTable ADD COLUMN $columnMMdEncodedJson TEXT DEFAULT '{}';
      ''',
      '''
        ALTER TABLE $filesTable ADD COLUMN $columnMMdVersion INTEGER DEFAULT 0;
      ''',
      '''
        ALTER TABLE $filesTable ADD COLUMN $columnMMdVisibility INTEGER DEFAULT $kVisibilityVisible;
      '''
    ];
  }

  static List<String> addUniqueConstraintOnCollectionFiles() {
    return [
      '''
      DELETE from $filesTable where $columnCollectionID || '-' || $columnUploadedFileID IN 
      (SELECT $columnCollectionID || '-' || $columnUploadedFileID from $filesTable WHERE 
      $columnCollectionID is not NULL AND $columnUploadedFileID is NOT NULL 
      AND $columnCollectionID != -1 AND $columnUploadedFileID  != -1 
      GROUP BY ($columnCollectionID || '-' || $columnUploadedFileID) HAVING count(*) > 1) 
      AND  ($columnCollectionID || '-' ||  $columnUploadedFileID || '-' || $columnGeneratedID) NOT IN 
      (SELECT $columnCollectionID || '-' ||  $columnUploadedFileID || '-' || max($columnGeneratedID) 
      from $filesTable WHERE 
      $columnCollectionID is not NULL AND $columnUploadedFileID is NOT NULL 
      AND $columnCollectionID != -1 AND $columnUploadedFileID  != -1 GROUP BY 
      ($columnCollectionID || '-' || $columnUploadedFileID) HAVING count(*) > 1);
      ''',
      '''
      CREATE UNIQUE INDEX IF NOT EXISTS cid_uid ON $filesTable ($columnCollectionID, $columnUploadedFileID)
      WHERE $columnCollectionID is not NULL AND $columnUploadedFileID is not NULL
      AND $columnCollectionID != -1 AND $columnUploadedFileID  != -1;
      '''
    ];
  }

  static List<String> addPubMagicMetadataColumns() {
    return [
      '''
        ALTER TABLE $filesTable ADD COLUMN $columnPubMMdEncodedJson TEXT DEFAULT '{}';
      ''',
      '''
        ALTER TABLE $filesTable ADD COLUMN $columnPubMMdVersion INTEGER DEFAULT 0;
      '''
    ];
  }

  static List<String> createOnDeviceFilesAndPathCollection() {
    return [
      '''
        CREATE TABLE device_files (
          id TEXT NOT NULL,
          path_id TEXT NOT NULL,
          synced INTEGER NOT NULL DEFAULT 0,
          UNIQUE(id, path_id)
       );
       ''',
      '''
       CREATE TABLE device_path_collections (
          id TEXT PRIMARY KEY NOT NULL,
          name TEXT,
          modified_at INTEGER NOT NULL DEFAULT 0,
          sync INTEGER NOT NULL DEFAULT 0,
          count INTEGER NOT NULL DEFAULT 0,
          collection_id INTEGER DEFAULT -1,
          cover_id TEXT
      );
      ''',
      '''
      CREATE INDEX IF NOT EXISTS df_id_idx ON device_files (id);
      ''',
      '''
      CREATE INDEX IF NOT EXISTS df_path_id_idx ON device_files (path_id);
      ''',
    ];
  }

  Future<void> clearTable() async {
    final db = await instance.database;
    await db.delete(filesTable);
  }

  Future<void> deleteDB() async {
    if (kDebugMode) {
      debugPrint("Deleting files db");
      io.Directory documentsDirectory =
          await getApplicationDocumentsDirectory();
      String path = join(documentsDirectory.path, _databaseName);
      io.File(path).deleteSync(recursive: true);
      _dbFuture = null;
    }
  }

  Future<void> insertMultiple(List<File> files) async {
    final startTime = DateTime.now();
    final db = await instance.database;
    var batch = db.batch();
    int batchCounter = 0;
    for (File file in files) {
      if (batchCounter == 400) {
        await batch.commit(noResult: true);
        batch = db.batch();
        batchCounter = 0;
      }
      batch.insert(
        filesTable,
        _getRowForFile(file),
        conflictAlgorithm: ConflictAlgorithm.replace,
      );
      batchCounter++;
    }
    await batch.commit(noResult: true);
    final endTime = DateTime.now();
    final duration = Duration(
      microseconds:
          endTime.microsecondsSinceEpoch - startTime.microsecondsSinceEpoch,
    );
    _logger.info(
      "Batch insert of " +
          files.length.toString() +
          " took " +
          duration.inMilliseconds.toString() +
          "ms.",
    );
  }

  Future<int> insert(File file) async {
    final db = await instance.database;
    return db.insert(
      filesTable,
      _getRowForFile(file),
      conflictAlgorithm: ConflictAlgorithm.replace,
    );
  }

  Future<File> getFile(int generatedID) async {
    final db = await instance.database;
    final results = await db.query(
      filesTable,
      where: '$columnGeneratedID = ?',
      whereArgs: [generatedID],
    );
    if (results.isEmpty) {
      return null;
    }
    return convertToFiles(results)[0];
  }

  Future<File> getUploadedFile(int uploadedID, int collectionID) async {
    final db = await instance.database;
    final results = await db.query(
      filesTable,
      where: '$columnUploadedFileID = ? AND $columnCollectionID = ?',
      whereArgs: [
        uploadedID,
        collectionID,
      ],
    );
    if (results.isEmpty) {
      return null;
    }
    return convertToFiles(results)[0];
  }

  Future<Set<int>> getUploadedFileIDs(int collectionID) async {
    final db = await instance.database;
    final results = await db.query(
      filesTable,
      columns: [columnUploadedFileID],
      where: '$columnCollectionID = ?',
      whereArgs: [
        collectionID,
      ],
    );
    final ids = <int>{};
    for (final result in results) {
      ids.add(result[columnUploadedFileID]);
    }
    return ids;
  }

  Future<BackedUpFileIDs> getBackedUpIDs() async {
    final db = await instance.database;
    final results = await db.query(
      filesTable,
      columns: [columnLocalID, columnUploadedFileID],
      where:
          '$columnLocalID IS NOT NULL AND ($columnUploadedFileID IS NOT NULL AND $columnUploadedFileID IS NOT -1)',
    );
    final localIDs = <String>{};
    final uploadedIDs = <int>{};
    for (final result in results) {
      localIDs.add(result[columnLocalID]);
      uploadedIDs.add(result[columnUploadedFileID]);
    }
    return BackedUpFileIDs(localIDs.toList(), uploadedIDs.toList());
  }

  Future<FileLoadResult> getAllUploadedFiles(
    int startTime,
    int endTime,
    int ownerID, {
    int limit,
    bool asc,
    int visibility = kVisibilityVisible,
    Set<int> ignoredCollectionIDs,
  }) async {
    final db = await instance.database;
    final order = (asc ?? false ? 'ASC' : 'DESC');
    final results = await db.query(
      filesTable,
      where:
          '$columnCreationTime >= ? AND $columnCreationTime <= ? AND  $columnOwnerID = ? AND ($columnCollectionID IS NOT NULL AND $columnCollectionID IS NOT -1)'
          ' AND $columnMMdVisibility = ?',
      whereArgs: [startTime, endTime, ownerID, visibility],
      orderBy:
          '$columnCreationTime ' + order + ', $columnModificationTime ' + order,
      limit: limit,
    );
    final files = convertToFiles(results);
    List<File> deduplicatedFiles =
        _deduplicatedAndFilterIgnoredFiles(files, ignoredCollectionIDs);
    return FileLoadResult(deduplicatedFiles, files.length == limit);
  }

  Future<FileLoadResult> getAllLocalAndUploadedFiles(
    int startTime,
    int endTime,
    int ownerID, {
    int limit,
    bool asc,
    Set<int> ignoredCollectionIDs,
  }) async {
    final db = await instance.database;
    final order = (asc ?? false ? 'ASC' : 'DESC');
    final results = await db.query(
      filesTable,
      where:
          '$columnCreationTime >= ? AND $columnCreationTime <= ? AND ($columnOwnerID IS NULL OR $columnOwnerID = ?)  AND ($columnMMdVisibility IS NULL OR $columnMMdVisibility = ?)'
          ' AND ($columnLocalID IS NOT NULL OR ($columnCollectionID IS NOT NULL AND $columnCollectionID IS NOT -1))',
      whereArgs: [startTime, endTime, ownerID, kVisibilityVisible],
      orderBy:
          '$columnCreationTime ' + order + ', $columnModificationTime ' + order,
      limit: limit,
    );
    final files = convertToFiles(results);
    List<File> deduplicatedFiles =
        _deduplicatedAndFilterIgnoredFiles(files, ignoredCollectionIDs);
    return FileLoadResult(deduplicatedFiles, files.length == limit);
  }

  Future<FileLoadResult> getImportantFiles(
    int startTime,
    int endTime,
    int ownerID,
    List<String> paths, {
    int limit,
    bool asc,
    Set<int> ignoredCollectionIDs,
  }) async {
    final db = await instance.database;
    String inParam = "";
    for (final path in paths) {
      inParam += "'" + path.replaceAll("'", "''") + "',";
    }
    inParam = inParam.substring(0, inParam.length - 1);
    final order = (asc ?? false ? 'ASC' : 'DESC');
    final results = await db.query(
      filesTable,
      where:
          '$columnCreationTime >= ? AND $columnCreationTime <= ? AND ($columnOwnerID IS NULL OR $columnOwnerID = ?) AND ($columnMMdVisibility IS NULL OR $columnMMdVisibility = ?)'
          'AND (($columnLocalID IS NOT NULL AND $columnDeviceFolder IN ($inParam)) OR ($columnCollectionID IS NOT NULL AND $columnCollectionID IS NOT -1))',
      whereArgs: [startTime, endTime, ownerID, kVisibilityVisible],
      orderBy:
          '$columnCreationTime ' + order + ', $columnModificationTime ' + order,
      limit: limit,
    );
    final files = convertToFiles(results);
    List<File> deduplicatedFiles =
        _deduplicatedAndFilterIgnoredFiles(files, ignoredCollectionIDs);
    return FileLoadResult(deduplicatedFiles, files.length == limit);
  }

  List<File> _deduplicateByLocalID(List<File> files) {
    final localIDs = <String>{};
    final List<File> deduplicatedFiles = [];
    for (final file in files) {
      final id = file.localID;
      if (id != null && localIDs.contains(id)) {
        continue;
      }
      localIDs.add(id);
      deduplicatedFiles.add(file);
    }
    return deduplicatedFiles;
  }

  List<File> _deduplicatedAndFilterIgnoredFiles(
    List<File> files,
    Set<int> ignoredCollectionIDs,
  ) {
    final uploadedFileIDs = <int>{};
    final List<File> deduplicatedFiles = [];
    for (final file in files) {
      final id = file.uploadedFileID;
      if (ignoredCollectionIDs != null &&
          ignoredCollectionIDs.contains(file.collectionID)) {
        continue;
      }
      if (id != null && id != -1 && uploadedFileIDs.contains(id)) {
        continue;
      }
      uploadedFileIDs.add(id);
      deduplicatedFiles.add(file);
    }
    return deduplicatedFiles;
  }

  Future<FileLoadResult> getFilesInCollection(
    int collectionID,
    int startTime,
    int endTime, {
    int limit,
    bool asc,
  }) async {
    final db = await instance.database;
    final order = (asc ?? false ? 'ASC' : 'DESC');
    final results = await db.query(
      filesTable,
      where:
          '$columnCollectionID = ? AND $columnCreationTime >= ? AND $columnCreationTime <= ?',
      whereArgs: [collectionID, startTime, endTime],
      orderBy:
          '$columnCreationTime ' + order + ', $columnModificationTime ' + order,
      limit: limit,
    );
    final files = convertToFiles(results);
    _logger.info("Fetched " + files.length.toString() + " files");
    return FileLoadResult(files, files.length == limit);
  }

  Future<FileLoadResult> getFilesInPath(
    String path,
    int startTime,
    int endTime, {
    int limit,
    bool asc,
  }) async {
    final db = await instance.database;
    final order = (asc ?? false ? 'ASC' : 'DESC');
    final results = await db.query(
      filesTable,
      where:
          '$columnDeviceFolder = ? AND $columnCreationTime >= ? AND $columnCreationTime <= ? AND $columnLocalID IS NOT NULL',
      whereArgs: [path, startTime, endTime],
      orderBy:
          '$columnCreationTime ' + order + ', $columnModificationTime ' + order,
      groupBy: columnLocalID,
      limit: limit,
    );
    final files = convertToFiles(results);
    return FileLoadResult(files, files.length == limit);
  }

  Future<FileLoadResult> getLocalDeviceFiles(
    int startTime,
    int endTime, {
    int limit,
    bool asc,
  }) async {
    final db = await instance.database;
    final order = (asc ?? false ? 'ASC' : 'DESC');
    final results = await db.query(
      filesTable,
      where:
          '$columnCreationTime >= ? AND $columnCreationTime <= ? AND $columnLocalID IS NOT NULL',
      whereArgs: [startTime, endTime],
      orderBy:
          '$columnCreationTime ' + order + ', $columnModificationTime ' + order,
      limit: limit,
    );
    final files = convertToFiles(results);
    final result = _deduplicateByLocalID(files);
    return FileLoadResult(result, files.length == limit);
  }

  Future<List<File>> getAllVideos() async {
    final db = await instance.database;
    final results = await db.query(
      filesTable,
      where: '$columnLocalID IS NOT NULL AND $columnFileType = 1',
      orderBy: '$columnCreationTime DESC',
    );
    return convertToFiles(results);
  }

  Future<List<File>> getAllInPath(String path) async {
    final db = await instance.database;
    final results = await db.query(
      filesTable,
      where: '$columnLocalID IS NOT NULL AND $columnDeviceFolder = ?',
      whereArgs: [path],
      orderBy: '$columnCreationTime DESC',
      groupBy: columnLocalID,
    );
    return convertToFiles(results);
  }

  Future<List<File>> getFilesCreatedWithinDurations(
    List<List<int>> durations,
    Set<int> ignoredCollectionIDs,
  ) async {
    final db = await instance.database;
    String whereClause = "( ";
    for (int index = 0; index < durations.length; index++) {
      whereClause += "($columnCreationTime > " +
          durations[index][0].toString() +
          " AND $columnCreationTime < " +
          durations[index][1].toString() +
          ")";
      if (index != durations.length - 1) {
        whereClause += " OR ";
      }
    }
    whereClause += ") AND $columnMMdVisibility = $kVisibilityVisible";
    final results = await db.query(
      filesTable,
      where: whereClause,
      orderBy: '$columnCreationTime ASC',
    );
    final files = convertToFiles(results);
    return _deduplicatedAndFilterIgnoredFiles(files, ignoredCollectionIDs);
  }

  Future<List<File>> getFilesToBeUploadedWithinFolders(
    Set<String> folders,
  ) async {
    if (folders.isEmpty) {
      return [];
    }
    final db = await instance.database;
    String inParam = "";
    for (final folder in folders) {
      inParam += "'" + folder.replaceAll("'", "''") + "',";
    }
    inParam = inParam.substring(0, inParam.length - 1);
    final results = await db.query(
      filesTable,
      where:
          '($columnUploadedFileID IS NULL OR $columnUploadedFileID IS -1) AND $columnDeviceFolder IN ($inParam)',
      orderBy: '$columnCreationTime DESC',
      groupBy: columnLocalID,
    );
    return convertToFiles(results);
  }

  // Files which user added to a collection manually but they are not uploaded yet.
  Future<List<File>> getPendingManualUploads() async {
    final db = await instance.database;
    final results = await db.query(
      filesTable,
      where:
          '($columnUploadedFileID IS NULL OR $columnUploadedFileID IS -1) AND '
          '$columnCollectionID IS NOT NULL AND $columnCollectionID IS NOT -1 AND '
          '$columnLocalID IS NOT NULL AND $columnLocalID IS NOT -1',
      orderBy: '$columnCreationTime DESC',
      groupBy: columnLocalID,
    );
    var files = convertToFiles(results);
    // future-safe filter just to ensure that the query doesn't end up  returning files
    // which should not be backed up
    files.removeWhere(
      (e) =>
          e.collectionID == null ||
          e.localID == null ||
          e.uploadedFileID != null,
    );
    return files;
  }

  Future<List<File>> getAllLocalFiles() async {
    final db = await instance.database;
    final results = await db.query(
      filesTable,
      where:
          '($columnUploadedFileID IS NULL OR $columnUploadedFileID IS -1) AND $columnLocalID IS NOT NULL',
      orderBy: '$columnCreationTime DESC',
      groupBy: columnLocalID,
    );
    return convertToFiles(results);
  }

  Future<List<File>> getEditedRemoteFiles() async {
    final db = await instance.database;
    final results = await db.query(
      filesTable,
      where:
          '($columnCollectionID IS NOT NULL AND $columnCollectionID IS NOT -1) AND ($columnUploadedFileID IS NULL OR $columnUploadedFileID IS -1)',
      orderBy: '$columnCreationTime DESC',
      groupBy: columnLocalID,
    );
    return convertToFiles(results);
  }

  Future<List<int>> getUploadedFileIDsToBeUpdated() async {
    final db = await instance.database;
    final rows = await db.query(
      filesTable,
      columns: [columnUploadedFileID],
      where:
          '($columnLocalID IS NOT NULL AND ($columnUploadedFileID IS NOT NULL AND $columnUploadedFileID IS NOT -1) AND $columnUpdationTime IS NULL)',
      orderBy: '$columnCreationTime DESC',
      distinct: true,
    );
    final uploadedFileIDs = <int>[];
    for (final row in rows) {
      uploadedFileIDs.add(row[columnUploadedFileID]);
    }
    return uploadedFileIDs;
  }

  Future<File> getUploadedFileInAnyCollection(int uploadedFileID) async {
    final db = await instance.database;
    final results = await db.query(
      filesTable,
      where: '$columnUploadedFileID = ?',
      whereArgs: [
        uploadedFileID,
      ],
      limit: 1,
    );
    if (results.isEmpty) {
      return null;
    }
    return convertToFiles(results)[0];
  }

  Future<Set<String>> getExistingLocalFileIDs() async {
    final db = await instance.database;
    final rows = await db.query(
      filesTable,
      columns: [columnLocalID],
      distinct: true,
      where: '$columnLocalID IS NOT NULL',
    );
    final result = <String>{};
    for (final row in rows) {
      result.add(row[columnLocalID]);
    }
    return result;
  }

  Future<int> getNumberOfUploadedFiles() async {
    final db = await instance.database;
    final rows = await db.query(
      filesTable,
      columns: [columnUploadedFileID],
      where:
          '($columnLocalID IS NOT NULL AND ($columnUploadedFileID IS NOT NULL AND $columnUploadedFileID IS NOT -1) AND $columnUpdationTime IS NOT NULL)',
      distinct: true,
    );
    return rows.length;
  }

  Future<int> updateUploadedFile(
    String localID,
    String title,
    Location location,
    int creationTime,
    int modificationTime,
    int updationTime,
  ) async {
    final db = await instance.database;
    return await db.update(
      filesTable,
      {
        columnTitle: title,
        columnLatitude: location.latitude,
        columnLongitude: location.longitude,
        columnCreationTime: creationTime,
        columnModificationTime: modificationTime,
        columnUpdationTime: updationTime,
      },
      where: '$columnLocalID = ?',
      whereArgs: [localID],
    );
  }

  Future<List<File>> getMatchingFiles(
    String title,
    String deviceFolder,
  ) async {
    final db = await instance.database;
    final rows = await db.query(
      filesTable,
      where: '''$columnTitle=? AND $columnDeviceFolder=?''',
      whereArgs: [
        title,
        deviceFolder,
      ],
    );
    if (rows.isNotEmpty) {
      return convertToFiles(rows);
    } else {
      return null;
    }
  }

  Future<List<File>> getUploadedFilesWithHashes(
    List<String> hash,
    FileType fileType,
    int ownerID,
  ) async {
    final db = await instance.database;
    String rawQuery = 'SELECT * from files where ($columnUploadedFileID != '
        'NULL OR $columnUploadedFileID != -1) AND $columnOwnerID = $ownerID '
        'AND ($columnHash = "${hash.first}" OR $columnHash = "${hash.last}")';
    final rows = await db.rawQuery(rawQuery, []);
    if (rows.isNotEmpty) {
      return _convertToFiles(rows);
    } else {
      debugPrint(rawQuery);
      return [];
    }
  }

  Future<int> update(File file) async {
    final db = await instance.database;
    return await db.update(
      filesTable,
      _getRowForFile(file),
      where: '$columnGeneratedID = ?',
      whereArgs: [file.generatedID],
    );
  }

  Future<int> updateUploadedFileAcrossCollections(File file) async {
    final db = await instance.database;
    return await db.update(
      filesTable,
      _getRowForFileWithoutCollection(file),
      where: '$columnUploadedFileID = ?',
      whereArgs: [file.uploadedFileID],
    );
  }

  Future<int> delete(int uploadedFileID) async {
    final db = await instance.database;
    return db.delete(
      filesTable,
      where: '$columnUploadedFileID =?',
      whereArgs: [uploadedFileID],
    );
  }

  Future<int> deleteByGeneratedID(int genID) async {
    final db = await instance.database;
    return db.delete(
      table,
      where: '$columnGeneratedID =?',
      whereArgs: [genID],
    );
  }

  Future<int> deleteMultipleUploadedFiles(List<int> uploadedFileIDs) async {
    final db = await instance.database;
    return await db.delete(
      filesTable,
      where: '$columnUploadedFileID IN (${uploadedFileIDs.join(', ')})',
    );
  }

  Future<int> deleteLocalFile(File file) async {
    final db = await instance.database;
    if (file.localID != null) {
      // delete all files with same local ID
      return db.delete(
        filesTable,
        where: '$columnLocalID =?',
        whereArgs: [file.localID],
      );
    } else {
      return db.delete(
        filesTable,
        where: '$columnGeneratedID =?',
        whereArgs: [file.generatedID],
      );
    }
  }

  Future<void> deleteLocalFiles(List<String> localIDs) async {
    String inParam = "";
    for (final localID in localIDs) {
      inParam += "'" + localID + "',";
    }
    inParam = inParam.substring(0, inParam.length - 1);
    final db = await instance.database;
    await db.rawQuery(
      '''
      UPDATE $filesTable
      SET $columnLocalID = NULL
      WHERE $columnLocalID IN ($inParam);
    ''',
    );
  }

  Future<List<File>> getLocalFiles(List<String> localIDs) async {
    String inParam = "";
    for (final localID in localIDs) {
      inParam += "'" + localID + "',";
    }
    inParam = inParam.substring(0, inParam.length - 1);
    final db = await instance.database;
    final results = await db.query(
      filesTable,
      where: '$columnLocalID IN ($inParam)',
    );
    return convertToFiles(results);
  }

  Future<int> deleteUnSyncedLocalFiles(List<String> localIDs) async {
    String inParam = "";
    for (final localID in localIDs) {
      inParam += "'" + localID + "',";
    }
    inParam = inParam.substring(0, inParam.length - 1);
    final db = await instance.database;
    return db.delete(
      filesTable,
      where:
          '($columnUploadedFileID is NULL OR $columnUploadedFileID = -1 ) AND $columnLocalID IN ($inParam)',
    );
  }

  Future<int> deleteFromCollection(int uploadedFileID, int collectionID) async {
    final db = await instance.database;
    return db.delete(
      filesTable,
      where: '$columnUploadedFileID = ? AND $columnCollectionID = ?',
      whereArgs: [uploadedFileID, collectionID],
    );
  }

  Future<int> deleteFilesFromCollection(
    int collectionID,
    List<int> uploadedFileIDs,
  ) async {
    final db = await instance.database;
    return db.delete(
      filesTable,
      where:
          '$columnCollectionID = ? AND $columnUploadedFileID IN (${uploadedFileIDs.join(', ')})',
      whereArgs: [collectionID],
    );
  }

  Future<int> collectionFileCount(int collectionID) async {
    final db = await instance.database;
    var count = Sqflite.firstIntValue(
      await db.rawQuery(
        'SELECT COUNT(*) FROM $filesTable where $columnCollectionID = $collectionID',
      ),
    );
    return count;
  }

  Future<int> fileCountWithVisibility(int visibility, int ownerID) async {
    final db = await instance.database;
    var count = Sqflite.firstIntValue(
      await db.rawQuery(
        'SELECT COUNT(*) FROM $filesTable where $columnMMdVisibility = $visibility AND $columnOwnerID = $ownerID',
      ),
    );
    return count;
  }

  Future<int> deleteCollection(int collectionID) async {
    final db = await instance.database;
    return db.delete(
      filesTable,
      where: '$columnCollectionID = ?',
      whereArgs: [collectionID],
    );
  }

  Future<int> removeFromCollection(int collectionID, List<int> fileIDs) async {
    final db = await instance.database;
    return db.delete(
      filesTable,
      where:
          '$columnCollectionID =? AND $columnUploadedFileID IN (${fileIDs.join(', ')})',
      whereArgs: [collectionID],
    );
  }

  Future<List<File>> getLatestLocalFiles() async {
    final db = await instance.database;
    final rows = await db.rawQuery(
      '''
      SELECT $filesTable.*
      FROM $filesTable
      INNER JOIN
        (
          SELECT $columnDeviceFolder, MAX($columnCreationTime) AS max_creation_time
          FROM $filesTable
          WHERE $filesTable.$columnLocalID IS NOT NULL
          GROUP BY $columnDeviceFolder
        ) latest_files
        ON $filesTable.$columnDeviceFolder = latest_files.$columnDeviceFolder
        AND $filesTable.$columnCreationTime = latest_files.max_creation_time;
    ''',
    );
    final files = convertToFiles(rows);
    // TODO: Do this de-duplication within the SQL Query
    final folderMap = <String, File>{};
    for (final file in files) {
      if (folderMap.containsKey(file.deviceFolder)) {
        if (folderMap[file.deviceFolder].updationTime < file.updationTime) {
          continue;
        }
      }
      folderMap[file.deviceFolder] = file;
    }
    return folderMap.values.toList();
  }

  Future<List<File>> getLatestCollectionFiles() async {
    debugPrint("Fetching latestCollectionFiles from db");
    final db = await instance.database;
    final rows = await db.rawQuery(
      '''
      SELECT $filesTable.*
      FROM $filesTable
      INNER JOIN
        (
          SELECT $columnCollectionID, MAX($columnCreationTime) AS max_creation_time
          FROM $filesTable
          WHERE ($columnCollectionID IS NOT NULL AND $columnCollectionID IS NOT -1)
          GROUP BY $columnCollectionID
        ) latest_files
        ON $filesTable.$columnCollectionID = latest_files.$columnCollectionID
        AND $filesTable.$columnCreationTime = latest_files.max_creation_time;
    ''',
    );
    final files = convertToFiles(rows);
    // TODO: Do this de-duplication within the SQL Query
    final collectionMap = <int, File>{};
    for (final file in files) {
      if (collectionMap.containsKey(file.collectionID)) {
        if (collectionMap[file.collectionID].updationTime < file.updationTime) {
          continue;
        }
      }
      collectionMap[file.collectionID] = file;
    }
    return collectionMap.values.toList();
  }

<<<<<<< HEAD
  Future<File> getLastModifiedFileInCollection(int collectionID) async {
    final db = await instance.database;
    final rows = await db.query(
      filesTable,
      where: '$columnCollectionID = ?',
      whereArgs: [collectionID],
      orderBy: '$columnUpdationTime DESC',
      limit: 1,
    );
    if (rows.isNotEmpty) {
      return _getFileFromRow(rows[0]);
    } else {
      return null;
    }
  }

=======
>>>>>>> 9ad4ac20
  Future<Map<String, int>> getFileCountInDeviceFolders() async {
    final db = await instance.database;
    final rows = await db.rawQuery(
      '''
      SELECT COUNT($columnGeneratedID) as count, $columnDeviceFolder
      FROM $filesTable
      WHERE $columnLocalID IS NOT NULL
      GROUP BY $columnDeviceFolder
    ''',
    );
    final result = <String, int>{};
    for (final row in rows) {
      result[row[columnDeviceFolder]] = row["count"];
    }
    return result;
  }

  Future<List<String>> getLocalFilesBackedUpWithoutLocation() async {
    final db = await instance.database;
    final rows = await db.query(
      filesTable,
      columns: [columnLocalID],
      distinct: true,
      where:
          '$columnLocalID IS NOT NULL AND ($columnUploadedFileID IS NOT NULL AND $columnUploadedFileID IS NOT -1) '
          'AND ($columnLatitude IS NULL OR $columnLongitude IS NULL OR $columnLongitude = 0.0 or $columnLongitude = 0.0)',
    );
    final result = <String>[];
    for (final row in rows) {
      result.add(row[columnLocalID]);
    }
    return result;
  }

  Future<void> markForReUploadIfLocationMissing(List<String> localIDs) async {
    if (localIDs.isEmpty) {
      return;
    }
    String inParam = "";
    for (final localID in localIDs) {
      inParam += "'" + localID + "',";
    }
    inParam = inParam.substring(0, inParam.length - 1);
    final db = await instance.database;
    await db.rawUpdate(
      '''
      UPDATE $filesTable
      SET $columnUpdationTime = NULL
      WHERE $columnLocalID IN ($inParam)
      AND ($columnLatitude IS NULL OR $columnLongitude IS NULL OR $columnLongitude = 0.0 or $columnLongitude = 0.0);
    ''',
    );
  }

  Future<bool> doesFileExistInCollection(
    int uploadedFileID,
    int collectionID,
  ) async {
    final db = await instance.database;
    final rows = await db.query(
      filesTable,
      where: '$columnUploadedFileID = ? AND $columnCollectionID = ?',
      whereArgs: [uploadedFileID, collectionID],
      limit: 1,
    );
    return rows.isNotEmpty;
  }

  Future<Map<int, File>> getFilesFromIDs(List<int> ids) async {
    final result = <int, File>{};
    if (ids.isEmpty) {
      return result;
    }
    String inParam = "";
    for (final id in ids) {
      inParam += "'" + id.toString() + "',";
    }
    inParam = inParam.substring(0, inParam.length - 1);
    final db = await instance.database;
    final results = await db.query(
      filesTable,
      where: '$columnUploadedFileID IN ($inParam)',
    );
    final files = convertToFiles(results);
    for (final file in files) {
      result[file.uploadedFileID] = file;
    }
    return result;
  }

  List<File> convertToFiles(List<Map<String, dynamic>> results) {
    final List<File> files = [];
    for (final result in results) {
      files.add(_getFileFromRow(result));
    }
    return files;
  }

  Map<String, dynamic> _getRowForFile(File file) {
    final row = <String, dynamic>{};
    if (file.generatedID != null) {
      row[columnGeneratedID] = file.generatedID;
    }
    row[columnLocalID] = file.localID;
    row[columnUploadedFileID] = file.uploadedFileID ?? -1;
    row[columnOwnerID] = file.ownerID;
    row[columnCollectionID] = file.collectionID ?? -1;
    row[columnTitle] = file.title;
    row[columnDeviceFolder] = file.deviceFolder;
    if (file.location != null) {
      row[columnLatitude] = file.location.latitude;
      row[columnLongitude] = file.location.longitude;
    }
    row[columnFileType] = getInt(file.fileType);
    row[columnCreationTime] = file.creationTime;
    row[columnModificationTime] = file.modificationTime;
    row[columnUpdationTime] = file.updationTime;
    row[columnEncryptedKey] = file.encryptedKey;
    row[columnKeyDecryptionNonce] = file.keyDecryptionNonce;
    row[columnFileDecryptionHeader] = file.fileDecryptionHeader;
    row[columnThumbnailDecryptionHeader] = file.thumbnailDecryptionHeader;
    row[columnMetadataDecryptionHeader] = file.metadataDecryptionHeader;
    row[columnFileSubType] = file.fileSubType ?? -1;
    row[columnDuration] = file.duration ?? 0;
    row[columnExif] = file.exif;
    row[columnHash] = file.hash;
    row[columnMetadataVersion] = file.metadataVersion;
    row[columnMMdVersion] = file.mMdVersion ?? 0;
    row[columnMMdEncodedJson] = file.mMdEncodedJson ?? '{}';
    row[columnMMdVisibility] =
        file.magicMetadata?.visibility ?? kVisibilityVisible;
    row[columnPubMMdVersion] = file.pubMmdVersion ?? 0;
    row[columnPubMMdEncodedJson] = file.pubMmdEncodedJson ?? '{}';
    if (file.pubMagicMetadata != null &&
        file.pubMagicMetadata.editedTime != null) {
      // override existing creationTime to avoid re-writing all queries related
      // to loading the gallery
      row[columnCreationTime] = file.pubMagicMetadata.editedTime;
    }
    return row;
  }

  Map<String, dynamic> _getRowForFileWithoutCollection(File file) {
    final row = <String, dynamic>{};
    row[columnLocalID] = file.localID;
    row[columnUploadedFileID] = file.uploadedFileID ?? -1;
    row[columnOwnerID] = file.ownerID;
    row[columnTitle] = file.title;
    row[columnDeviceFolder] = file.deviceFolder;
    if (file.location != null) {
      row[columnLatitude] = file.location.latitude;
      row[columnLongitude] = file.location.longitude;
    }
    row[columnFileType] = getInt(file.fileType);
    row[columnCreationTime] = file.creationTime;
    row[columnModificationTime] = file.modificationTime;
    row[columnUpdationTime] = file.updationTime;
    row[columnFileDecryptionHeader] = file.fileDecryptionHeader;
    row[columnThumbnailDecryptionHeader] = file.thumbnailDecryptionHeader;
    row[columnMetadataDecryptionHeader] = file.metadataDecryptionHeader;
    row[columnFileSubType] = file.fileSubType ?? -1;
    row[columnDuration] = file.duration ?? 0;
    row[columnExif] = file.exif;
    row[columnHash] = file.hash;
    row[columnMetadataVersion] = file.metadataVersion;

    row[columnMMdVersion] = file.mMdVersion ?? 0;
    row[columnMMdEncodedJson] = file.mMdEncodedJson ?? '{}';
    row[columnMMdVisibility] =
        file.magicMetadata?.visibility ?? kVisibilityVisible;

    row[columnPubMMdVersion] = file.pubMmdVersion ?? 0;
    row[columnPubMMdEncodedJson] = file.pubMmdEncodedJson ?? '{}';
    if (file.pubMagicMetadata != null &&
        file.pubMagicMetadata.editedTime != null) {
      // override existing creationTime to avoid re-writing all queries related
      // to loading the gallery
      row[columnCreationTime] = file.pubMagicMetadata.editedTime;
    }
    return row;
  }

  File _getFileFromRow(Map<String, dynamic> row) {
    final file = File();
    file.generatedID = row[columnGeneratedID];
    file.localID = row[columnLocalID];
    file.uploadedFileID =
        row[columnUploadedFileID] == -1 ? null : row[columnUploadedFileID];
    file.ownerID = row[columnOwnerID];
    file.collectionID =
        row[columnCollectionID] == -1 ? null : row[columnCollectionID];
    file.title = row[columnTitle];
    file.deviceFolder = row[columnDeviceFolder];
    if (row[columnLatitude] != null && row[columnLongitude] != null) {
      file.location = Location(row[columnLatitude], row[columnLongitude]);
    }
    file.fileType = getFileType(row[columnFileType]);
    file.creationTime = row[columnCreationTime];
    file.modificationTime = row[columnModificationTime];
    file.updationTime = row[columnUpdationTime] ?? -1;
    file.encryptedKey = row[columnEncryptedKey];
    file.keyDecryptionNonce = row[columnKeyDecryptionNonce];
    file.fileDecryptionHeader = row[columnFileDecryptionHeader];
    file.thumbnailDecryptionHeader = row[columnThumbnailDecryptionHeader];
    file.metadataDecryptionHeader = row[columnMetadataDecryptionHeader];
    file.fileSubType = row[columnFileSubType] ?? -1;
    file.duration = row[columnDuration] ?? 0;
    file.exif = row[columnExif];
    file.hash = row[columnHash];
    file.metadataVersion = row[columnMetadataVersion] ?? 0;

    file.mMdVersion = row[columnMMdVersion] ?? 0;
    file.mMdEncodedJson = row[columnMMdEncodedJson] ?? '{}';

    file.pubMmdVersion = row[columnPubMMdVersion] ?? 0;
    file.pubMmdEncodedJson = row[columnPubMMdEncodedJson] ?? '{}';
    return file;
  }
}<|MERGE_RESOLUTION|>--- conflicted
+++ resolved
@@ -868,9 +868,8 @@
         'AND ($columnHash = "${hash.first}" OR $columnHash = "${hash.last}")';
     final rows = await db.rawQuery(rawQuery, []);
     if (rows.isNotEmpty) {
-      return _convertToFiles(rows);
+      return convertToFiles(rows);
     } else {
-      debugPrint(rawQuery);
       return [];
     }
   }
@@ -907,7 +906,7 @@
   Future<int> deleteByGeneratedID(int genID) async {
     final db = await instance.database;
     return db.delete(
-      table,
+      filesTable,
       where: '$columnGeneratedID =?',
       whereArgs: [genID],
     );
@@ -1107,7 +1106,6 @@
     return collectionMap.values.toList();
   }
 
-<<<<<<< HEAD
   Future<File> getLastModifiedFileInCollection(int collectionID) async {
     final db = await instance.database;
     final rows = await db.query(
@@ -1124,8 +1122,6 @@
     }
   }
 
-=======
->>>>>>> 9ad4ac20
   Future<Map<String, int>> getFileCountInDeviceFolders() async {
     final db = await instance.database;
     final rows = await db.rawQuery(
