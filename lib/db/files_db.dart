--- conflicted
+++ resolved
@@ -540,17 +540,9 @@
     stopWatch.log('queryDone');
     final files = convertToFiles(results);
     stopWatch.log('convertDone');
-<<<<<<< HEAD
     final filteredFiles = await applyCommonFilter(files, filterOptions);
-=======
-    final List<File> deduplicatedFiles =
-        _deduplicatedAndFilterIgnoredFiles(files, ignoredCollectionIDs);
-    stopWatch.log(
-      "dedupeDone: for ${files.length} files.",
-    );
->>>>>>> 8a59fb7c
+    stopWatch.log('filteringDone');
     stopWatch.stop();
-    stopWatch.log('filteringDone');
     return FileLoadResult(filteredFiles, files.length == limit);
   }
 
