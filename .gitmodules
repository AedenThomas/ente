[submodule "thirdparty/photoswipe"]
	path = thirdparty/photoswipe
	url = https://github.com/ente-io/PhotoSwipe.git
	branch = master 
<<<<<<< HEAD
[submodule "thirdparty/tesseract"]
	path = thirdparty/tesseract
	url = git@github.com:abhinavkgrd/tesseract.js.git
=======
[submodule "ffmpeg-wasm"]
	path = thirdparty/ffmpeg-wasm
	url = https://github.com/abhinavkgrd/ffmpeg.wasm.git
	branch = single-thread
>>>>>>> ca98fbbd
<|MERGE_RESOLUTION|>--- conflicted
+++ resolved
@@ -2,13 +2,10 @@
 	path = thirdparty/photoswipe
 	url = https://github.com/ente-io/PhotoSwipe.git
 	branch = master 
-<<<<<<< HEAD
 [submodule "thirdparty/tesseract"]
 	path = thirdparty/tesseract
 	url = git@github.com:abhinavkgrd/tesseract.js.git
-=======
 [submodule "ffmpeg-wasm"]
 	path = thirdparty/ffmpeg-wasm
 	url = https://github.com/abhinavkgrd/ffmpeg.wasm.git
-	branch = single-thread
->>>>>>> ca98fbbd
+	branch = single-thread