import React, { createContext, useEffect, useRef, useState } from 'react';
import AppNavbar from 'components/Navbar/app';
import constants from 'utils/strings/constants';
import { useRouter } from 'next/router';
import VerticallyCentered from 'components/Container';
import 'bootstrap/dist/css/bootstrap.min.css';
import 'photoswipe/dist/photoswipe.css';
import 'styles/global.css';
import EnteSpinner from 'components/EnteSpinner';
import { logError } from '../utils/sentry';
import { getData, LS_KEYS } from 'utils/storage/localStorage';
import HTTPService from 'services/HTTPService';
import FlashMessageBar from 'components/FlashMessageBar';
import Head from 'next/head';
<<<<<<< HEAD
import { eventBus, Events } from 'services/events';
import mlWorkManager from 'services/machineLearning/mlWorkManager';
import {
    getMLSearchConfig,
    updateMLSearchConfig,
} from 'utils/machineLearning/config';
=======
>>>>>>> 53258857
import LoadingBar from 'react-top-loading-bar';
import DialogBox from 'components/DialogBox';
import { styled, ThemeProvider } from '@mui/material/styles';
import darkThemeOptions from 'themes/darkThemeOptions';
import lightThemeOptions from 'themes/lightThemeOptions';
import { CssBaseline, useMediaQuery } from '@mui/material';
// eslint-disable-next-line @typescript-eslint/no-unused-vars
import * as types from 'styled-components/cssprop'; // need to css prop on styled component
import { SetDialogBoxAttributes, DialogBoxAttributes } from 'types/dialogBox';
import {
    getFamilyPortalRedirectURL,
    getRoadmapRedirectURL,
} from 'services/userService';
import { CustomError } from 'utils/error';
import {
    addLogLine,
    clearLogsIfLocalStorageLimitExceeded,
<<<<<<< HEAD
    pipeConsoleLogsToDebugLogs,
=======
>>>>>>> 53258857
} from 'utils/logging';
import isElectron from 'is-electron';
import ElectronUpdateService from 'services/electron/update';
import {
    getUpdateAvailableForDownloadMessage,
    getUpdateReadyToInstallMessage,
} from 'utils/ui';
import Notification from 'components/Notification';
import {
    NotificationAttributes,
    SetNotificationAttributes,
} from 'types/Notification';
import ArrowForward from '@mui/icons-material/ArrowForward';
import { AppUpdateInfo } from 'types/electron';
import { getSentryUserID } from 'utils/user';
import { User } from 'types/user';
<<<<<<< HEAD
=======
import { SetTheme } from 'types/theme';
import { useLocalState } from 'hooks/useLocalState';
import { THEME_COLOR } from 'constants/theme';
>>>>>>> 53258857

export const MessageContainer = styled('div')`
    background-color: #111;
    padding: 0;
    font-size: 14px;
    text-align: center;
    line-height: 32px;
`;

export interface BannerMessage {
    message: string;
    variant: string;
}

type AppContextType = {
    showNavBar: (show: boolean) => void;
    sharedFiles: File[];
    resetSharedFiles: () => void;
    setDisappearingFlashMessage: (message: FlashMessage) => void;
    redirectURL: string;
    setRedirectURL: (url: string) => void;
    mlSearchEnabled: boolean;
    updateMlSearchEnabled: (enabled: boolean) => void;
    startLoading: () => void;
    finishLoading: () => void;
    closeMessageDialog: () => void;
    setDialogMessage: SetDialogBoxAttributes;
    setNotificationAttributes: SetNotificationAttributes;
    isFolderSyncRunning: boolean;
    setIsFolderSyncRunning: (isRunning: boolean) => void;
    watchFolderView: boolean;
    setWatchFolderView: (isOpen: boolean) => void;
    watchFolderFiles: FileList;
    setWatchFolderFiles: (files: FileList) => void;
    isMobile: boolean;
    theme: THEME_COLOR;
    setTheme: SetTheme;
};

export enum FLASH_MESSAGE_TYPE {
    DANGER = 'danger',
    INFO = 'info',
    SUCCESS = 'success',
    WARNING = 'warning',
}
export interface FlashMessage {
    message: string;
    type: FLASH_MESSAGE_TYPE;
}
// TODO: AppContext is not cleared after logout
export const AppContext = createContext<AppContextType>(null);

const redirectMap = new Map([
    ['roadmap', getRoadmapRedirectURL],
    ['families', getFamilyPortalRedirectURL],
]);

export default function App({ Component, err }) {
    const router = useRouter();
    const [loading, setLoading] = useState(false);
    const [offline, setOffline] = useState(
        typeof window !== 'undefined' && !window.navigator.onLine
    );
    const [showNavbar, setShowNavBar] = useState(false);
    const [sharedFiles, setSharedFiles] = useState<File[]>(null);
    const [redirectName, setRedirectName] = useState<string>(null);
    const [flashMessage, setFlashMessage] = useState<FlashMessage>(null);
    const [redirectURL, setRedirectURL] = useState(null);
    const [mlSearchEnabled, setMlSearchEnabled] = useState(false);
    const isLoadingBarRunning = useRef(false);
    const loadingBar = useRef(null);
    const [dialogMessage, setDialogMessage] = useState<DialogBoxAttributes>();
    const [messageDialogView, setMessageDialogView] = useState(false);
    const [isFolderSyncRunning, setIsFolderSyncRunning] = useState(false);
    const [watchFolderView, setWatchFolderView] = useState(false);
    const [watchFolderFiles, setWatchFolderFiles] = useState<FileList>(null);
    const isMobile = useMediaQuery('(max-width:428px)');
    const [notificationView, setNotificationView] = useState(false);
    const closeNotification = () => setNotificationView(false);
    const [notificationAttributes, setNotificationAttributes] =
        useState<NotificationAttributes>(null);
<<<<<<< HEAD
=======
    const [theme, setTheme] = useLocalState(LS_KEYS.THEME, THEME_COLOR.DARK);
>>>>>>> 53258857

    useEffect(() => {
        HTTPService.getInterceptors().response.use(
            (resp) => resp,
            (error) => {
                logError(error, 'HTTP Service Error');
                return Promise.reject(error);
            }
        );
        clearLogsIfLocalStorageLimitExceeded();
        const main = async () => {
            addLogLine(`userID: ${(getData(LS_KEYS.USER) as User)?.id}`);
            addLogLine(`sentryID: ${await getSentryUserID()}`);
            addLogLine(`sentry release ID: ${process.env.SENTRY_RELEASE}`);
        };
        main();
    }, []);

    useEffect(() => {
        if (isElectron()) {
            const showUpdateDialog = (updateInfo: AppUpdateInfo) => {
                if (updateInfo.autoUpdatable) {
                    setDialogMessage(getUpdateReadyToInstallMessage());
                } else {
                    setNotificationAttributes({
                        endIcon: <ArrowForward />,
                        variant: 'secondary',
                        message: constants.UPDATE_AVAILABLE,
                        onClick: () =>
                            setDialogMessage(
                                getUpdateAvailableForDownloadMessage(updateInfo)
                            ),
                    });
                }
            };
            ElectronUpdateService.registerUpdateEventListener(showUpdateDialog);
        }
    }, []);

    useEffect(() => {
        const loadMlSearchState = async () => {
            try {
                const mlSearchConfig = await getMLSearchConfig();
                setMlSearchEnabled(mlSearchConfig.enabled);
                mlWorkManager.setMlSearchEnabled(mlSearchConfig.enabled);
                eventBus.emit(Events.APP_START);
            } catch (e) {
                logError(e, 'Error while loading mlSearchEnabled');
            }
        };
        loadMlSearchState();
        clearLogsIfLocalStorageLimitExceeded();
        pipeConsoleLogsToDebugLogs();
        const main = async () => {
            addLogLine(`userID: ${(getData(LS_KEYS.USER) as User)?.id}`);
            addLogLine(`sentryID: ${await getSentryUserID()}`);
            addLogLine(`sentry release ID: ${process.env.SENTRY_RELEASE}`);
        };
        main();
    }, []);

    useEffect(() => {
        if (isElectron()) {
            const showUpdateDialog = (updateInfo: AppUpdateInfo) => {
                if (updateInfo.autoUpdatable) {
                    setDialogMessage(getUpdateReadyToInstallMessage());
                } else {
                    setNotificationAttributes({
                        endIcon: <ArrowForward />,
                        variant: 'secondary',
                        message: constants.UPDATE_AVAILABLE,
                        onClick: () =>
                            setDialogMessage(
                                getUpdateAvailableForDownloadMessage(updateInfo)
                            ),
                    });
                }
            };
            ElectronUpdateService.registerUpdateEventListener(showUpdateDialog);
        }
    }, []);

    const setUserOnline = () => setOffline(false);
    const setUserOffline = () => setOffline(true);
    const resetSharedFiles = () => setSharedFiles(null);

    useEffect(() => {
        if (process.env.NODE_ENV === 'production') {
            console.log(
                `%c${constants.CONSOLE_WARNING_STOP}`,
                'color: red; font-size: 52px;'
            );
            console.log(
                `%c${constants.CONSOLE_WARNING_DESC}`,
                'font-size: 20px;'
            );
        }

        const redirectTo = async (redirect) => {
            if (
                redirectMap.has(redirect) &&
                typeof redirectMap.get(redirect) === 'function'
            ) {
                const redirectAction = redirectMap.get(redirect);
                window.location.href = await redirectAction();
            } else {
                logError(CustomError.BAD_REQUEST, 'invalid redirection', {
                    redirect,
                });
            }
        };

        const query = new URLSearchParams(window.location.search);
        const redirectName = query.get('redirect');
        if (redirectName) {
            const user = getData(LS_KEYS.USER);
            if (user?.token) {
                redirectTo(redirectName);
            } else {
                setRedirectName(redirectName);
            }
        }

        router.events.on('routeChangeStart', (url: string) => {
            if (window.location.pathname !== url.split('?')[0]) {
                setLoading(true);
            }

            if (redirectName) {
                const user = getData(LS_KEYS.USER);
                if (user?.token) {
                    redirectTo(redirectName);

                    // https://github.com/vercel/next.js/issues/2476#issuecomment-573460710
                    // eslint-disable-next-line no-throw-literal
                    throw 'Aborting route change, redirection in process....';
                }
            }
        });

        router.events.on('routeChangeComplete', () => {
            setLoading(false);
        });

        window.addEventListener('online', setUserOnline);
        window.addEventListener('offline', setUserOffline);

        return () => {
            window.removeEventListener('online', setUserOnline);
            window.removeEventListener('offline', setUserOffline);
        };
    }, [redirectName]);

    useEffect(() => {
        setMessageDialogView(true);
    }, [dialogMessage]);

    useEffect(() => {
        setNotificationView(true);
    }, [notificationAttributes]);

    const showNavBar = (show: boolean) => setShowNavBar(show);
    const setDisappearingFlashMessage = (flashMessages: FlashMessage) => {
        setFlashMessage(flashMessages);
        setTimeout(() => setFlashMessage(null), 5000);
    };
    const updateMlSearchEnabled = async (enabled: boolean) => {
        try {
            const mlSearchConfig = await getMLSearchConfig();
            mlSearchConfig.enabled = enabled;
            await updateMLSearchConfig(mlSearchConfig);
            setMlSearchEnabled(enabled);
            mlWorkManager.setMlSearchEnabled(enabled);
        } catch (e) {
            logError(e, 'Error while updating mlSearchEnabled');
        }
    };

    const startLoading = () => {
        !isLoadingBarRunning.current && loadingBar.current?.continuousStart();
        isLoadingBarRunning.current = true;
    };
    const finishLoading = () => {
        isLoadingBarRunning.current && loadingBar.current?.complete();
        isLoadingBarRunning.current = false;
    };

    const closeMessageDialog = () => setMessageDialogView(false);

    return (
        <>
            <Head>
                <title>{constants.TITLE}</title>
                <meta
                    name="viewport"
                    content="initial-scale=1, width=device-width"
                />
            </Head>

<<<<<<< HEAD
            <ThemeProvider theme={darkThemeOptions}>
=======
            <ThemeProvider
                theme={
                    theme === THEME_COLOR.DARK
                        ? darkThemeOptions
                        : lightThemeOptions
                }>
>>>>>>> 53258857
                <CssBaseline enableColorScheme />
                {showNavbar && <AppNavbar />}
                <MessageContainer>
                    {offline && constants.OFFLINE_MSG}
                </MessageContainer>
                {sharedFiles &&
                    (router.pathname === '/gallery' ? (
                        <MessageContainer>
                            {constants.FILES_TO_BE_UPLOADED(sharedFiles.length)}
                        </MessageContainer>
                    ) : (
                        <MessageContainer>
                            {constants.LOGIN_TO_UPLOAD_FILES(
                                sharedFiles.length
                            )}
                        </MessageContainer>
                    ))}
                {flashMessage && (
                    <FlashMessageBar
                        flashMessage={flashMessage}
                        onClose={() => setFlashMessage(null)}
                    />
                )}
                <LoadingBar color="#51cd7c" ref={loadingBar} />

                <DialogBox
                    sx={{ zIndex: 1600 }}
                    size="xs"
                    open={messageDialogView}
                    onClose={closeMessageDialog}
                    attributes={dialogMessage}
                />
                <Notification
                    open={notificationView}
                    onClose={closeNotification}
                    attributes={notificationAttributes}
                />

                <AppContext.Provider
                    value={{
                        showNavBar,
                        redirectURL,
                        setRedirectURL,
                        mlSearchEnabled,
                        updateMlSearchEnabled,
                        sharedFiles,
                        resetSharedFiles,
                        setDisappearingFlashMessage,
                        startLoading,
                        finishLoading,
                        closeMessageDialog,
                        setDialogMessage,
                        isFolderSyncRunning,
                        setIsFolderSyncRunning,
                        watchFolderView,
                        setWatchFolderView,
                        watchFolderFiles,
                        setWatchFolderFiles,
                        isMobile,
                        setNotificationAttributes,
<<<<<<< HEAD
=======
                        theme,
                        setTheme,
>>>>>>> 53258857
                    }}>
                    {loading ? (
                        <VerticallyCentered>
                            <EnteSpinner>
                                <span className="sr-only">Loading...</span>
                            </EnteSpinner>
                        </VerticallyCentered>
                    ) : (
                        <Component err={err} setLoading={setLoading} />
                    )}
                </AppContext.Provider>
            </ThemeProvider>
        </>
    );
}<|MERGE_RESOLUTION|>--- conflicted
+++ resolved
@@ -12,15 +12,12 @@
 import HTTPService from 'services/HTTPService';
 import FlashMessageBar from 'components/FlashMessageBar';
 import Head from 'next/head';
-<<<<<<< HEAD
 import { eventBus, Events } from 'services/events';
 import mlWorkManager from 'services/machineLearning/mlWorkManager';
 import {
     getMLSearchConfig,
     updateMLSearchConfig,
 } from 'utils/machineLearning/config';
-=======
->>>>>>> 53258857
 import LoadingBar from 'react-top-loading-bar';
 import DialogBox from 'components/DialogBox';
 import { styled, ThemeProvider } from '@mui/material/styles';
@@ -38,10 +35,7 @@
 import {
     addLogLine,
     clearLogsIfLocalStorageLimitExceeded,
-<<<<<<< HEAD
     pipeConsoleLogsToDebugLogs,
-=======
->>>>>>> 53258857
 } from 'utils/logging';
 import isElectron from 'is-electron';
 import ElectronUpdateService from 'services/electron/update';
@@ -58,12 +52,9 @@
 import { AppUpdateInfo } from 'types/electron';
 import { getSentryUserID } from 'utils/user';
 import { User } from 'types/user';
-<<<<<<< HEAD
-=======
 import { SetTheme } from 'types/theme';
 import { useLocalState } from 'hooks/useLocalState';
 import { THEME_COLOR } from 'constants/theme';
->>>>>>> 53258857
 
 export const MessageContainer = styled('div')`
     background-color: #111;
@@ -145,10 +136,7 @@
     const closeNotification = () => setNotificationView(false);
     const [notificationAttributes, setNotificationAttributes] =
         useState<NotificationAttributes>(null);
-<<<<<<< HEAD
-=======
     const [theme, setTheme] = useLocalState(LS_KEYS.THEME, THEME_COLOR.DARK);
->>>>>>> 53258857
 
     useEffect(() => {
         HTTPService.getInterceptors().response.use(
@@ -348,16 +336,12 @@
                 />
             </Head>
 
-<<<<<<< HEAD
-            <ThemeProvider theme={darkThemeOptions}>
-=======
             <ThemeProvider
                 theme={
                     theme === THEME_COLOR.DARK
                         ? darkThemeOptions
                         : lightThemeOptions
                 }>
->>>>>>> 53258857
                 <CssBaseline enableColorScheme />
                 {showNavbar && <AppNavbar />}
                 <MessageContainer>
@@ -418,11 +402,8 @@
                         setWatchFolderFiles,
                         isMobile,
                         setNotificationAttributes,
-<<<<<<< HEAD
-=======
                         theme,
                         setTheme,
->>>>>>> 53258857
                     }}>
                     {loading ? (
                         <VerticallyCentered>
