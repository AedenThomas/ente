--- conflicted
+++ resolved
@@ -5,12 +5,8 @@
 import UploadProgress from './UploadProgress';
 import UploadService from 'services/uploadService';
 import { createAlbum } from 'services/collectionService';
-<<<<<<< HEAD
-import { ErrorBannerMessage } from 'utils/common/errorUtil';
-=======
 import CreateCollection from './CreateCollection';
 import ChoiceModal from './ChoiceModal';
->>>>>>> 4f5f0fe3
 
 interface Props {
     collectionSelectorView: any;
@@ -166,16 +162,9 @@
                 setUploadErrors
             );
         } catch (err) {
-<<<<<<< HEAD
-            props.setBannerMessage({
-                message: ErrorBannerMessage(err.message),
-                variant: 'danger',
-            });
-=======
             props.setBannerMessage(err.message);
         } finally {
             props.refetchData();
->>>>>>> 4f5f0fe3
             setProgressView(false);
         }
     };
