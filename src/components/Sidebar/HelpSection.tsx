import React, { useContext, useState } from 'react';
import SidebarButton from './Button';
import constants from 'utils/strings/constants';
import ExportModal from 'components/ExportModal';
import InProgressIcon from 'components/icons/InProgressIcon';
import exportService from 'services/exportService';
import { convertBytesToHumanReadable } from 'utils/billing';
import { getEndpoint } from 'utils/common/apiUtil';
import { getToken } from 'utils/common/key';
import isElectron from 'is-electron';
import { downloadApp, initiateEmail } from 'utils/common';
<<<<<<< HEAD
import { AppContext } from 'pages/_app';

export default function HelpSection({ userDetails }) {
    const { setDialogMessage } = useContext(AppContext);

=======
import { GalleryContext } from 'pages/gallery';
import { useLocalState } from 'hooks/useLocalState';
import { LS_KEYS } from 'utils/storage/localStorage';
import { UserDetails } from 'types/user';

export default function HelpSection() {
    const [userDetails] = useLocalState<UserDetails>(LS_KEYS.USER_DETAILS);
>>>>>>> 9658fb04
    const [exportModalView, setExportModalView] = useState(false);

    const { setDialogMessage } = useContext(GalleryContext);

    function openFeedbackURL() {
        const feedbackURL: string = `${getEndpoint()}/users/feedback?token=${encodeURIComponent(
            getToken()
        )}`;
        const win = window.open(feedbackURL, '_blank');
        win.focus();
    }

    const initToSupportMail = () => initiateEmail('contact@ente.io');

    function exportFiles() {
        if (isElectron()) {
            setExportModalView(true);
        } else {
            setDialogMessage({
                title: constants.DOWNLOAD_APP,
                content: constants.DOWNLOAD_APP_MESSAGE(),
                staticBackdrop: true,
                proceed: {
                    text: constants.DOWNLOAD,
                    action: downloadApp,
                    variant: 'success',
                },
                close: {
                    text: constants.CLOSE,
                },
            });
        }
    }

    return (
        <>
            <SidebarButton onClick={openFeedbackURL}>
                {constants.REQUEST_FEATURE}
            </SidebarButton>
            <SidebarButton onClick={initToSupportMail}>
                {constants.SUPPORT}
            </SidebarButton>
            <SidebarButton onClick={exportFiles}>
                <div style={{ display: 'flex' }}>
                    {constants.EXPORT}
                    <div style={{ width: '20px' }} />
                    {exportService.isExportInProgress() && <InProgressIcon />}
                </div>
            </SidebarButton>
            <ExportModal
                show={exportModalView}
                onHide={() => setExportModalView(false)}
                usage={convertBytesToHumanReadable(userDetails?.usage ?? 0)}
            />
        </>
    );
}<|MERGE_RESOLUTION|>--- conflicted
+++ resolved
@@ -9,24 +9,16 @@
 import { getToken } from 'utils/common/key';
 import isElectron from 'is-electron';
 import { downloadApp, initiateEmail } from 'utils/common';
-<<<<<<< HEAD
 import { AppContext } from 'pages/_app';
-
-export default function HelpSection({ userDetails }) {
-    const { setDialogMessage } = useContext(AppContext);
-
-=======
-import { GalleryContext } from 'pages/gallery';
 import { useLocalState } from 'hooks/useLocalState';
 import { LS_KEYS } from 'utils/storage/localStorage';
 import { UserDetails } from 'types/user';
 
 export default function HelpSection() {
     const [userDetails] = useLocalState<UserDetails>(LS_KEYS.USER_DETAILS);
->>>>>>> 9658fb04
     const [exportModalView, setExportModalView] = useState(false);
 
-    const { setDialogMessage } = useContext(GalleryContext);
+    const { setDialogMessage } = useContext(AppContext);
 
     function openFeedbackURL() {
         const feedbackURL: string = `${getEndpoint()}/users/feedback?token=${encodeURIComponent(
