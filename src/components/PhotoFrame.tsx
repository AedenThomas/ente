--- conflicted
+++ resolved
@@ -221,12 +221,8 @@
                 if (activeCollection === ARCHIVE_SECTION && !IsArchived(item)) {
                     return false;
                 }
-<<<<<<< HEAD
-                if (isSharedFile(item) && !isSharedCollection) {
-=======
 
                 if (isSharedFile(user, item) && !isSharedCollection) {
->>>>>>> fbd31b0e
                     return false;
                 }
                 if (activeCollection === TRASH_SECTION && !item.isTrashed) {
