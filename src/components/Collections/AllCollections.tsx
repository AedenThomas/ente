--- conflicted
+++ resolved
@@ -19,16 +19,12 @@
 import { CollectionType, COLLECTION_SORT_BY } from 'constants/collection';
 import { DialogTitleWithCloseButton } from 'components/MessageDialog';
 import { sortCollectionSummaries } from 'services/collectionService';
-<<<<<<< HEAD
 import {
     Transition,
     FloatingDrawer,
 } from 'components/Collections/FloatingDrawer';
-=======
-import { Transition, FloatingSidebar } from 'components/FloatingSidebar';
 import { useLocalState } from 'hooks/useLocalState';
 import { LS_KEYS } from 'utils/storage/localStorage';
->>>>>>> 6fa22a74
 
 const LeftSlideTransition = Transition('up');
 
