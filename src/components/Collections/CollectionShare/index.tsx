import EmailShare from './emailShare';
<<<<<<< HEAD
import React from 'react';
import constants from 'utils/strings/constants';
=======
import React, { useContext } from 'react';
>>>>>>> efb9af9b
import { Collection } from 'types/collection';
import DialogTitleWithCloseButton, {
    dialogCloseHandler,
} from 'components/DialogBox/TitleWithCloseButton';
import DialogContent from '@mui/material/DialogContent';
import { Typography } from '@mui/material';
import { EnteDrawer } from 'components/EnteDrawer';
import PublicShare from './publicShare';
<<<<<<< HEAD
import WorkspacesIcon from '@mui/icons-material/Workspaces';
=======
import { AppContext } from 'pages/_app';
import { t } from 'i18next';
>>>>>>> efb9af9b

interface Props {
    open: boolean;
    onClose: () => void;
    collection: Collection;
}

function CollectionShare(props: Props) {
    const handleClose = dialogCloseHandler({
        onClose: props.onClose,
    });

    if (!props.collection) {
        return <></>;
    }

    return (
        <>
            <EnteDrawer anchor="right" open={props.open} onClose={handleClose}>
                <DialogTitleWithCloseButton onClose={handleClose}>
                    {t('SHARE_COLLECTION')}
                </DialogTitleWithCloseButton>
                <DialogContent>
                    <Typography color="text.secondary" variant="body2">
                        <WorkspacesIcon
                            style={{ fontSize: 17, marginRight: 8 }}
                        />
                        {constants.ADD_EMAIL_TITLE}
                    </Typography>
                    <EmailShare collection={props.collection} />
                    <PublicShare collection={props.collection} />
                </DialogContent>
            </EnteDrawer>
        </>
    );
}
export default CollectionShare;<|MERGE_RESOLUTION|>--- conflicted
+++ resolved
@@ -1,10 +1,5 @@
 import EmailShare from './emailShare';
-<<<<<<< HEAD
 import React from 'react';
-import constants from 'utils/strings/constants';
-=======
-import React, { useContext } from 'react';
->>>>>>> efb9af9b
 import { Collection } from 'types/collection';
 import DialogTitleWithCloseButton, {
     dialogCloseHandler,
@@ -13,12 +8,8 @@
 import { Typography } from '@mui/material';
 import { EnteDrawer } from 'components/EnteDrawer';
 import PublicShare from './publicShare';
-<<<<<<< HEAD
 import WorkspacesIcon from '@mui/icons-material/Workspaces';
-=======
-import { AppContext } from 'pages/_app';
 import { t } from 'i18next';
->>>>>>> efb9af9b
 
 interface Props {
     open: boolean;
@@ -46,7 +37,7 @@
                         <WorkspacesIcon
                             style={{ fontSize: 17, marginRight: 8 }}
                         />
-                        {constants.ADD_EMAIL_TITLE}
+                        {t('ADD_EMAIL_TITLE')}
                     </Typography>
                     <EmailShare collection={props.collection} />
                     <PublicShare collection={props.collection} />
