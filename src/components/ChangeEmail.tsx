import { Formik, FormikHelpers } from 'formik';
import React, { useContext, useEffect, useRef, useState } from 'react';
import { Button, Col, Form, FormControl } from 'react-bootstrap';
import * as Yup from 'yup';
import constants from 'utils/strings/constants';
import SubmitButton from 'components/SubmitButton';
import router from 'next/router';
import { changeEmail, getOTTForEmailChange } from 'services/userService';
import styled from 'styled-components';
import { AppContext } from 'pages/_app';
import { getData, LS_KEYS, setData } from 'utils/storage/localStorage';

interface formValues {
    email: string;
    ott?: string;
}

const EmailRow = styled.div`
    display: flex;
    flex-wrap: wrap;
    border: 1px solid grey;
    margin-bottom: 19px;
    align-items: center;
    text-align: left;
    color: #fff;
`;

interface Props {
    showMessage: (value: boolean) => void;
    setEmail: (email: string) => void;
}
function ChangeEmailForm(props: Props) {
    const [loading, setLoading] = useState(false);
    const [ottInputVisible, setShowOttInputVisibility] = useState(false);
    const emailInputElement = useRef(null);
    const ottInputRef = useRef(null);
    const appContext = useContext(AppContext);

    useEffect(() => {
        setTimeout(() => {
            emailInputElement.current?.focus();
        }, 250);
    }, []);

    useEffect(() => {
        if (!ottInputVisible) {
            props.showMessage(false);
        }
    }, [ottInputVisible]);

    const requestOTT = async (
        { email }: formValues,
<<<<<<< HEAD
        { setFieldError }: FormikHelpers<formValues>,
=======
        { setFieldError }: FormikHelpers<formValues>
>>>>>>> ed049bac
    ) => {
        try {
            setLoading(true);
            await getOTTForEmailChange(email);
            props.setEmail(email);
            setShowOttInputVisibility(true);
            props.showMessage(true);
            setTimeout(() => {
                ottInputRef.current?.focus();
            }, 250);
        } catch (e) {
            setFieldError('email', `${constants.EMAIl_ALREADY_OWNED}`);
        }
        setLoading(false);
    };

    const requestEmailChange = async (
        { email, ott }: formValues,
<<<<<<< HEAD
        { setFieldError }: FormikHelpers<formValues>,
=======
        { setFieldError }: FormikHelpers<formValues>
>>>>>>> ed049bac
    ) => {
        try {
            setLoading(true);
            await changeEmail(email, ott);
            setData(LS_KEYS.USER, { ...getData(LS_KEYS.USER), email });
            appContext.setDisappearingFlashMessage({
                message: constants.EMAIL_UDPATE_SUCCESSFUL,
                severity: 'success',
            });
            router.push('/gallery');
        } catch (e) {
            setFieldError('ott', `${constants.INCORRECT_CODE}`);
        }
        setLoading(false);
    };

    return (
        <Formik<formValues>
            initialValues={{ email: '' }}
            validationSchema={Yup.object().shape({
                email: Yup.string()
                    .email(constants.EMAIL_ERROR)
                    .required(constants.REQUIRED),
            })}
            validateOnChange={false}
            validateOnBlur={false}
            onSubmit={!ottInputVisible ? requestOTT : requestEmailChange}>
            {({ values, errors, touched, handleChange, handleSubmit }) => (
                <Form noValidate onSubmit={handleSubmit}>
                    {!ottInputVisible ? (
                        <Form.Group controlId="formBasicEmail">
                            <Form.Control
                                ref={emailInputElement}
                                type="email"
                                placeholder={constants.ENTER_EMAIL}
                                value={values.email}
                                onChange={handleChange('email')}
                                isInvalid={Boolean(
                                    touched.email && errors.email
                                )}
                                autoFocus
                                disabled={loading}
                            />
                            <FormControl.Feedback type="invalid">
                                {errors.email}
                            </FormControl.Feedback>
                        </Form.Group>
                    ) : (
                        <>
                            <EmailRow>
                                <Col xs="8">{values.email}</Col>
                                <Col xs="4">
                                    <Button
                                        variant="link"
                                        onClick={() =>
                                            setShowOttInputVisibility(false)
                                        }>
                                        {constants.CHANGE}
                                    </Button>
                                </Col>
                            </EmailRow>
                            <Form.Group controlId="formBasicEmail">
                                <Form.Control
                                    ref={ottInputRef}
                                    type="text"
                                    placeholder={constants.ENTER_OTT}
                                    value={values.ott}
                                    onChange={handleChange('ott')}
                                    isInvalid={Boolean(
                                        touched.ott && errors.ott
                                    )}
                                    disabled={loading}
                                />
                                <FormControl.Feedback type="invalid">
                                    {errors.ott}
                                </FormControl.Feedback>
                            </Form.Group>
                        </>
                    )}

                    <SubmitButton
                        buttonText={
                            !ottInputVisible
                                ? constants.SEND_OTT
                                : constants.VERIFY
                        }
                        loading={loading}
                    />
                    <br />
                    <Button
                        block
                        variant="link"
                        className="text-center"
                        onClick={router.back}>
                        {constants.GO_BACK}
                    </Button>
                </Form>
            )}
        </Formik>
    );
}

export default ChangeEmailForm;<|MERGE_RESOLUTION|>--- conflicted
+++ resolved
@@ -50,11 +50,7 @@
 
     const requestOTT = async (
         { email }: formValues,
-<<<<<<< HEAD
-        { setFieldError }: FormikHelpers<formValues>,
-=======
         { setFieldError }: FormikHelpers<formValues>
->>>>>>> ed049bac
     ) => {
         try {
             setLoading(true);
@@ -73,11 +69,7 @@
 
     const requestEmailChange = async (
         { email, ott }: formValues,
-<<<<<<< HEAD
-        { setFieldError }: FormikHelpers<formValues>,
-=======
         { setFieldError }: FormikHelpers<formValues>
->>>>>>> ed049bac
     ) => {
         try {
             setLoading(true);
