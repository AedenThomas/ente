--- conflicted
+++ resolved
@@ -234,10 +234,6 @@
 }
 
 
-<<<<<<< HEAD
-
-=======
->>>>>>> 187713fe
 .btn-link {
     color: #fff;
 }
