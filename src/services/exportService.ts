<<<<<<< HEAD
import { runningInBrowser } from 'utils/common';
import {
    getExportPendingFiles,
    getExportFailedFiles,
    getFilesUploadedAfterLastExport,
    getFileUID,
    dedupe,
    getGoogleLikeMetadataFile,
} from 'utils/export';
import { retryAsyncFunction } from 'utils/network';
=======
import { FILE_TYPE } from 'pages/gallery';
import { retryAsyncFunction, runningInBrowser } from 'utils/common';
import { getExportPendingFiles, getExportFailedFiles, getFilesUploadedAfterLastExport, getExportRecordFileUID, dedupe, getGoogleLikeMetadataFile } from 'utils/export';
import { fileNameWithoutExtension, generateStreamFromArrayBuffer } from 'utils/file';
>>>>>>> 71f614fa
import { logError } from 'utils/sentry';
import { getData, LS_KEYS } from 'utils/storage/localStorage';
import { Collection, getLocalCollections } from './collectionService';
import downloadManager from './downloadManager';
import { File, getLocalFiles } from './fileService';
import { decodeMotionPhoto } from './motionPhotoService';

export interface ExportProgress {
    current: number;
    total: number;
}
export interface ExportStats {
    failed: number;
    success: number;
}

export interface ExportRecord {
    stage: ExportStage;
    lastAttemptTimestamp: number;
    progress: ExportProgress;
    queuedFiles: string[];
    exportedFiles: string[];
    failedFiles: string[];
}
export enum ExportStage {
    INIT,
    INPROGRESS,
    PAUSED,
    FINISHED,
}

enum ExportNotification {
    START = 'export started',
    IN_PROGRESS = 'export already in progress',
    FINISH = 'export finished',
    FAILED = 'export failed',
    ABORT = 'export aborted',
    PAUSE = 'export paused',
    UP_TO_DATE = `no new files to export`,
}

enum RecordType {
    SUCCESS = 'success',
    FAILED = 'failed',
}
export enum ExportType {
    NEW,
    PENDING,
    RETRY_FAILED,
}

const ExportRecordFileName = 'export_status.json';
const MetadataFolderName = 'metadata';

class ExportService {
    ElectronAPIs: any;

    private exportInProgress: Promise<{ paused: boolean }> = null;
    private recordUpdateInProgress = Promise.resolve();
    private stopExport: boolean = false;
    private pauseExport: boolean = false;

    constructor() {
        this.ElectronAPIs = runningInBrowser() && window['ElectronAPIs'];
    }
    async selectExportDirectory() {
        return await this.ElectronAPIs.selectRootDirectory();
    }
    stopRunningExport() {
        this.stopExport = true;
    }
    pauseRunningExport() {
        this.pauseExport = true;
    }
    async exportFiles(
        updateProgress: (progress: ExportProgress) => void,
        exportType: ExportType,
    ) {
        if (this.exportInProgress) {
            this.ElectronAPIs.sendNotification(ExportNotification.IN_PROGRESS);
            return this.exportInProgress;
        }
        this.ElectronAPIs.showOnTray('starting export');
        const exportDir = getData(LS_KEYS.EXPORT)?.folder;
        if (!exportDir) {
            // no-export folder set
            return;
        }
        let filesToExport: File[];
        const allFiles = await getLocalFiles();
        const collections = await getLocalCollections();
        const exportRecord = await this.getExportRecord(exportDir);

        if (exportType === ExportType.NEW) {
            filesToExport = await getFilesUploadedAfterLastExport(
                allFiles,
                exportRecord,
            );
        } else if (exportType === ExportType.RETRY_FAILED) {
            filesToExport = await getExportFailedFiles(allFiles, exportRecord);
        } else {
            filesToExport = await getExportPendingFiles(allFiles, exportRecord);
        }
        this.exportInProgress = this.fileExporter(
            filesToExport,
            collections,
            updateProgress,
            exportDir,
        );
        const resp = await this.exportInProgress;
        this.exportInProgress = null;
        return resp;
    }

    async fileExporter(
        files: File[],
        collections: Collection[],
        updateProgress: (progress: ExportProgress) => void,
        dir: string,
    ): Promise<{ paused: boolean }> {
        try {
            if (!files?.length) {
                this.ElectronAPIs.sendNotification(
                    ExportNotification.UP_TO_DATE,
                );
                return { paused: false };
            }
            this.stopExport = false;
            this.pauseExport = false;
            this.addFilesQueuedRecord(dir, files);
            const failedFileCount = 0;

            this.ElectronAPIs.showOnTray({
                export_progress: `0 / ${files.length} files exported`,
            });
            updateProgress({
                current: 0,
                total: files.length,
            });
            this.ElectronAPIs.sendNotification(ExportNotification.START);

            const collectionIDMap = new Map<number, string>();
            for (const collection of collections) {
                const collectionFolderPath = `${dir}/${
                    collection.id
                }_${this.sanitizeName(collection.name)}`;
                await this.ElectronAPIs.checkExistsAndCreateCollectionDir(
                    collectionFolderPath,
                );
                await this.ElectronAPIs.checkExistsAndCreateCollectionDir(
                    `${collectionFolderPath}/${MetadataFolderName}`,
                );
                collectionIDMap.set(collection.id, collectionFolderPath);
            }
            for (const [index, file] of files.entries()) {
                if (this.stopExport || this.pauseExport) {
                    if (this.pauseExport) {
                        this.ElectronAPIs.showOnTray({
                            export_progress: `${index} / ${files.length} files exported (paused)`,
                            paused: true,
                        });
                    }
                    break;
                }
                const collectionPath = collectionIDMap.get(file.collectionID);
                try {
                    await this.downloadAndSave(file, collectionPath);
                    await this.addFileExportRecord(
                        dir,
                        file,
                        RecordType.SUCCESS,
                    );
                } catch (e) {
                    await this.addFileExportRecord(
                        dir,
                        file,
                        RecordType.FAILED,
                    );
                    logError(
                        e,
                        'download and save failed for file during export',
                    );
                }
                this.ElectronAPIs.showOnTray({
                    export_progress: `${index + 1} / ${
                        files.length
                    } files exported`,
                });
                updateProgress({ current: index + 1, total: files.length });
            }
            if (this.stopExport) {
                this.ElectronAPIs.sendNotification(ExportNotification.ABORT);
                this.ElectronAPIs.showOnTray();
            } else if (this.pauseExport) {
                this.ElectronAPIs.sendNotification(ExportNotification.PAUSE);
                return { paused: true };
            } else if (failedFileCount > 0) {
                this.ElectronAPIs.sendNotification(ExportNotification.FAILED);
                this.ElectronAPIs.showOnTray({
                    retry_export: `export failed - retry export`,
                });
            } else {
                this.ElectronAPIs.sendNotification(ExportNotification.FINISH);
                this.ElectronAPIs.showOnTray();
            }
            return { paused: false };
        } catch (e) {
            logError(e);
        }
    }
    async addFilesQueuedRecord(folder: string, files: File[]) {
        const exportRecord = await this.getExportRecord(folder);
        exportRecord.queuedFiles = files.map(getExportRecordFileUID);
        await this.updateExportRecord(exportRecord, folder);
    }

    async addFileExportRecord(folder: string, file: File, type: RecordType) {
        const fileUID = getExportRecordFileUID(file);
        const exportRecord = await this.getExportRecord(folder);
        exportRecord.queuedFiles = exportRecord.queuedFiles.filter(
            (queuedFilesUID) => queuedFilesUID !== fileUID,
        );
        if (type === RecordType.SUCCESS) {
            if (!exportRecord.exportedFiles) {
                exportRecord.exportedFiles = [];
            }
            exportRecord.exportedFiles.push(fileUID);
            exportRecord.failedFiles &&
                (exportRecord.failedFiles = exportRecord.failedFiles.filter(
                    (FailedFileUID) => FailedFileUID !== fileUID,
                ));
        } else {
            if (!exportRecord.failedFiles) {
                exportRecord.failedFiles = [];
            }
            if (!exportRecord.failedFiles.find((x) => x === fileUID)) {
                exportRecord.failedFiles.push(fileUID);
            }
        }
        exportRecord.exportedFiles = dedupe(exportRecord.exportedFiles);
        exportRecord.queuedFiles = dedupe(exportRecord.queuedFiles);
        exportRecord.failedFiles = dedupe(exportRecord.failedFiles);
        await this.updateExportRecord(exportRecord, folder);
    }

    async updateExportRecord(newData: Record<string, any>, folder?: string) {
        await this.recordUpdateInProgress;
        this.recordUpdateInProgress = (async () => {
            try {
                if (!folder) {
                    folder = getData(LS_KEYS.EXPORT)?.folder;
                }
                const exportRecord = await this.getExportRecord(folder);
                const newRecord = { ...exportRecord, ...newData };
                await this.ElectronAPIs.setExportRecord(
                    `${folder}/${ExportRecordFileName}`,
                    JSON.stringify(newRecord, null, 2),
                );
            } catch (e) {
                logError(e, 'error updating Export Record');
            }
        })();
    }

    async getExportRecord(folder?: string): Promise<ExportRecord> {
        try {
            await this.recordUpdateInProgress;
            if (!folder) {
                folder = getData(LS_KEYS.EXPORT)?.folder;
            }
            const recordFile = await this.ElectronAPIs.getExportRecord(
                `${folder}/${ExportRecordFileName}`,
            );
            if (recordFile) {
                return JSON.parse(recordFile);
            } else {
                return {} as ExportRecord;
            }
        } catch (e) {
            logError(e, 'export Record JSON parsing failed ');
        }
    }

<<<<<<< HEAD
    async downloadAndSave(file: File, collectionPath: string) {
        const uid = `${file.id}_${this.sanitizeName(file.metadata.title)}`;
        const fileStream = await retryAsyncFunction(() =>
            downloadManager.downloadFile(file),
        );
        this.ElectronAPIs.saveStreamToDisk(
            `${collectionPath}/${uid}`,
            fileStream,
        );
=======
    async downloadAndSave(file: File, collectionPath:string) {
        const uid = `${file.id}_${this.sanitizeName(
            file.metadata.title,
        )}`;
        const fileStream = await retryAsyncFunction(()=>downloadManager.downloadFile(file));
        if (file.metadata.fileType===FILE_TYPE.LIVE_PHOTO) {
            this.exportMotionPhoto(fileStream, file, collectionPath);
        } else {
            this.ElectronAPIs.saveStreamToDisk(`${collectionPath}/${uid}`, fileStream);
        }
>>>>>>> 71f614fa
        this.ElectronAPIs.saveFileToDisk(
            `${collectionPath}/${MetadataFolderName}/${uid}.json`,
            getGoogleLikeMetadataFile(uid, file.metadata),
        );
    }

    private async exportMotionPhoto(
        fileStream: ReadableStream<any>,
        file: File,
        collectionPath: string,
    ) {
        const fileBlob = await new Response(fileStream).blob();
        const originalName = fileNameWithoutExtension(file.metadata.title);
        const motionPhoto = await decodeMotionPhoto(fileBlob, originalName);

        const imageStream = generateStreamFromArrayBuffer(motionPhoto.image);
        const imageSavePath=`${collectionPath}/${file.id}_${motionPhoto.imageNameTitle}`;
        this.ElectronAPIs.saveStreamToDisk(imageSavePath, imageStream);

        const videoStream = generateStreamFromArrayBuffer(motionPhoto.video);
        const videoSavePath=`${collectionPath}/${file.id}_${motionPhoto.videoNameTitle}`;
        this.ElectronAPIs.saveStreamToDisk(videoSavePath, videoStream);
    }

    private sanitizeName(name) {
        return name.replaceAll('/', '_').replaceAll(' ', '_');
    }

    isExportInProgress = () => {
        return this.exportInProgress !== null;
    };
}
export default new ExportService();<|MERGE_RESOLUTION|>--- conflicted
+++ resolved
@@ -1,26 +1,24 @@
-<<<<<<< HEAD
 import { runningInBrowser } from 'utils/common';
+import { FILE_TYPE } from 'pages/gallery';
 import {
     getExportPendingFiles,
     getExportFailedFiles,
     getFilesUploadedAfterLastExport,
-    getFileUID,
     dedupe,
     getGoogleLikeMetadataFile,
+    getExportRecordFileUID,
 } from 'utils/export';
 import { retryAsyncFunction } from 'utils/network';
-=======
-import { FILE_TYPE } from 'pages/gallery';
-import { retryAsyncFunction, runningInBrowser } from 'utils/common';
-import { getExportPendingFiles, getExportFailedFiles, getFilesUploadedAfterLastExport, getExportRecordFileUID, dedupe, getGoogleLikeMetadataFile } from 'utils/export';
-import { fileNameWithoutExtension, generateStreamFromArrayBuffer } from 'utils/file';
->>>>>>> 71f614fa
 import { logError } from 'utils/sentry';
 import { getData, LS_KEYS } from 'utils/storage/localStorage';
 import { Collection, getLocalCollections } from './collectionService';
 import downloadManager from './downloadManager';
 import { File, getLocalFiles } from './fileService';
 import { decodeMotionPhoto } from './motionPhotoService';
+import {
+    fileNameWithoutExtension,
+    generateStreamFromArrayBuffer,
+} from 'utils/file';
 
 export interface ExportProgress {
     current: number;
@@ -298,28 +296,19 @@
         }
     }
 
-<<<<<<< HEAD
     async downloadAndSave(file: File, collectionPath: string) {
         const uid = `${file.id}_${this.sanitizeName(file.metadata.title)}`;
         const fileStream = await retryAsyncFunction(() =>
             downloadManager.downloadFile(file),
         );
-        this.ElectronAPIs.saveStreamToDisk(
-            `${collectionPath}/${uid}`,
-            fileStream,
-        );
-=======
-    async downloadAndSave(file: File, collectionPath:string) {
-        const uid = `${file.id}_${this.sanitizeName(
-            file.metadata.title,
-        )}`;
-        const fileStream = await retryAsyncFunction(()=>downloadManager.downloadFile(file));
-        if (file.metadata.fileType===FILE_TYPE.LIVE_PHOTO) {
+        if (file.metadata.fileType === FILE_TYPE.LIVE_PHOTO) {
             this.exportMotionPhoto(fileStream, file, collectionPath);
         } else {
-            this.ElectronAPIs.saveStreamToDisk(`${collectionPath}/${uid}`, fileStream);
-        }
->>>>>>> 71f614fa
+            this.ElectronAPIs.saveStreamToDisk(
+                `${collectionPath}/${uid}`,
+                fileStream,
+            );
+        }
         this.ElectronAPIs.saveFileToDisk(
             `${collectionPath}/${MetadataFolderName}/${uid}.json`,
             getGoogleLikeMetadataFile(uid, file.metadata),
@@ -336,11 +325,11 @@
         const motionPhoto = await decodeMotionPhoto(fileBlob, originalName);
 
         const imageStream = generateStreamFromArrayBuffer(motionPhoto.image);
-        const imageSavePath=`${collectionPath}/${file.id}_${motionPhoto.imageNameTitle}`;
+        const imageSavePath = `${collectionPath}/${file.id}_${motionPhoto.imageNameTitle}`;
         this.ElectronAPIs.saveStreamToDisk(imageSavePath, imageStream);
 
         const videoStream = generateStreamFromArrayBuffer(motionPhoto.video);
-        const videoSavePath=`${collectionPath}/${file.id}_${motionPhoto.videoNameTitle}`;
+        const videoSavePath = `${collectionPath}/${file.id}_${motionPhoto.videoNameTitle}`;
         this.ElectronAPIs.saveStreamToDisk(videoSavePath, videoStream);
     }
 
