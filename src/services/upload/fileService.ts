import { MULTIPART_PART_SIZE, FILE_READER_CHUNK_SIZE } from 'constants/upload';
import {
    FileTypeInfo,
    FileInMemory,
    Metadata,
    EncryptedFile,
    EncryptionResult,
    FileWithMetadata,
    ParsedMetadataJSONMap,
    DataStream,
    ElectronFile,
} from 'types/upload';
import { splitFilenameAndExtension } from 'utils/file';
import { logError } from 'utils/sentry';
import { getFileNameSize, addLogLine } from 'utils/logging';
import { encryptFiledata } from './encryptionService';
import { extractMetadata, getMetadataJSONMapKey } from './metadataService';
import {
    getFileStream,
    getElectronFileStream,
    getUint8ArrayView,
} from '../readerService';
import { generateThumbnail } from './thumbnailService';
<<<<<<< HEAD
import { DedicatedCryptoWorker } from 'worker/crypto.worker';
import { Remote } from 'comlink';
=======
import { EncryptedMagicMetadata } from 'types/magicMetadata';
>>>>>>> 929cbc92

const EDITED_FILE_SUFFIX = '-edited';

export function getFileSize(file: File | ElectronFile) {
    return file.size;
}

export function getFilename(file: File | ElectronFile) {
    return file.name;
}

export async function readFile(
    fileTypeInfo: FileTypeInfo,
    rawFile: File | ElectronFile
): Promise<FileInMemory> {
    const { thumbnail, hasStaticThumbnail } = await generateThumbnail(
        rawFile,
        fileTypeInfo
    );
    addLogLine(`reading file data ${getFileNameSize(rawFile)} `);
    let filedata: Uint8Array | DataStream;
    if (!(rawFile instanceof File)) {
        if (rawFile.size > MULTIPART_PART_SIZE) {
            filedata = await getElectronFileStream(
                rawFile,
                FILE_READER_CHUNK_SIZE
            );
        } else {
            filedata = await getUint8ArrayView(rawFile);
        }
    } else if (rawFile.size > MULTIPART_PART_SIZE) {
        filedata = getFileStream(rawFile, FILE_READER_CHUNK_SIZE);
    } else {
        filedata = await getUint8ArrayView(rawFile);
    }

    addLogLine(`read file data successfully ${getFileNameSize(rawFile)} `);

    return {
        filedata,
        thumbnail,
        hasStaticThumbnail,
    };
}

export async function extractFileMetadata(
    worker,
    parsedMetadataJSONMap: ParsedMetadataJSONMap,
    collectionID: number,
    fileTypeInfo: FileTypeInfo,
    rawFile: File | ElectronFile
) {
    const originalName = getFileOriginalName(rawFile);
    const googleMetadata =
        parsedMetadataJSONMap.get(
            getMetadataJSONMapKey(collectionID, originalName)
        ) ?? {};
    const extractedMetadata: Metadata = await extractMetadata(
        worker,
        rawFile,
        fileTypeInfo
    );

    for (const [key, value] of Object.entries(googleMetadata)) {
        if (!value) {
            continue;
        }
        extractedMetadata[key] = value;
    }
    return extractedMetadata;
}

export async function encryptFile(
    worker: Remote<DedicatedCryptoWorker>,
    file: FileWithMetadata,
    encryptionKey: string
): Promise<EncryptedFile> {
    try {
        const { key: fileKey, file: encryptedFiledata } = await encryptFiledata(
            worker,
            file.filedata
        );

        const { file: encryptedThumbnail }: EncryptionResult<Uint8Array> =
            await worker.encryptThumbnail(file.thumbnail, fileKey);
        const { file: encryptedMetadata }: EncryptionResult<string> =
            await worker.encryptMetadata(file.metadata, fileKey);

<<<<<<< HEAD
        const encryptedKey = await worker.encryptToB64(fileKey, encryptionKey);
=======
        let encryptedPubMagicMetadata: EncryptedMagicMetadata;
        if (file.pubMagicMetadata) {
            const {
                file: encryptedPubMagicMetadataData,
            }: EncryptionResult<string> = await worker.encryptMetadata(
                file.pubMagicMetadata.data,
                fileKey
            );
            encryptedPubMagicMetadata = {
                version: file.pubMagicMetadata.version,
                count: file.pubMagicMetadata.count,
                data: encryptedPubMagicMetadataData.encryptedData,
                header: encryptedPubMagicMetadataData.decryptionHeader,
            };
        }

        const encryptedKey: B64EncryptionResult = await worker.encryptToB64(
            fileKey,
            encryptionKey
        );
>>>>>>> 929cbc92

        const result: EncryptedFile = {
            file: {
                file: encryptedFiledata,
                thumbnail: encryptedThumbnail,
                metadata: encryptedMetadata,
                pubMagicMetadata: encryptedPubMagicMetadata,
                localID: file.localID,
            },
            fileKey: encryptedKey,
        };
        return result;
    } catch (e) {
        logError(e, 'Error encrypting files');
        throw e;
    }
}

/*
    Get the original file name for edited file to associate it to original file's metadataJSON file 
    as edited file doesn't have their own metadata file
*/
function getFileOriginalName(file: File | ElectronFile) {
    let originalName: string = null;
    const [nameWithoutExtension, extension] = splitFilenameAndExtension(
        file.name
    );

    const isEditedFile = nameWithoutExtension.endsWith(EDITED_FILE_SUFFIX);
    if (isEditedFile) {
        originalName = nameWithoutExtension.slice(
            0,
            -1 * EDITED_FILE_SUFFIX.length
        );
    } else {
        originalName = nameWithoutExtension;
    }
    if (extension) {
        originalName += '.' + extension;
    }
    return originalName;
}<|MERGE_RESOLUTION|>--- conflicted
+++ resolved
@@ -9,6 +9,7 @@
     ParsedMetadataJSONMap,
     DataStream,
     ElectronFile,
+    B64EncryptionResult,
 } from 'types/upload';
 import { splitFilenameAndExtension } from 'utils/file';
 import { logError } from 'utils/sentry';
@@ -21,12 +22,9 @@
     getUint8ArrayView,
 } from '../readerService';
 import { generateThumbnail } from './thumbnailService';
-<<<<<<< HEAD
 import { DedicatedCryptoWorker } from 'worker/crypto.worker';
 import { Remote } from 'comlink';
-=======
 import { EncryptedMagicMetadata } from 'types/magicMetadata';
->>>>>>> 929cbc92
 
 const EDITED_FILE_SUFFIX = '-edited';
 
@@ -115,9 +113,6 @@
         const { file: encryptedMetadata }: EncryptionResult<string> =
             await worker.encryptMetadata(file.metadata, fileKey);
 
-<<<<<<< HEAD
-        const encryptedKey = await worker.encryptToB64(fileKey, encryptionKey);
-=======
         let encryptedPubMagicMetadata: EncryptedMagicMetadata;
         if (file.pubMagicMetadata) {
             const {
@@ -138,7 +133,6 @@
             fileKey,
             encryptionKey
         );
->>>>>>> 929cbc92
 
         const result: EncryptedFile = {
             file: {
