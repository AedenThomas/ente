{
  "name": "ente",
  "productName": "ente",
<<<<<<< HEAD
  "version": "1.6.18-alpha.1",
=======
  "version": "1.6.20",
>>>>>>> 98c4d3c1
  "private": true,
  "description": "Desktop client for ente.io",
  "main": "app/main.js",
  "build": {
    "appId": "io.ente.bhari-frame",
    "artifactName": "${productName}-${version}.${ext}",
    "linux": {
      "target": [
        "AppImage",
        "deb",
        "rpm",
        "pacman",
        "tar.gz"
      ],
      "icon": "./build/icon.icns",
      "category": "Photography"
    },
    "mac": {
      "target": {
        "target": "default",
        "arch": [
          "universal"
        ]
      },
      "category": "public.app-category.photography",
      "hardenedRuntime": true
    },
    "afterSign": "electron-builder-notarize",
    "extraFiles": [
      {
        "from": "build",
        "to": "resources",
        "filter": [
          "**/*"
        ]
      }
    ],
    "asarUnpack": [
      "node_modules/ffmpeg-static/bin/${os}/${arch}/ffmpeg",
      "node_modules/ffmpeg-static/index.js",
      "node_modules/ffmpeg-static/package.json"
    ],
    "files": [
      "app/**/*",
      {
        "from": "ui",
        "to": "ui",
        "filter": [
          "!**/*",
          "out/**/*"
        ]
      }
    ]
  },
  "scripts": {
    "postinstall": "electron-builder install-app-deps",
    "prebuild": "eslint \"src/**/*.{js,jsx,ts,tsx}\"",
    "prepare": "husky install",
    "lint": "eslint -c .eslintrc --ext .ts src",
    "watch": "tsc -w",
    "build-main": "yarn install && tsc",
    "start-main": "yarn build-main && electron app/main.js",
    "start-renderer": "cd ui && yarn install && yarn dev",
    "start": "concurrently \"yarn start-main\" \"yarn start-renderer\"",
    "build-renderer": "cd ui && yarn install && yarn build && cd ..",
    "build": "yarn build-renderer && yarn build-main",
    "test-release": "cross-env IS_TEST_RELEASE=true yarn build && electron-builder --config.compression=store"
  },
  "author": "ente <code@ente.io>",
  "devDependencies": {
    "@sentry/cli": "^1.68.0",
    "@types/auto-launch": "^5.0.2",
    "@types/ffmpeg-static": "^3.0.1",
    "@types/get-folder-size": "^2.0.0",
    "@types/node": "^16.18.3",
    "@types/node-fetch": "^2.6.2",
    "@types/promise-fs": "^2.1.1",
    "@types/semver-compare": "^1.0.1",
    "@typescript-eslint/eslint-plugin": "^5.28.0",
    "@typescript-eslint/parser": "^5.28.0",
    "concurrently": "^7.0.0",
    "cross-env": "^7.0.3",
    "electron": "^21.2.2",
    "electron-builder": "^23.0.3",
    "electron-builder-notarize": "^1.2.0",
    "electron-download": "^4.1.1",
    "eslint": "^7.23.0",
    "eslint-config-google": "^0.14.0",
    "eslint-config-prettier": "^8.5.0",
    "husky": "^8.0.1",
    "lint-staged": "^13.0.1",
    "prettier": "2.5.1",
    "typescript": "^4.2.3"
  },
  "dependencies": {
    "@sentry/electron": "^2.5.1",
    "any-shell-escape": "^0.1.1",
    "auto-launch": "^5.0.5",
    "chokidar": "^3.5.3",
    "electron-log": "^4.3.5",
    "electron-reload": "^2.0.0-alpha.1",
    "electron-store": "^8.0.1",
    "electron-updater": "^4.3.8",
    "ffmpeg-static": "^5.1.0",
    "get-folder-size": "^2.0.1",
    "next-electron-server": "file:./thirdparty/next-electron-server",
    "node-fetch": "^2.6.7",
    "node-stream-zip": "^1.15.0",
    "promise-fs": "^2.1.1",
    "semver-compare": "^1.0.0"
  },
  "standard": {
    "parser": "babel-eslint"
  },
  "lint-staged": {
    "src/**/*.{js,jsx,ts,tsx}": [
      "eslint --fix",
      "prettier --write --ignore-unknown"
    ]
  }
}<|MERGE_RESOLUTION|>--- conflicted
+++ resolved
@@ -1,11 +1,7 @@
 {
   "name": "ente",
   "productName": "ente",
-<<<<<<< HEAD
-  "version": "1.6.18-alpha.1",
-=======
   "version": "1.6.20",
->>>>>>> 98c4d3c1
   "private": true,
   "description": "Desktop client for ente.io",
   "main": "app/main.js",
